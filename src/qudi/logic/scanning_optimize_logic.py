--- conflicted
+++ resolved
@@ -263,65 +263,6 @@
         with self._result_lock:
             return self._last_fits.copy()
 
-<<<<<<< HEAD
-    def check_sanity_optimizer_settings(self, settings=None, plot_dimensions=None):
-        # shaddows scanning_probe_logic::check_sanity. Unify code somehow?
-
-        if not isinstance(settings, dict):
-            settings = self.optimize_settings
-
-        settings = cp.deepcopy(settings)
-        hw_axes = self._scan_logic().scanner_axes
-        sig_channels = self._scan_logic().scanner_channels
-
-        def check_valid(settings, key):
-            is_valid = True  # non present key -> valid
-            if key in settings:
-                if not isinstance(settings[key], dict):
-                    is_valid = False
-                else:
-                    axes = settings[key].keys()
-                    if axes != hw_axes.keys():
-                        is_valid = False
-
-            return is_valid
-
-        # first check settings that are defined per scanner axis
-        for key, val in settings.items():
-            if not check_valid(settings, key):
-                if key == 'scan_range':
-                    settings['scan_range'] = {ax.name: abs(ax.position.bounds[1] - ax.position.bounds[0]) / 100 for ax in
-                                              hw_axes.values()}
-                if key == 'scan_resolution':
-                    settings['scan_resolution'] = {ax.name: max(ax.resolution.minimum, min(16, ax.resolution.maximum))
-                                                   for ax in hw_axes.values()}
-                if key == 'scan_frequency':
-                    settings['scan_frequency'] = {ax.name: max(ax.frequency.minimum, min(50, ax.frequency.maximum)) for ax
-                                                  in hw_axes.values()}
-                if key == 'data_channel':
-                    settings['data_channel'] = list(sig_channels.keys())[0]
-
-        # scan_sequence check, only sensibel if plot dimensions (eg. from confocal gui) are available
-        if 'scan_sequence' in settings and plot_dimensions:
-            dummy_seq = OptimizerScanSequence(tuple(self._scan_logic().scanner_axes.keys()),
-                                              plot_dimensions)
-
-            if len(dummy_seq.available_opt_sequences) == 0:
-                raise ValueError(f"Configured optimizer dim= {plot_dimensions}"
-                                 f" doesn't yield any sensible scan sequence.")
-
-            if settings['scan_sequence'] not in [seq.sequence for seq in dummy_seq.available_opt_sequences]:
-                new_seq = dummy_seq.available_opt_sequences[0].sequence
-                settings['scan_sequence'] = new_seq
-
-            if len(settings['scan_sequence']) != len(plot_dimensions):
-                self.log.warning(f"Configured optimizer dim= {plot_dimensions}"
-                                 f" doesn't fit the available sequences.")
-
-        return settings
-
-=======
->>>>>>> f078104b
     @property
     def optimal_position(self):
         return self._optimal_position.copy()
@@ -337,8 +278,6 @@
             if self.module_state() != 'idle':
                 self.sigOptimizeStateChanged.emit(True, dict(), None)
                 return
-<<<<<<< HEAD
-=======
 
             scan_logic: ScanningProbeLogic = self._scan_logic()
             curr_pos = scan_logic.scanner_target
@@ -362,7 +301,6 @@
 
             # optimizer scans always explicitly configure the backwards scan settings
             scan_logic.set_use_back_scan_settings(True)
->>>>>>> f078104b
 
             self.module_state.lock()
             with self._result_lock:
@@ -373,10 +311,6 @@
             self._optimal_position = dict()
             self.sigOptimizeStateChanged.emit(True, self.optimal_position, None)
             self._sigNextSequenceStep.emit()
-<<<<<<< HEAD
-            return
-=======
->>>>>>> f078104b
 
     def _next_sequence_step(self):
         with self._thread_lock:
@@ -399,14 +333,7 @@
                 try:
                     if data.settings.scan_dimension == 1:
                         x = np.linspace(*data.settings.range[0], data.settings.resolution[0])
-<<<<<<< HEAD
-                        opt_pos, fit_data, fit_res = self._get_pos_from_1d_gauss_fit(
-                            x,
-                            data.data[self._data_channel]
-                        )
-=======
                         opt_pos, fit_data, fit_res = self._get_pos_from_1d_gauss_fit(x, data.data[self._data_channel])
->>>>>>> f078104b
                     else:
                         x = np.linspace(*data.settings.range[0], data.settings.resolution[0])
                         y = np.linspace(*data.settings.range[1], data.settings.resolution[1])
@@ -416,11 +343,7 @@
                         )
 
                     position_update = {ax: opt_pos[ii] for ii, ax in enumerate(data.settings.axes)}
-<<<<<<< HEAD
-                    #self.log.debug(f"Optimizer issuing position update: {position_update}")
-=======
                     # self.log.debug(f"Optimizer issuing position update: {position_update}")
->>>>>>> f078104b
                     if fit_data is not None:
                         new_pos = self._scan_logic().set_target_position(position_update, move_blocking=True)
                         for ax in tuple(position_update):
@@ -463,12 +386,7 @@
                     # optimizer scans are never saved in scanning history
                     self._scan_logic().stop_scan()
             finally:
-<<<<<<< HEAD
-                self._scan_logic().set_scan_settings(self._stashed_scan_settings)
-                self._stashed_scan_settings = dict()
-=======
                 self._scan_logic().save_to_history = True
->>>>>>> f078104b
                 self.module_state.unlock()
                 self.sigOptimizeStateChanged.emit(False, dict(), None)
 
