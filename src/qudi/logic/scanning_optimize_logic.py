# -*- coding: utf-8 -*-
"""
This module is responsible for performing scanning probe measurements in order to find some optimal
position and move the scanner there.

Copyright (c) 2021, the qudi developers. See the AUTHORS.md file at the top-level directory of this
distribution and on <https://github.com/Ulm-IQO/qudi-iqo-modules/>

This file is part of qudi.

Qudi is free software: you can redistribute it and/or modify it under the terms of
the GNU Lesser General Public License as published by the Free Software Foundation,
either version 3 of the License, or (at your option) any later version.

Qudi is distributed in the hope that it will be useful, but WITHOUT ANY WARRANTY;
without even the implied warranty of MERCHANTABILITY or FITNESS FOR A PARTICULAR PURPOSE.
See the GNU Lesser General Public License for more details.

You should have received a copy of the GNU Lesser General Public License along with qudi.
If not, see <https://www.gnu.org/licenses/>.
"""


import numpy as np
from PySide2 import QtCore
import itertools
import copy as cp
from typing import Tuple, Optional, Sequence, Union, List, Dict, Any, Mapping

from qudi.core.module import LogicBase
from qudi.util.mutex import RecursiveMutex, Mutex
from qudi.core.connector import Connector
from qudi.core.configoption import ConfigOption
from qudi.core.statusvariable import StatusVar
from qudi.util.fit_models.gaussian import Gaussian2D, Gaussian
from qudi.util.datafitting import FitContainer, FitConfigurationsModel

from qudi.interface.scanning_probe_interface import ScanData


class ScanningOptimizeLogic(LogicBase):
    """
    ToDo: Write documentation

    Example config for copy-paste:

    scanning_optimize_logic:
        module.Class: 'scanning_optimize_logic.ScanningOptimizeLogic'
        connect:
            scan_logic: scanning_probe_logic

    """

    # declare connectors
    _scan_logic = Connector(name='scan_logic', interface='ScanningProbeLogic')

    # config options

    # status variables
    _scan_sequence = StatusVar(name='scan_sequence', default=None)
    _data_channel = StatusVar(name='data_channel', default=None)
    _scan_frequency = StatusVar(name='scan_frequency', default=None)
    _scan_range = StatusVar(name='scan_range', default=None)
    _scan_resolution = StatusVar(name='scan_resolution', default=None)
    _fit_config_model = StatusVar(name='fit_configs', default=list())

    # signals
    sigOptimizeStateChanged = QtCore.Signal(bool, dict, object)
    sigOptimizeSettingsChanged = QtCore.Signal(dict)

    _sigNextSequenceStep = QtCore.Signal()

    # Fixme: has to be deleted when gui is ready
    __default_fit_configs = (
        {'name': 'Gaussian Peak',
         'model': 'Gaussian',
         'estimator': 'Peak',
         'custom_parameters': None},
        {'name': 'Implantation Spot',
         'model': 'GaussianImplantationSpot',
         'estimator': 'Implantation Spot',
         'custom_parameters': None},
        {'name': 'Gaussian 2D',
         'model': 'Gaussian2D',
         'estimator': 'Peak',
         'custom_parameters': None},
    )
    fit_config_1D = 'Implantation Spot'
    fit_config_2D = 'Gaussian 2D'

    def __init__(self, config, **kwargs):
        super().__init__(config=config, **kwargs)

        self._thread_lock = RecursiveMutex()
        self._result_lock = Mutex()

        self._stashed_scan_settings = dict()
        self._sequence_index = 0
        self._optimal_position = dict()
        self._last_scans = list()
        self._last_fits = list()

    def on_activate(self):
        """ Initialisation performed during activation of the module.
        """
        axes = self._scan_logic().scanner_axes
        channels = self._scan_logic().scanner_channels

        self.log.debug(f"Opt settings at startup, type {type(self._scan_range)} {self._scan_range, self._scan_resolution}")

        self._avail_axes = tuple(axes.values())
        if self._scan_sequence is None:
            if len(self._avail_axes) >= 3:
                self._scan_sequence = [(self._avail_axes[0].name, self._avail_axes[1].name),
                                       (self._avail_axes[2].name,)]
            elif len(self._avail_axes) == 2:
                self._scan_sequence = [(self._avail_axes[0].name, self._avail_axes[1].name)]
            elif len(self._avail_axes) == 1:
                self._scan_sequence = [(self._avail_axes[0].name,)]
            else:
                self._scan_sequence = list()
        if self._data_channel is None:
            self._data_channel = tuple(channels.values())[0].name

        # check nd correct optimizer settings loaded from StatusVar
        new_settings = self.check_sanity_optimizer_settings(self.optimize_settings)
        if new_settings != self.optimize_settings:
            self._scan_range = new_settings['scan_range']
            self._scan_resolution = new_settings['scan_resolution']
            self._scan_frequency = new_settings['scan_frequency']

        self._stashed_scan_settings = dict()
        self._sequence_index = 0
        self._optimal_position = dict()
        self._last_scans = list()
        self._last_fits = list()
        self._fit_container = FitContainer(parent=self, config_model=self._fit_config_model)
        self._sigNextSequenceStep.connect(self._next_sequence_step, QtCore.Qt.QueuedConnection)
        self._scan_logic().sigScanStateChanged.connect(
            self._scan_state_changed, QtCore.Qt.QueuedConnection
        )

    def on_deactivate(self):
        """ Reverse steps of activation
        """
        self._scan_logic().sigScanStateChanged.disconnect(self._scan_state_changed)
        self._sigNextSequenceStep.disconnect()
        self.stop_optimize()
        return

    @staticmethod
    @_fit_config_model.representer
    def __repr_fit_configs(value: FitConfigurationsModel) -> List[Dict[str, Any]]:
        return value.dump_configs()

    @_fit_config_model.constructor
    def __constr_fit_configs(self, value: Sequence[Mapping[str, Any]]) -> FitConfigurationsModel:
        model = FitConfigurationsModel(parent=self)
        #Fixme: has to be solved when gui is ready
        if value == list():
           value = self.__default_fit_configs
        model.load_configs(value)
        return model

    @property
    def fit_config_model(self) -> FitConfigurationsModel:
        return self._fit_config_model
    def get_fit_container(self) -> FitContainer:
        with self._thread_lock:
            return self._fit_container

    @property
    def data_channel(self):
        return self._data_channel

    @property
    def scan_frequency(self):
        return self._scan_frequency.copy() if self._scan_frequency!=None else None

    @property
    def scan_range(self):
        return self._scan_range.copy() if self._scan_range!=None else None

    @property
    def scan_resolution(self):
        return self._scan_resolution.copy() if self._scan_resolution!= None else None

    @property
    def scan_sequence(self):
        # serialization into status variable changes step type <tuple> -> <list>
        return [tuple(el) for el in self._scan_sequence]

    @scan_sequence.setter
    def scan_sequence(self, sequence):
        """
        @param sequence: list of string tuples giving the scan order, eg. [('x','y'),('z')]
        """
        axs_flat = []
        list(axs_flat.extend(item) for item in sequence)
        avail_axes = [ax.name for ax in self._avail_axes]
        if not all(elem in avail_axes for elem in axs_flat):
            raise ValueError(f"Optimizer sequence {sequence} must contain only"
                             f" available axes ({avail_axes})")

        self._scan_sequence = sequence

    @property
    def optimizer_running(self):
        return self.module_state() != 'idle'

    @property
    def optimize_settings(self):
        return {'scan_frequency': self.scan_frequency,
                'data_channel': self._data_channel,
                'scan_range': self.scan_range,
                'scan_resolution': self.scan_resolution,
                'scan_sequence': self.scan_sequence}

    @property
    def last_scans(self):
        with self._result_lock:
            return self._last_scans.copy()

    @property
    def last_fits(self):
        with self._result_lock:
            return self._last_fits.copy()

    def check_sanity_optimizer_settings(self, settings=None, plot_dimensions=None):
        # shaddows scanning_probe_logic::check_sanity. Unify code somehow?

        if not isinstance(settings, dict):
            settings = self.optimize_settings

        settings = cp.deepcopy(settings)
        hw_axes = self._scan_logic().scanner_axes
        sig_channels = self._scan_logic().scanner_channels

        def check_valid(settings, key):
            is_valid = True  # non present key -> valid
            if key in settings:
                if not isinstance(settings[key], dict):
                    is_valid = False
                else:
                    axes = settings[key].keys()
                    if axes != hw_axes.keys():
                        is_valid = False

            return is_valid

        # first check settings that are defined per scanner axis
        for key, val in settings.items():
            if not check_valid(settings, key):
                if key == 'scan_range':
                    settings['scan_range'] = {ax.name: abs(ax.value_range[1] - ax.value_range[0]) / 100 for ax in
                                              hw_axes.values()}
                if key == 'scan_resolution':
                    settings['scan_resolution'] = {ax.name: max(ax.min_resolution, min(16, ax.max_resolution))
                                                   for ax in hw_axes.values()}
                if key == 'scan_frequency':
                    settings['scan_frequency'] = {ax.name: max(ax.min_frequency, min(50, ax.max_frequency)) for ax
                                                  in hw_axes.values()}
                if key == 'data_channel':
                    settings['data_channel'] = list(sig_channels.keys())[0]

        # scan_sequence check, only sensibel if plot dimensions (eg. from confocal gui) are available
        if 'scan_sequence' in settings and plot_dimensions:
            dummy_seq = OptimizerScanSequence(tuple(self._scan_logic().scanner_axes.keys()),
                                              plot_dimensions)

            if len(dummy_seq.available_opt_sequences) == 0:
                raise ValueError(f"Configured optimizer dim= {plot_dimensions}"
                                 f" doesn't yield any sensible scan sequence.")

            if settings['scan_sequence'] not in [seq.sequence for seq in dummy_seq.available_opt_sequences]:
                new_seq = dummy_seq.available_opt_sequences[0].sequence
                settings['scan_sequence'] = new_seq

            if len(settings['scan_sequence']) != len(plot_dimensions):
                self.log.warning(f"Configured optimizer dim= {plot_dimensions}"
                                 f" doesn't fit the available sequences.")

        return settings

    @property
    def optimal_position(self):
        return self._optimal_position.copy()

    def set_optimize_settings(self, settings):
        """
        """
        with self._thread_lock:
            if self.module_state() != 'idle':
                settings_update = self.optimize_settings
                self.log.error('Can not change optimize settings when module is locked.')
            else:
                settings_update = dict()
                if 'scan_frequency' in settings:
                    self._scan_frequency.update(settings['scan_frequency'])
                    settings_update['scan_frequency'] = self.scan_frequency
                if 'data_channel' in settings:
                    self._data_channel = settings['data_channel']
                    settings_update['data_channel'] = self._data_channel
                if 'scan_range' in settings:
                    self._scan_range.update(settings['scan_range'])
                    settings_update['scan_range'] = self.scan_range
                if 'scan_resolution' in settings:
                    self._scan_resolution.update(settings['scan_resolution'])
                    settings_update['scan_resolution'] = self.scan_resolution
                if 'scan_sequence' in settings:
                    self.scan_sequence = settings['scan_sequence']
                    settings_update['scan_sequence'] = self.scan_sequence

            self.sigOptimizeSettingsChanged.emit(settings_update)
            return settings_update

    def toggle_optimize(self, start):
        if start:
            return self.start_optimize()
        return self.stop_optimize()

    def start_optimize(self):
        with self._thread_lock:
            if self.module_state() != 'idle':
                self.sigOptimizeStateChanged.emit(True, dict(), None)
                return 0

            # ToDo: Sanity checks for settings go here
            self.module_state.lock()
            with self._result_lock:
                self._last_scans = list()
                self._last_fits = list()
            self.sigOptimizeStateChanged.emit(True, dict(), None)

            # stash old scanner settings
            self._stashed_scan_settings = self._scan_logic().scan_settings

            # Set scan ranges
            curr_pos = self._scan_logic().scanner_target
            optim_ranges = {ax: (pos - self._scan_range[ax] / 2, pos + self._scan_range[ax] / 2) for
                            ax, pos in curr_pos.items()}
            actual_setting = self._scan_logic().set_scan_range(optim_ranges)
            # FIXME: Comparing floats by inequality here
            if any(val != optim_ranges[ax] for ax, val in actual_setting.items()):
                self.log.warning('Some optimize scan ranges have been changed by the scanner.')
                self.module_state.unlock()
                self.set_optimize_settings(
                    {'scan_range': {ax: abs(r[1] - r[0]) for ax, r in actual_setting.items()}}
                )
                self.module_state.lock()

            # Set scan frequency
            actual_setting = self._scan_logic().set_scan_frequency(self._scan_frequency)
            # FIXME: Comparing floats by inequality here
            if any(val != self._scan_frequency[ax] for ax, val in actual_setting.items()):
                self.log.warning('Some optimize scan frequencies have been changed by the scanner.')
                self.module_state.unlock()
                self.set_optimize_settings({'scan_frequency': actual_setting})
                self.module_state.lock()

            # Set scan resolution
            actual_setting = self._scan_logic().set_scan_resolution(self._scan_resolution)
            # FIXME: Comparing floats by inequality here
            if any(val != self._scan_resolution[ax] for ax, val in actual_setting.items()):
                self.log.warning(
                    'Some optimize scan resolutions have been changed by the scanner.')
                self.module_state.unlock()
                self.set_optimize_settings({'scan_resolution': actual_setting})
                self.module_state.lock()

            # optimizer scans are never saved
            self._scan_logic().set_scan_settings({'save_to_history': False})

            self._sequence_index = 0
            self._optimal_position = dict()
            self.sigOptimizeStateChanged.emit(True, self.optimal_position, None)
            self._sigNextSequenceStep.emit()
            return 0

    def _next_sequence_step(self):
        with self._thread_lock:

            if self.module_state() == 'idle':
                return

            #self.log.debug(f"Next opt sequence step {self._sequence_index}")

            if self._scan_logic().toggle_scan(True,
                                              self._scan_sequence[self._sequence_index],
                                              self.module_uuid) < 0:
                self.log.error('Unable to start {0} scan. Optimize aborted.'.format(
                    self._scan_sequence[self._sequence_index])
                )
                self.stop_optimize()
            return

    def _scan_state_changed(self, is_running, data, caller_id):

        with self._thread_lock:
            if is_running or self.module_state() == 'idle' or caller_id != self.module_uuid:
                return
            elif data is not None:
                #self.log.debug(f"Trying to fit on data after scan of dim {data.scan_dimension}")

                try:
                    if data.scan_dimension == 1:
                        x = np.linspace(*data.scan_range[0], data.scan_resolution[0])
                        opt_pos, fit_data, fit_res = self._get_pos_from_1d_gauss_fit(
                            x,
                            data.data[self._data_channel]
                        )
                    else:
                        x = np.linspace(*data.scan_range[0], data.scan_resolution[0])
                        y = np.linspace(*data.scan_range[1], data.scan_resolution[1])
                        xy = np.meshgrid(x, y, indexing='ij')
                        opt_pos, fit_data, fit_res = self._get_pos_from_2d_gauss_fit(
                            xy,
                            data.data[self._data_channel].ravel()
                        )

                    position_update = {ax: opt_pos[ii] for ii, ax in enumerate(data.scan_axes)}
                    #self.log.debug(f"Optimizer issuing position update: {position_update}")
                    if fit_data is not None:
                        new_pos = self._scan_logic().set_target_position(position_update, move_blocking=True)
                        for ax in tuple(position_update):
                            position_update[ax] = new_pos[ax]

                        fit_data = {'fit_data': fit_data, 'full_fit_res': fit_res, 'fit_x': x}

                    self._optimal_position.update(position_update)
                    with self._result_lock:
                        self._last_scans.append(data.copy())
                        self._last_fits.append(fit_res)
                    self.sigOptimizeStateChanged.emit(True, position_update, fit_data)

                    # Abort optimize if fit failed
                    if fit_data is None:
                        self.log.warning("Stopping optimization due to failed fit.")
                        self.stop_optimize()
                        return

                except:
                    self.log.exception("")

            self._sequence_index += 1

            # Terminate optimize sequence if finished; continue with next sequence step otherwise
            if self._sequence_index >= len(self._scan_sequence):
                self.stop_optimize()
            else:
                self._sigNextSequenceStep.emit()
            return

    def stop_optimize(self):
        with self._thread_lock:
            if self.module_state() == 'idle':
                self.sigOptimizeStateChanged.emit(False, dict(), None)
                return 0

            if self._scan_logic().module_state() != 'idle':
                # optimizer scans are never saved in scanning history
                err = self._scan_logic().stop_scan()
            else:
                err = 0
            self._scan_logic().set_scan_settings(self._stashed_scan_settings)
            self._stashed_scan_settings = dict()
            self.module_state.unlock()
            self.sigOptimizeStateChanged.emit(False, dict(), None)
            return err

    def _get_pos_from_2d_gauss_fit(self, xy, data):
        fit_container = self.get_fit_container()
        try:
<<<<<<< HEAD
            fit_config, fit_result = fit_container.fit_data(fit_config=self.fit_config_2D, x=xy, data=data)
=======
            fit_result = model.fit(data, x=xy, **model.estimate_peak(data, xy))
>>>>>>> 1cdd4d5b
        except:
            x_min, x_max = xy[0].min(), xy[0].max()
            y_min, y_max = xy[1].min(), xy[1].max()
            x_middle = (x_max - x_min) / 2 + x_min
            y_middle = (y_max - y_min) / 2 + y_min
            self.log.exception('2D Gaussian fit unsuccessful.')
            return (x_middle, y_middle), None, None

        return (fit_result.best_values['center_x'],
                fit_result.best_values['center_y']), fit_result.best_fit.reshape(xy[0].shape), fit_result

    def _get_pos_from_1d_gauss_fit(self, x, data):
        fit_container = self.get_fit_container()
        try:
            fit_config_1D, fit_result = fit_container.fit_data(fit_config=self.fit_config_1D, x=x, data=data)
        except:
            x_min, x_max = x.min(), x.max()
            middle = (x_max - x_min) / 2 + x_min
            self.log.exception('1D Gaussian fit unsuccessful.')
            return (middle,), None, None

        return (fit_result.best_values['center'],), fit_result.best_fit, fit_result


class OptimizerScanSequence:
    def __init__(self, axes, dimensions=[2,1], sequence=None):
        self._avail_axes = axes
        self._optimizer_dim = dimensions
        self._sequence = None
        if sequence in self._available_opt_seqs_raw():
            self.sequence = sequence

    def __eq__(self, other):
        if isinstance(other, OptimizerScanSequence):
            return self._sequence == other._sequence
        return False

    def __str__(self):
        out_str = ""
        if self.sequence:
            for step in self._sequence:
                if len(step) == 1:
                    out_str += f"{step[0]}"
                elif len(step) == 2:
                    out_str += f"{step[0]}{step[1]}"
                else:
                    raise ValueError
                out_str += ", "

            out_str = out_str.rstrip(', ')

        return out_str

    def __len__(self):
        if not self.sequence:
            return 0
        return len(self.sequence)

    @property
    def sequence(self):
        """
        @return: list of tuples
        """

        return self._sequence

    @sequence.setter
    def sequence(self, sequence):
        """
        @param sequence: list of tuples, eg. [('x','y'), ('z')]
        """
        if not sequence in self._available_opt_seqs_raw():
            raise ValueError(f"Given {sequence} sequence incompatible with axes= {self._avail_axes}, dims= {self._optimizer_dim}")

        self._sequence = sequence

    @property
    def available_opt_sequences(self):
        """
        Based on the given plot dimensions and axes configuration, give all possible permutations of scan sequences.
        """

        return [OptimizerScanSequence(self._avail_axes, self._optimizer_dim, seq) for seq in self._available_opt_seqs_raw()]

    def _available_opt_seqs_raw(self, remove_1d_in_2d=True):
        """
        @oaram remove_1d_in_2d: remove sequences where 1d steps are repeated in 2d steps, eg. [('x','y'), ('x')]
        """
        def get_n_in(comb_list, seq_step):
            if type(seq_step) != tuple:
                raise ValueError

            n_in = 0
            for old_step in comb_list:
                if type(old_step) != tuple:
                    raise ValueError
                if old_step == seq_step:
                    n_in += 1
                    continue
                if len(old_step) == 2 and len(seq_step) == 2:
                    if old_step[0] == seq_step[1] and old_step[1] == seq_step[0]:
                        n_in += 1
                        continue
            return n_in

        def add_comb(old_comb, new_seqs):
            out_comb = []

            for old_list in old_comb:
                for seq in new_seqs:
                    out_comb.append(combine(old_list, seq))

            if not old_comb:
                return new_seqs
            if not out_comb:
                return old_comb

            # clean doubles within combination
            out_clean = []
            for comb in out_comb:
                out_clean.append([el for el in comb if get_n_in(comb, el) == 1])
            out_comb = [el for el in out_clean if len(el) == len(out_comb[0])]

            return out_comb

        def combine(in1, in2):

            in1 = cp.deepcopy(in1)
            in2 = cp.deepcopy(in2)

            if type(in1) == str:
                in1 = tuple(in1)
            if type(in2) == str:
                in2 = tuple(in2)

            if type(in1) == list and type(in2) == list:
                in1.extend(in2)
                return in1
            elif type(in1) != list and type(in2) == list:
                in2.insert(0, in1)
                return in2
            elif type(in1) == list and type(in2) != list:
                in1.append(in2)
                return in1
            else:
                return [in1, in2]

        def remove_duplicates(comb_list):
            out_seqs = []
            for seq in comb_list:
                if seq not in out_seqs:
                    out_seqs.append(seq)

            return out_seqs

        def remove_1d_in_2d_axes_dupl(comb_list):
            out_seqs = []
            for seq in comb_list:
                is_1d_in_2d = False
                for step in seq:
                    if type(step) == tuple and len(step) == 1:
                        # if 1d step, check whether in any of the other 2 stpes
                        is_step_in = any([step[0] in s for s in seq if type(s)==tuple and len(s)==2])
                        if is_step_in:
                            is_1d_in_2d = True

                if not is_1d_in_2d:
                    out_seqs.append(seq)
            return out_seqs

        combs_2d = list(itertools.combinations(self._avail_axes, 2))
        combs_1d = list(itertools.combinations(self._avail_axes, 1))
        out_seqs = []

        for dim in self._optimizer_dim:
            if dim == 1:
                out_seqs = add_comb(out_seqs, combs_1d)
            elif dim == 2:
                out_seqs = add_comb(out_seqs, combs_2d)
            else:
                raise ValueError("Only support 1d and 2d optimization sequences.")

        # add permutations
        out_seqs_any_order = []
        for seq in out_seqs:
            out_seqs_any_order.extend([list(el) for el in list(itertools.permutations(seq))])
        out_seqs = out_seqs_any_order
        # clean up
        out_seqs = remove_duplicates(out_seqs)

        out_seqs.extend([[axis] for axis in combs_1d])
        if remove_1d_in_2d:
            out_seqs = remove_1d_in_2d_axes_dupl(out_seqs)

        return out_seqs

<|MERGE_RESOLUTION|>--- conflicted
+++ resolved
@@ -471,11 +471,7 @@
     def _get_pos_from_2d_gauss_fit(self, xy, data):
         fit_container = self.get_fit_container()
         try:
-<<<<<<< HEAD
             fit_config, fit_result = fit_container.fit_data(fit_config=self.fit_config_2D, x=xy, data=data)
-=======
-            fit_result = model.fit(data, x=xy, **model.estimate_peak(data, xy))
->>>>>>> 1cdd4d5b
         except:
             x_min, x_max = xy[0].min(), xy[0].max()
             y_min, y_max = xy[1].min(), xy[1].max()
