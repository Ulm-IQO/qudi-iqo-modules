--- conflicted
+++ resolved
@@ -1040,10 +1040,7 @@
     def generation_parameters(self, param_dict):
         """
         Update the generation parameters with a given dict.
-<<<<<<< HEAD
-=======
         Allows access to protected generation parameters. Use with care.
->>>>>>> 6cc91402
         """
         gen_params = self.generation_parameters
         gen_params.update(param_dict)
@@ -1665,14 +1662,6 @@
 
 class PredefinedGeneratorPlugin():
     """
-<<<<<<< HEAD
-    PredefinedGeneratorPlugin is a PredefinedGenerator that can run code after the PulseObjectGenerator
-    in order to manipulate all loaded predefined methods.
-    """
-    def __init__(self, *args, **kwargs):
-        # should by of type DeprecationWarning, currently broken
-        warnings.warn(f'PredefinedGeneratorPlugin is an experimental feature and can be deprecated any time in future.')
-=======
     PredefinedGeneratorPlugin is a PredefinedGenerator with addtional powers.
     - It can run code after the PulseObjectGenerator in order to manipulate all loaded predefined methods.
     """
@@ -1682,14 +1671,10 @@
         warnings.warn(f'1: PredefinedGeneratorPlugin will be deprecated.', DeprecationWarning)
         warnings.warn(f'2: PredefinedGeneratorPlugin will be deprecated.')
 
->>>>>>> 6cc91402
         super().__init__(*args, **kwargs)
 
     def activate_plugin(self):
         # allow plugins to invoke code after the PulseObjectGenerator is fully initialized
-<<<<<<< HEAD
-=======
-
->>>>>>> 6cc91402
+
         pass
 
