--- conflicted
+++ resolved
@@ -21,11 +21,12 @@
 """
 
 
+import time
+import copy
 import datetime
 import numpy as np
 from functools import reduce
 import operator
-from typing import List
 
 import matplotlib as mpl
 import matplotlib.pyplot as plt
@@ -86,7 +87,7 @@
         """
         self._shrink_history()
         if self._scan_history:
-            self._curr_data_per_scan = {sd.settings.axes: sd for sd in self._scan_history}
+            self._curr_data_per_scan = {sd.scan_axes: sd for sd in self._scan_history}
             self.restore_from_history(-1)
         else:
             self._curr_history_index = 0
@@ -101,7 +102,7 @@
         self._curr_data_per_scan = dict()
 
     @_scan_history.representer
-    def __scan_history_to_dicts(self, history: List[ScanData]):
+    def __scan_history_to_dicts(self, history):
         return [data.to_dict() for data in history]
 
     @_scan_history.constructor
@@ -123,7 +124,7 @@
         with self._thread_lock:
             if scan_axes is None:
                 try:
-                    scan_axes = self._scan_history[-1].settings.axes
+                    scan_axes = self._scan_history[-1].scan_axes
                 except IndexError:
                     return None
             return self._curr_data_per_scan.get(scan_axes, None)
@@ -137,7 +138,7 @@
             ret_id = np.nan
             idx_i = -1
             for scan_data in reversed(self._scan_history):
-                if scan_data.settings.axes == scan_axes or scan_axes is None:
+                if scan_data.scan_axes == scan_axes or scan_axes is None:
                     ret_id = idx_i
                     break
                 idx_i -= 1
@@ -186,27 +187,25 @@
                 return
 
             settings = {
-                'range': {ax: data.settings.range[i] for i, ax in enumerate(data.settings.axes)},
-                'resolution': {ax: data.settings.resolution[i] for i, ax in enumerate(data.settings.axes)},
-                'frequency': {data.settings.axes[0]: data.settings.frequency}
+                'range': {ax: data.scan_range[i] for i, ax in enumerate(data.scan_axes)},
+                'resolution': {ax: data.scan_resolution[i] for i, ax in enumerate(data.scan_axes)},
+                'frequency': {data.scan_axes[0]: data.scan_frequency}
             }
             self._scan_logic().set_scan_settings(settings)
 
             #self.log.debug(f"Restoring hist settings from index {index} with {settings}")
 
             self._curr_history_index = index
-            self._curr_data_per_scan[data.settings.axes] = data
+            self._curr_data_per_scan[data.scan_axes] = data
             self.sigHistoryScanDataRestored.emit(data)
             return
 
     def _update_scan_state(self, running, data, caller_id):
 
-        self.log.debug("Data logic receiving update")
-
         settings = {
-            'range': {ax: data.settings.range[i] for i, ax in enumerate(data.settings.axes)},
-            'resolution': {ax: data.settings.resolution[i] for i, ax in enumerate(data.settings.axes)},
-            'frequency': {data.settings.axes[0]: data.settings.frequency}
+            'range': {ax: data.scan_range[i] for i, ax in enumerate(data.scan_axes)},
+            'resolution': {ax: data.scan_resolution[i] for i, ax in enumerate(data.scan_axes)},
+            'frequency': {data.scan_axes[0]: data.scan_frequency}
         }
 
         with self._thread_lock:
@@ -214,7 +213,7 @@
                 #self.log.debug(f"Adding to data history with settings {settings}")
                 self._scan_history.append(data)
                 self._shrink_history()
-                self._curr_data_per_scan[data.settings.axes] = data
+                self._curr_data_per_scan[data.scan_axes] = data
                 self._curr_history_index = len(self._scan_history) - 1
                 self.sigHistoryScanDataRestored.emit(data)
 
@@ -234,11 +233,11 @@
         @return fig: a matplotlib figure object to be saved to file.
         """
         data = scan_data.data[channel]
-        axis = scan_data.settings.axes[0]
+        axis = scan_data.scan_axes[0]
         scanner_pos = self._scan_logic().scanner_target
 
         # Scale axes and data
-        scan_range_x = (scan_data.settings.range[0][0], scan_data.settings.range[0][1])
+        scan_range_x = (scan_data.scan_range[0][0], scan_data.scan_range[0][1])
         si_prefix_x = ScaledFloat(scan_range_x[1]-scan_range_x[0]).scale
         si_factor_x = ScaledFloat(scan_range_x[1]-scan_range_x[0]).scale_val
         si_prefix_data = ScaledFloat(np.nanmax(data)-np.nanmin(data)).scale
@@ -248,9 +247,9 @@
         fig, ax = plt.subplots()
 
         # Create image plot
-        x_axis = np.linspace(scan_data.settings.range[0][0],
-                             scan_data.settings.range[0][1],
-                             scan_data.settings.resolution[0])
+        x_axis = np.linspace(scan_data.scan_range[0][0],
+                             scan_data.scan_range[0][1],
+                             scan_data.scan_resolution[0])
         x_axis = x_axis[~np.isnan(data)]
         data = data[~np.isnan(data)]
 
@@ -258,8 +257,8 @@
                           data/si_factor_data)
 
         # Axes labels
-        if scan_data.axis_units[axis]:
-            x_label = axis + f' position ({si_prefix_x}{scan_data.axis_units[axis]})'
+        if scan_data.axes_units[axis]:
+            x_label = axis + f' position ({si_prefix_x}{scan_data.axes_units[axis]})'
         else:
             x_label = axis + f' position ({si_prefix_x})'
         if scan_data.channel_units[channel]:
@@ -305,10 +304,10 @@
 
                 # ToDo: Add meaningful metadata if missing:
                 parameters = {}
-                for range, resolution, unit, axis in zip(scan_data.settings.range,
-                                      scan_data.settings.resolution,
-                                      scan_data.axis_units.values(),
-                                      scan_data.settings.axes):
+                for range, resolution, unit, axis in zip(scan_data.scan_range,
+                                      scan_data.scan_resolution,
+                                      scan_data.axes_units.values(),
+                                      scan_data.scan_axes):
 
                     parameters[f"{axis} axis name"] = axis
                     parameters[f"{axis} axis unit"] = unit
@@ -317,19 +316,15 @@
                     parameters[f"{axis} axis min"] = range[0]
                     parameters[f"{axis} axis max"] = range[1]
 
-                parameters["pixel frequency"] = scan_data.settings.frequency
+                parameters["pixel frequency"] = scan_data.scan_frequency
                 parameters[f"scanner target at start"] = scan_data.scanner_target_at_start
-<<<<<<< HEAD
-                parameters['measurement start'] = str(scan_data.timestamp)
-=======
                 parameters['measurement start'] = str(scan_data._timestamp)
                 parameters['coordinate transform info'] = scan_data.coord_transform_info
->>>>>>> 6cd2ff89
 
                 # add meta data for axes in full target, but not scan axes
                 if scan_data.scanner_target_at_start:
                     for new_ax in scan_data.scanner_target_at_start.keys():
-                        if new_ax not in scan_data.settings.axes:
+                        if new_ax not in scan_data.scan_axes:
                             ax_info = self._scan_logic().scanner_constraints.axes[new_ax]
                             ax_name = ax_info.name
                             ax_unit = ax_info.unit
@@ -339,7 +334,7 @@
                 # Save data and thumbnail to file
                 for channel, data in scan_data.data.items():
                     # data
-                    # nametag = '{0}_{1}{2}_image_scan'.format(channel, *scan_data.settings.axes)
+                    # nametag = '{0}_{1}{2}_image_scan'.format(channel, *scan_data.scan_axes)
                     tag = self.create_tag_from_scan_data(scan_data, channel)
                     file_path, _, _ = ds.save_data(data,
                                                    metadata=parameters,
@@ -347,10 +342,10 @@
                                                    timestamp=timestamp,
                                                    column_headers='Image (columns is X, rows is Y)')
                     # thumbnail
-                    if len(scan_data.settings.axes) == 1:
+                    if len(scan_data.scan_axes) == 1:
                         figure = self.draw_1d_scan_figure(scan_data, channel)
                         ds.save_thumbnail(figure, file_path=file_path.rsplit('.', 1)[0])
-                    elif len(scan_data.settings.axes) == 2:
+                    elif len(scan_data.scan_axes) == 2:
                         figure = self.draw_2d_scan_figure(scan_data, channel, cbar_range=color_range)
                         ds.save_thumbnail(figure, file_path=file_path.rsplit('.', 1)[0])
                     else:
@@ -367,7 +362,7 @@
         self.save_scan(scan, color_range=color_range)
 
     def create_tag_from_scan_data(self, scan_data, channel):
-        axes = scan_data.settings.axes
+        axes = scan_data.scan_axes
         axis_dim = len(axes)
         axes_code = reduce(operator.add, axes)
         tag = f"{axis_dim}D-scan with {axes_code} axes from channel {channel}"
@@ -379,7 +374,7 @@
         @return fig: a matplotlib figure object to be saved to file.
         """
         image_arr = scan_data.data[channel]
-        scan_axes = scan_data.settings.axes
+        scan_axes = scan_data.scan_axes
         scanner_pos = self._scan_logic().scanner_target
 
 
@@ -391,8 +386,8 @@
         fig, ax = plt.subplots()
 
         # Scale axes and data
-        scan_range_x = (scan_data.settings.range[0][1], scan_data.settings.range[0][0])
-        scan_range_y =  (scan_data.settings.range[1][1], scan_data.settings.range[1][0])
+        scan_range_x = (scan_data.scan_range[0][1], scan_data.scan_range[0][0])
+        scan_range_y =  (scan_data.scan_range[1][1], scan_data.scan_range[1][0])
         si_prefix_x = ScaledFloat(scan_range_x[1]-scan_range_x[0]).scale
         si_factor_x = ScaledFloat(scan_range_x[1]-scan_range_x[0]).scale_val
         si_prefix_y = ScaledFloat(scan_range_y[1]-scan_range_y[0]).scale
@@ -408,12 +403,12 @@
                             vmin=cbar_range[0]/si_factor_cb,
                             vmax=cbar_range[1]/si_factor_cb,
                             interpolation='none',
-                            extent=(*np.asarray(scan_data.settings.range[0])/si_factor_x,
-                                    *np.asarray(scan_data.settings.range[1])/si_factor_y))
+                            extent=(*np.asarray(scan_data.scan_range[0])/si_factor_x,
+                                    *np.asarray(scan_data.scan_range[1])/si_factor_y))
 
         ax.set_aspect(1)
-        ax.set_xlabel(scan_axes[0] + f' position ({si_prefix_x}{scan_data.axis_units[scan_axes[0]]})')
-        ax.set_ylabel(scan_axes[1] + f' position ({si_prefix_y}{scan_data.axis_units[scan_axes[1]]})')
+        ax.set_xlabel(scan_axes[0] + f' position ({si_prefix_x}{scan_data.axes_units[scan_axes[0]]})')
+        ax.set_ylabel(scan_axes[1] + f' position ({si_prefix_y}{scan_data.axes_units[scan_axes[1]]})')
         ax.spines['bottom'].set_position(('outward', 10))
         ax.spines['left'].set_position(('outward', 10))
         ax.spines['top'].set_visible(False)
@@ -465,7 +460,7 @@
         metainfo_str = "Scanner target:\n"
         for axis in scan_axes:
             val = scanner_pos[axis]
-            unit = scan_data.axis_units[axis]
+            unit = scan_data.axes_units[axis]
             metainfo_str += f"{axis}: {ScaledFloat(val):.3r}{unit}\n"
 
         # annotate the (all axes) scanner start target
