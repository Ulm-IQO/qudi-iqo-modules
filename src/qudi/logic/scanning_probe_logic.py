--- conflicted
+++ resolved
@@ -32,13 +32,7 @@
 from qudi.core.configoption import ConfigOption
 from qudi.core.statusvariable import StatusVar
 from qudi.util.basis_transformations.basis_transformation \
-<<<<<<< HEAD
-    import compute_rotation_mat_rodriguez, compute_reduced_vectors, det_changing_axes
-from qudi.util.datastorage import TextDataStorage
-
-=======
     import compute_rotation_matrix_to_plane, compute_reduced_vectors, find_changing_axes
->>>>>>> e8cb6d45
 
 class ScanningProbeLogic(LogicBase):
     """
@@ -308,6 +302,7 @@
                 self.sigScannerTargetChanged.emit(new_pos, self.module_uuid)
                 return new_pos
 
+            #self.log.debug(f"Requested Set pos to= {pos_dict}")
             ax_constr = self.scanner_constraints.axes
             pos_dict = self._scanner()._expand_coordinate(cp.copy(pos_dict))
             #self.log.debug(f"Expand to= {pos_dict}")
@@ -350,16 +345,7 @@
         target_pos = self._scanner().get_target()
         is_enabled = self._scanner().coordinate_transform_enabled
 
-<<<<<<< HEAD
-
-        if debug_func:
-            func = self.__func_debug_transform()
-            self.log.info("Set test functions for coord transform")
-        else:
-            func = self.__transform_func if self._tilt_corr_transform else None
-=======
         func = self.__transform_func if self._tilt_corr_transform else None
->>>>>>> e8cb6d45
 
         if enable:
             self._scanner().set_coordinate_transform(func, self._tilt_corr_transform)
@@ -398,11 +384,7 @@
             raise ValueError(f"Can't calculate tilt in >3 dimensions. "
                              f"Given support vectors (dim= {n_dim}) must be constant in exactly {n_dim-3} dims. ")
 
-<<<<<<< HEAD
-        rot_mat = compute_rotation_mat_rodriguez(red_support_vecs[0], red_support_vecs[1], red_support_vecs[2])[0]
-=======
-        rot_mat = compute_rotation_matrix_to_plane(red_support_vecs[0], red_support_vecs[1], red_support_vecs[2])
->>>>>>> e8cb6d45
+        rot_mat = compute_rotation_matrix_to_plane(red_support_vecs[0], red_support_vecs[1], red_support_vecs[2])[0]
         shift = shift_vec
 
         # shift coord system to origin, rotate and shift shift back according to LT(x) = (R+s)*x - R*s
@@ -453,75 +435,6 @@
             return vecs_arr[0]
         return vecs_arr
 
-<<<<<<< HEAD
-    def __func_debug_transform(self):
-        def transform_to(coord, inverse=False):
-            # this is a stub function
-            if inverse:
-                return {key: 0.5 * val for key, val in coord.items()}
-            else:
-                return {key: 2 * val for key, val in coord.items()}
-
-        def transform_to(coord, inverse=False):
-
-            ax_2_idx = lambda ch: ord(ch) - 120  # x->0, y->1, z->2; todo only for these axes
-            transform = LinearTransformation3D()
-
-            transform.rotate(0, 0, np.pi/10)
-            # todo: LinearTransformation expects vectors as row (not column) vectors
-            coord_vec = np.asarray(list(coord.values())).T
-            coord_transf = transform(coord_vec, invert=inverse).T
-            # make dict again after vector rotation
-            coord_transf = {ax: coord_transf[ax_2_idx(ax)] for (ax, val) in coord.items()}
-
-            return coord_transf
-
-        return transform_to
-
-    def save_trafo_func(self,supp_vec=None,shift_vec = None):
-
-            # This is used for saving the transformation function/matrix in a txt.file (Possibly or another file format)
-            # 1) Use to_dict function to obtain the dictionary about the data of the position
-            # 2) Obtain the transformation matrix
-            # 3) Look for the translation and rotation degeree
-
-        if not np.all([np.isfinite(el) for el in shift_vec]):
-            shift_vec = None
-
-        theta = compute_rotation_mat_rodriguez(supp_vec[0], supp_vec[1], supp_vec[2])[1]
-
-        self.configure_tilt_correction(support_vecs=supp_vec,shift_vec=shift_vec)
-
-        trafo_matrix = self._tilt_corr_transform.matrix  # Obtain the trafomatrix from class ScanningProbeLogic
-        data_dictionary = dict()#self.scan_data  # This is the dictionary, which will be saved
-        data_dictionary['Trafo_matrix'] = trafo_matrix  # self.scan_data # The inserted Transformation matrix
-        data_dictionary['Translation'] = trafo_matrix[:,3][0:3] # The first part of the total trafo matrix gives the translation vector
-        data_dictionary['rotationmatrix'] = trafo_matrix[0:3,0:3]
-        data_dictionary['rotation/deg'] = np.rad2deg(theta)# in deg
-
-        #print(self.scanner()._position_data)
-        #self.log.debug('The dictionary for saving has the following form', str(data_dictionary))
-        # self.log.info('Saving of the follwing transformation: Translation:'+str()+'um and Rotation of'+str()+'in rad')
-
-        # For testing if the save works. It works
-        #if trafo_matrix is not None: # If no trafomatrix exists, there's no necessary to save it
-         #   data_storage = TextDataStorage(root_dir=new_root_dir, comments='# ',
-          #                                 delimiter='\t',
-           #                                file_extension='.dat',
-            #                               include_global_metadata=True)  # creates an object for saving the trafo function
-            #file_path, timestamp, _ = data_storage.save_data(trafo_matrix,
-             #                                                metadata={'rotation_mat':data_dictionary['rotationmatrix'] ,'rotation(deg)':data_dictionary['rotation/deg'], 'translation(um)':data_dictionary['Translation']},# as placeholder
-              #                                               notes='Test for saving the trafo function',
-               #                                              nametag='first_trafo_saving',
-                #                                             column_dtypes=(float, float))
-            #self.log.info('Saving of trafomatrix')
-        # string_dict = str(data_dictionary)
-        self.log.info('Saving Trafo is:' + str(trafo_matrix))
-        return data_dictionary
-
-
-=======
->>>>>>> e8cb6d45
     def _update_scan_settings(self, scan_axes, settings):
         for ax_index, ax in enumerate(scan_axes):
             # Update scan ranges if needed
