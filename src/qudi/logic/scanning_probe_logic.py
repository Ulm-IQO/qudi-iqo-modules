# -*- coding: utf-8 -*-
"""
This module is responsible for controlling any kind of scanning probe imaging for 1D and 2D
scanning.

Copyright (c) 2021, the qudi developers. See the AUTHORS.md file at the top-level directory of this
distribution and on <https://github.com/Ulm-IQO/qudi-iqo-modules/>

This file is part of qudi.

Qudi is free software: you can redistribute it and/or modify it under the terms of
the GNU Lesser General Public License as published by the Free Software Foundation,
either version 3 of the License, or (at your option) any later version.

Qudi is distributed in the hope that it will be useful, but WITHOUT ANY WARRANTY;
without even the implied warranty of MERCHANTABILITY or FITNESS FOR A PARTICULAR PURPOSE.
See the GNU Lesser General Public License for more details.

You should have received a copy of the GNU Lesser General Public License along with qudi.
If not, see <https://www.gnu.org/licenses/>.
"""

from PySide2 import QtCore
import copy as cp
import numpy as np
from collections import OrderedDict

from qudi.core.module import LogicBase
from qudi.util.mutex import RecursiveMutex
from qudi.util.linear_transform import LinearTransformation, LinearTransformation3D # lives in branch qudi-core:coord-transforma
from qudi.core.connector import Connector
from qudi.core.configoption import ConfigOption
from qudi.core.statusvariable import StatusVar
<<<<<<< HEAD
from qudi.util.basis_transformations.basis_transformation \
    import compute_rotation_mat_rodriguez, compute_reduced_vectors
=======
from qudi.util.linear_transform \
    import compute_rotation_matrix_to_plane, compute_reduced_vectors, find_changing_axes
>>>>>>> 6cd2ff89

class ScanningProbeLogic(LogicBase):
    """
    This is the Logic class for 1D/2D SPM measurements.
    Scanning in this context means moving something along 1 or 2 dimensions and collecting data from
    possibly multiple sources at each position.

    Example config for copy-paste:

    scanning_probe_logic:
        module.Class: 'scanning_probe_logic.ScanningProbeLogic'
        options:
            max_history_length: 20
            max_scan_update_interval: 2
            position_update_interval: 1
        connect:
            scanner: scanner_dummy

    """

    # declare connectors
    _scanner = Connector(name='scanner', interface='ScanningProbeInterface')

    # status vars
    _scan_ranges = StatusVar(name='scan_ranges', default=None)
    _scan_resolution = StatusVar(name='scan_resolution', default=None)
    _scan_frequency = StatusVar(name='scan_frequency', default=None)
    _tilt_corr_settings = StatusVar(name='tilt_corr_settings', default={})

    # config options
    _min_poll_interval = ConfigOption(name='min_poll_interval', default=None)

    # signals
    sigScanStateChanged = QtCore.Signal(bool, object, object)
    sigScannerTargetChanged = QtCore.Signal(dict, object)
    sigScanSettingsChanged = QtCore.Signal(dict)
    sigTiltCorrSettingsChanged = QtCore.Signal(dict)

    def __init__(self, *args, **kwargs):
        super().__init__(*args, **kwargs)

        self._thread_lock = RecursiveMutex()

        # others
        self.__scan_poll_timer = None
        self.__scan_poll_interval = 0
        self.__scan_stop_requested = True
        self._curr_caller_id = self.module_uuid
        self._tilt_corr_transform = None
<<<<<<< HEAD
=======
        self._tilt_corr_axes = []
        self._tilt_corr_settings = {'auto_origin': None,
                                    'vec_1': None,
                                    'vec_2': None,
                                    'vec_3': None,
                                    'vec_shift': None}
>>>>>>> 6cd2ff89

    def on_activate(self):
        """ Initialisation performed during activation of the module.
        """

        constr = self.scanner_constraints
        self._scan_saved_to_hist = True

        self.log.debug(f"Scanner settings at startup, type {type(self._scan_ranges)} {self._scan_ranges, self._scan_resolution}")
        # scanner settings loaded from StatusVar or defaulted
        new_settings = self.check_sanity_scan_settings(self.scan_settings)
        if new_settings != self.scan_settings:
            self._scan_ranges = new_settings['range']
            self._scan_resolution = new_settings['resolution']
            self._scan_frequency = new_settings['frequency']

        if not self._min_poll_interval:
            # defaults to maximum scan frequency of scanner
            self._min_poll_interval = 1/np.max([constr.axes[ax].frequency_range for ax in constr.axes])

        """
        if not isinstance(self._scan_ranges, dict):
            self._scan_ranges = {ax.name: ax.value_range for ax in constr.axes.values()}
        if not isinstance(self._scan_resolution, dict):
            self._scan_resolution = {ax.name: max(ax.min_resolution, min(128, ax.max_resolution))  # TODO Hardcoded 128?
                                     for ax in constr.axes.values()}
        if not isinstance(self._scan_frequency, dict):
            self._scan_frequency = {ax.name: ax.max_frequency for ax in constr.axes.values()}
        """
        self.__scan_poll_interval = 0
        self.__scan_stop_requested = True
        self._curr_caller_id = self.module_uuid

        self.__scan_poll_timer = QtCore.QTimer()
        self.__scan_poll_timer.setSingleShot(True)
        self.__scan_poll_timer.timeout.connect(self.__scan_poll_loop, QtCore.Qt.QueuedConnection)

        self._scan_axes = OrderedDict(sorted(self._scanner().get_constraints().axes.items()))

        return

    def on_deactivate(self):
        """ Reverse steps of activation
        """
        self.__scan_poll_timer.stop()
        self.__scan_poll_timer.timeout.disconnect()
        if self.module_state() != 'idle':
            self._scanner().stop_scan()
        return

    @property
    def scan_data(self):
        with self._thread_lock:
            return self._scanner().get_scan_data()

    @property
    def scanner_position(self):
        with self._thread_lock:
            return self._scanner().get_position()

    @property
    def scanner_target(self):
        with self._thread_lock:
            return self._scanner().get_target()

    @property
    def scanner_axes(self):
        return self.scanner_constraints.axes

    @property
    def scanner_channels(self):
        return self.scanner_constraints.channels

    @property
    def scanner_constraints(self):
        return self._scanner().get_constraints()

    @property
    def scan_ranges(self):
        with self._thread_lock:
            return cp.copy(self._scan_ranges)

    @property
    def scan_resolution(self):
        with self._thread_lock:
            return cp.copy(self._scan_resolution)

    @property
    def scan_frequency(self):
        with self._thread_lock:
            return cp.copy(self._scan_frequency)

    @property
    def scan_saved_to_history(self):
        with self._thread_lock:
            return self._scan_saved_to_hist

    @property
    def scan_settings(self):
        with self._thread_lock:
            return {'range': self.scan_ranges,
                    'resolution': self.scan_resolution,
                    'frequency': self.scan_frequency,
                    'save_to_history': cp.copy(self._scan_saved_to_hist)}

    def set_scan_settings(self, settings):
        with self._thread_lock:
            if 'range' in settings:
                self.set_scan_range(settings['range'])
            if 'resolution' in settings:
                self.set_scan_resolution(settings['resolution'])
            if 'frequency' in settings:
                self.set_scan_frequency(settings['frequency'])
            if 'save_to_history' in settings:
                self._scan_saved_to_hist = settings['save_to_history']

    def check_sanity_scan_settings(self, settings=None):
        if not isinstance(settings, dict):
            settings = self.scan_settings

        settings = cp.deepcopy(settings)
        constr = self.scanner_constraints

        def check_valid(settings, key):
            is_valid = True  # non present key -> valid
            if key in settings:
                if not isinstance(settings[key], dict):
                    is_valid = False
                else:
                    axes = settings[key].keys()
                    if axes != constr.axes.keys():
                        is_valid = False

            return is_valid

        for key, val in settings.items():
            if not check_valid(settings, key):
                if key == 'range':
                    settings['range'] = {ax.name: ax.value_range for ax in constr.axes.values()}
                if key == 'resolution':
                    settings['resolution'] = {ax.name: max(ax.min_resolution, min(128, ax.max_resolution))  # TODO Hardcoded 128?
                                              for ax in constr.axes.values()}
                if key == 'frequency':
                    settings['frequency'] = {ax.name: ax.max_frequency for ax in constr.axes.values()}

        return settings

    def set_scan_range(self, ranges):
        with self._thread_lock:
            if self.module_state() != 'idle':
                self.log.warning('Scan is running. Unable to change scan ranges.')
                new_ranges = self.scan_ranges
                self.sigScanSettingsChanged.emit({'range': new_ranges})
                return new_ranges

            constr = self.scanner_constraints
            for ax, ax_range in ranges.items():
                if ax not in constr.axes:
                    self.log.error('Unknown scanner axis "{0}" encountered.'.format(ax))
                    new_ranges = self.scan_ranges
                    self.sigScanSettingsChanged.emit({'range': new_ranges})
                    return new_ranges

                self._scan_ranges[ax] = (constr.axes[ax].clip_value(float(min(ax_range))),
                                         constr.axes[ax].clip_value(float(max(ax_range))))

            new_ranges = {ax: self._scan_ranges[ax] for ax in ranges}
            self.sigScanSettingsChanged.emit({'range': new_ranges})
            return new_ranges

    def set_scan_resolution(self, resolution):
        with self._thread_lock:
            if self.module_state() != 'idle':
                self.log.warning('Scan is running. Unable to change scan resolution.')
                new_res = self.scan_resolution
                self.sigScanSettingsChanged.emit({'resolution': new_res})
                return new_res

            constr = self.scanner_constraints
            for ax, ax_res in resolution.items():
                if ax not in constr.axes:
                    self.log.error('Unknown axis "{0}" encountered.'.format(ax))
                    new_res = self.scan_resolution
                    self.sigScanSettingsChanged.emit({'resolution': new_res})
                    return new_res

                self._scan_resolution[ax] = constr.axes[ax].clip_resolution(int(ax_res))

            new_resolution = {ax: self._scan_resolution[ax] for ax in resolution}
            self.sigScanSettingsChanged.emit({'resolution': new_resolution})
            return new_resolution

    def set_scan_frequency(self, frequency):
        with self._thread_lock:
            if self.module_state() != 'idle':
                self.log.warning('Scan is running. Unable to change scan frequency.')
                new_freq = self.scan_frequency
                self.sigScanSettingsChanged.emit({'frequency': new_freq})
                return new_freq

            constr = self.scanner_constraints
            for ax, ax_freq in frequency.items():
                if ax not in constr.axes:
                    self.log.error('Unknown axis "{0}" encountered.'.format(ax))
                    new_freq = self.scan_frequency
                    self.sigScanSettingsChanged.emit({'frequency': new_freq})
                    return new_freq

                self._scan_frequency[ax] = constr.axes[ax].clip_frequency(float(ax_freq))

            new_freq = {ax: self._scan_frequency[ax] for ax in frequency}
            self.sigScanSettingsChanged.emit({'frequency': new_freq})
            return new_freq

    def set_target_position(self, pos_dict, caller_id=None, move_blocking=False):
        with self._thread_lock:
            if self.module_state() != 'idle':
                self.log.error('Unable to change scanner target position while a scan is running.')
                new_pos = self._scanner().get_target()
                self.sigScannerTargetChanged.emit(new_pos, self.module_uuid)
                return new_pos

            #self.log.debug(f"Requested Set pos to= {pos_dict}")
            ax_constr = self.scanner_constraints.axes
            pos_dict = self._scanner()._expand_coordinate(cp.copy(pos_dict))
            #self.log.debug(f"Expand to= {pos_dict}")

            pos_dict = self._scanner().coordinate_transform(pos_dict)

            for ax, pos in pos_dict.items():
                if ax not in ax_constr:
                    self.log.error('Unknown scanner axis: "{0}"'.format(ax))
                    new_pos = self._scanner().get_target()
                    self.sigScannerTargetChanged.emit(new_pos, self.module_uuid)
                    return new_pos

                pos_dict[ax] = ax_constr[ax].clip_value(pos)
                if pos != pos_dict[ax]:
                    self.log.warning(f'Scanner position target value {pos:.3e} out of bounds for axis "{ax}". '
                                     f'Clipping value to {pos_dict[ax]:.3e}.')


            # move_absolute expects untransformed coordinatess, so invert clipped pos
            pos_dict = self._scanner().coordinate_transform(pos_dict, inverse=True)
            #self.log.debug(f"In front of hw.move_abs {pos_dict}")
            new_pos = self._scanner().move_absolute(pos_dict, blocking=move_blocking)
            #self.log.debug(f"Set pos to= {pos_dict} => new pos {new_pos}. Bare {self._scanner()._get_position_bare()}")
            if any(pos != new_pos[ax] for ax, pos in pos_dict.items()):
                caller_id = None
            #self.log.debug(f"Logic set target with id {caller_id} to new: {new_pos}")
            self.sigScannerTargetChanged.emit(new_pos,
                self.module_uuid if caller_id is None else caller_id)
            return new_pos

    def toggle_scan(self, start, scan_axes, caller_id=None):
        with self._thread_lock:
            if start:
                return self.start_scan(scan_axes, caller_id)
            return self.stop_scan()

<<<<<<< HEAD
    def toggle_tilt_correction(self, enable=True, debug_func=False):

        if debug_func:
            func = self.__func_debug_transform()
            self.log.info("Set test functions for coord transform")
        else:
            func = self.__transform_func if self._tilt_corr_transform else None

        if enable:
            self._scanner().set_coordinate_transform(func)
        else:
            self._scanner().set_coordinate_transform(None)

    def configure_tilt_correction(self, support_vecs=None, shift_vec=None):
=======
    def toggle_tilt_correction(self, enable=True):

        target_pos = self._scanner().get_target()
        is_enabled = self._scanner().coordinate_transform_enabled

        func = self.__transform_func if self._tilt_corr_transform else None

        if enable:
            self._scanner().set_coordinate_transform(func, self._tilt_corr_transform)
        else:
            self._scanner().set_coordinate_transform(None)

        if enable != is_enabled:
            # set target pos again with updated, (dis-) engaged tilt correction
            self.set_target_position(target_pos, move_blocking=True)

    @property
    def tilt_correction_settings(self):
        return self._tilt_corr_settings

    def configure_tilt_correction(self, support_vecs=None, shift_vec=None):
        """
        Configure the tilt correction with a set of support vector that define the tilted plane
        that should be horizontal after the correction

        @param list support_vecs: list of dicts. Each dict contains the scan axis as keys.
        @param dict shift_vec: Vector that defines the origin of rotation.
        """
>>>>>>> 6cd2ff89

        if support_vecs is None:
            self._tilt_corr_transform = None
            return

<<<<<<< HEAD
        support_vecs = np.asarray(support_vecs)

        if support_vecs.shape[0] != 3:
            raise ValueError(f"Need 3 n-dim support vectors, not {support_vecs.shape[0]}")

        if shift_vec is None:
            # todo: for the case of 3d vectors in plane, throws out too many dimensions
            red_support_vecs = support_vecs #compute_reduced_vectors(support_vecs)
            shift_vec = np.mean(red_support_vecs, axis=0)
        else:
            shift_vec = np.asarray(shift_vec)
            red_support_vecs = np.vstack([support_vecs, shift_vec])# compute_reduced_vectors(np.vstack([support_vecs, shift_vec]))
            shift_vec = red_support_vecs[-1,:]

        # todo remove workaround code for dim reduction
        red_support_vecs = red_support_vecs[:,:3]
        shift_vec = shift_vec[:3]

        rot_mat = compute_rotation_mat_rodriguez(red_support_vecs[0], red_support_vecs[1], red_support_vecs[2])
        shift = shift_vec

        lin_transform = LinearTransformation3D()
        lin_transform.add_rotation(rot_mat)
        lin_transform.translate(shift[0], shift[1], shift[2])

        self._tilt_corr_transform = lin_transform


    def __func_debug_transform(self):
        def transform_to(coord, inverse=False):
            # this is a stub function
            if inverse:
                return {key: 0.5 * val for key, val in coord.items()}
            else:
                return {key: 2 * val for key, val in coord.items()}

        def transform_to(coord, inverse=False):

            ax_2_idx = lambda ch: ord(ch) - 120  # x->0, y->1, z->2; todo only for these axes
            transform = LinearTransformation3D()

            transform.rotate(0, 0, np.pi/10)
            # todo: LinearTransformation expects vectors as row (not column) vectors
            coord_vec = np.asarray(list(coord.values())).T
            coord_transf = transform(coord_vec, invert=inverse).T
            # make dict again after vector rotation
            coord_transf = {ax: coord_transf[ax_2_idx(ax)] for (ax, val) in coord.items()}

            return coord_transf

        return transform_to
=======
        support_vecs_arr = np.asarray(self.tilt_vector_dict_2_array(support_vecs, reduced_dim=False))
        if shift_vec is not None:
            shift_vec_arr = np.array(self.tilt_vector_dict_2_array(shift_vec, reduced_dim=False))

        if support_vecs_arr.shape[0] != 3:
            raise ValueError(f"Need 3 n-dim support vectors, not {support_vecs_arr.shape[0]}")

        auto_origin = False
        if shift_vec is None:
            auto_origin = True
            red_support_vecs = compute_reduced_vectors(support_vecs_arr)
            shift_vec_arr = np.mean(red_support_vecs, axis=0)
            shift_vec = self.tilt_vector_array_2_dict(shift_vec_arr, reduced_dim=True)
        else:
            red_support_vecs = np.vstack([support_vecs_arr, shift_vec_arr])
            red_vecs = compute_reduced_vectors(red_support_vecs)
            red_support_vecs = red_vecs[:-1,:]
            shift_vec_arr = red_vecs[-1,:]

        tilt_axes = find_changing_axes(support_vecs_arr)

        if red_support_vecs.shape != (3,3) or shift_vec_arr.shape[0] != 3:
            n_dim = support_vecs_arr.shape[1]
            raise ValueError(f"Can't calculate tilt in >3 dimensions. "
                             f"Given support vectors (dim= {n_dim}) must be constant in exactly {n_dim-3} dims. ")

        rot_mat = compute_rotation_matrix_to_plane(red_support_vecs[0], red_support_vecs[1], red_support_vecs[2])
        shift = shift_vec_arr

        # shift coord system to origin, rotate and shift shift back according to LT(x) = (R+s)*x - R*s
        lin_transform = LinearTransformation3D()
        shift_vec_transform = LinearTransformation3D()
        
        lin_transform.add_rotation(rot_mat)
        lin_transform.translate(shift[0], shift[1], shift[2])

        shift_vec_transform.add_rotation(rot_mat)
        shift_back = shift_vec_transform(-shift)

        lin_transform.translate(shift_back[0], shift_back[1], shift_back[2])

        self._tilt_corr_transform = lin_transform
        self._tilt_corr_axes = [el for idx, el in enumerate(self._scan_axes) if tilt_axes[idx]]
        self._tilt_corr_settings = {'auto_origin': auto_origin,
                                    'vec_1': support_vecs[0],
                                    'vec_2': support_vecs[1],
                                    'vec_3': support_vecs[2],
                                    'vec_shift': shift_vec}

        #self.log.debug(f"Shift vec {shift}, shift back {shift_back}")
        #self.log.debug(f"Matrix: {lin_transform.matrix}")
        #self.log.debug(f"Configured tilt corr: {support_vecs}, {shift_vec}")

        self.sigTiltCorrSettingsChanged.emit(self._tilt_corr_settings)

    def tilt_vector_dict_2_array(self, vector, reduced_dim=False):
        """
        Convert vectors given as dict (with axes keys) to arrays and ensure correct order.

        @param dict vector: (single coord or arrays per key) or list of dicts
        @param bool reduced_dim: The vector given has been reduced to 3 dims (from n-dim for arbitrary vectors)
        @return np.array or list of np.array: vector(s) as array
        """

        axes = self._tilt_corr_axes if reduced_dim else self._scan_axes.keys()

        if type(vector) != list:
            vectors = [vector]
        else:
            vectors = vector

        vecs_arr = []
        for vec in vectors:
            if not isinstance(vec, dict):
                raise ValueError

            # vec_sorted dict has correct order (defined by order in axes). Then converted to array
            vec_sorted = {ax: np.nan for ax in axes}
            vec_sorted.update(vec)
            vec_arr = np.asarray(list(vec_sorted.values()))

            vecs_arr.append(vec_arr)

        if len(vecs_arr) == 1:
            return vecs_arr[0]
        return vecs_arr

    def tilt_vector_array_2_dict(self, array, reduced_dim=True):
        axes = self._tilt_corr_axes if reduced_dim else self._scan_axes.keys()

        return {ax: array[idx] for idx, ax in enumerate(axes)}
>>>>>>> 6cd2ff89

    def _update_scan_settings(self, scan_axes, settings):
        for ax_index, ax in enumerate(scan_axes):
            # Update scan ranges if needed
            new = tuple(settings['range'][ax_index])
            if self._scan_ranges[ax] != new:
                self._scan_ranges[ax] = new
                self.sigScanSettingsChanged.emit({'range': {ax: self._scan_ranges[ax]}})

            # Update scan resolution if needed
            new = int(settings['resolution'][ax_index])
            if self._scan_resolution[ax] != new:
                self._scan_resolution[ax] = new
                self.sigScanSettingsChanged.emit(
                    {'resolution': {ax: self._scan_resolution[ax]}}
                )

        # Update scan frequency if needed
        new = float(settings['frequency'])
        if self._scan_frequency[scan_axes[0]] != new:
            self._scan_frequency[scan_axes[0]] = new
            self.sigScanSettingsChanged.emit({'frequency': {scan_axes[0]: new}})

    def start_scan(self, scan_axes, caller_id=None):
        with self._thread_lock:
            if self.module_state() != 'idle':
                self.sigScanStateChanged.emit(True, self.scan_data, self._curr_caller_id)
                return 0

            scan_axes = tuple(scan_axes)
            self._curr_caller_id = self.module_uuid if caller_id is None else caller_id

            self.module_state.lock()

            settings = {'axes': scan_axes,
                        'range': tuple(self._scan_ranges[ax] for ax in scan_axes),
                        'resolution': tuple(self._scan_resolution[ax] for ax in scan_axes),
                        'frequency': self._scan_frequency[scan_axes[0]]}
            fail, new_settings = self._scanner().configure_scan(settings)
            if fail:
                self.module_state.unlock()
                self.sigScanStateChanged.emit(False, None, self._curr_caller_id)
                self.log.error(f"Couldn't configure scan: {settings}")
                return -1

            self._update_scan_settings(scan_axes, new_settings)
            #self.log.debug("Applied new scan settings")

            # Calculate poll time to check for scan completion. Use line scan time estimate.
            line_points = self._scan_resolution[scan_axes[0]] if len(scan_axes) > 1 else 1
            self.__scan_poll_interval = max(self._min_poll_interval,
                                            line_points / self._scan_frequency[scan_axes[0]])
            self.__scan_poll_timer.setInterval(int(round(self.__scan_poll_interval * 1000)))

            if self._scanner().start_scan() < 0:  # TODO Current interface states that bool is returned from start_scan
                self.module_state.unlock()
                self.sigScanStateChanged.emit(False, None, self._curr_caller_id)
                self.log.error("Couldn't start scan.")
                return -1

            self.sigScanStateChanged.emit(True, self.scan_data, self._curr_caller_id)
            self.__start_timer()
            return 0

    def stop_scan(self):
        with self._thread_lock:
            if self.module_state() == 'idle':
                self.sigScanStateChanged.emit(False, self.scan_data, self._curr_caller_id)
                return 0

            self.__stop_timer()

            err = self._scanner().stop_scan() if self._scanner().module_state() != 'idle' else 0

            self.module_state.unlock()

            if self.scan_settings['save_to_history']:
                # module_uuid signals data-ready to data logic
                self.sigScanStateChanged.emit(False, self.scan_data, self.module_uuid)
            else:
                self.sigScanStateChanged.emit(False, self.scan_data, self._curr_caller_id)

            return err

    def __scan_poll_loop(self):
        with self._thread_lock:
            try:
                if self.module_state() == 'idle':
                    return

                if self._scanner().module_state() == 'idle':
                    self.stop_scan()
                    return
                # TODO Added the following line as a quick test; Maybe look at it with more caution if correct
                self.sigScanStateChanged.emit(True, self.scan_data, self._curr_caller_id)

                # Queue next call to this slot
                self.__scan_poll_timer.start()
            except TimeoutError:
                self.log.exception('Timed out while waiting for scan data:')
            except:
                self.log.exception('An exception was raised while polling the scan:')
            return

    def set_full_scan_ranges(self):
        scan_range = {ax: axis.value_range for ax, axis in self.scanner_constraints.axes.items()}
        return self.set_scan_range(scan_range)

    def __start_timer(self):
        if self.thread() is not QtCore.QThread.currentThread():
            QtCore.QMetaObject.invokeMethod(self.__scan_poll_timer,
                                            'start',
                                            QtCore.Qt.BlockingQueuedConnection)
        else:
            self.__scan_poll_timer.start()

    def __stop_timer(self):
        if self.thread() is not QtCore.QThread.currentThread():
            QtCore.QMetaObject.invokeMethod(self.__scan_poll_timer,
                                            'stop',
                                            QtCore.Qt.BlockingQueuedConnection)
        else:
            self.__scan_poll_timer.stop()

    def __transform_func(self, coord, inverse=False):
<<<<<<< HEAD
        # todo: remove workaround, reduce dimension to 3d
        coord = {key:val for key, val in list(coord.items())[:3]}

        # convert from coordinate dict to plain vector
        ax_2_idx = lambda ch: ord(ch) - 120  # x->0, y->1, z->2; todo only for these axes
        transform = self._tilt_corr_transform.__call__
        coord_vec = np.asarray(list(coord.values())).T
        coord_transf = transform(coord_vec, invert=inverse).T
        # make dict again after vector rotation
        coord_transf = {ax: coord_transf[ax_2_idx(ax)] for (ax, val) in coord.items()}
=======
        """
        Takes a coordinate as dict (with axes keys) and applies the tilt correction transformation.
        To this end, reduce dimensionality to 3d on the axes configured for the tilt transformation.
        :param coord: dict of the coordinate. Keys are configured scanner axes.
        :param inverse:
        :return:
        """

        coord_reduced = {key:val for key, val in list(coord.items())[:3] if key in self._tilt_corr_axes}
        coord_reduced = OrderedDict(sorted(coord_reduced.items()))

        # convert from coordinate dict to plain vector
        transform = self._tilt_corr_transform.__call__
        coord_vec = self.tilt_vector_dict_2_array(coord_reduced, reduced_dim=True).T
        coord_vec_transf = transform(coord_vec, invert=inverse).T
        # make dict again after vector rotation
        coord_transf = cp.copy(coord)
        [coord_transf.update({ax: coord_vec_transf[idx]}) for (idx, ax) in enumerate(self._tilt_corr_axes)]
>>>>>>> 6cd2ff89

        return coord_transf<|MERGE_RESOLUTION|>--- conflicted
+++ resolved
@@ -31,13 +31,8 @@
 from qudi.core.connector import Connector
 from qudi.core.configoption import ConfigOption
 from qudi.core.statusvariable import StatusVar
-<<<<<<< HEAD
-from qudi.util.basis_transformations.basis_transformation \
-    import compute_rotation_mat_rodriguez, compute_reduced_vectors
-=======
 from qudi.util.linear_transform \
     import compute_rotation_matrix_to_plane, compute_reduced_vectors, find_changing_axes
->>>>>>> 6cd2ff89
 
 class ScanningProbeLogic(LogicBase):
     """
@@ -87,15 +82,12 @@
         self.__scan_stop_requested = True
         self._curr_caller_id = self.module_uuid
         self._tilt_corr_transform = None
-<<<<<<< HEAD
-=======
         self._tilt_corr_axes = []
         self._tilt_corr_settings = {'auto_origin': None,
                                     'vec_1': None,
                                     'vec_2': None,
                                     'vec_3': None,
                                     'vec_shift': None}
->>>>>>> 6cd2ff89
 
     def on_activate(self):
         """ Initialisation performed during activation of the module.
@@ -356,22 +348,6 @@
                 return self.start_scan(scan_axes, caller_id)
             return self.stop_scan()
 
-<<<<<<< HEAD
-    def toggle_tilt_correction(self, enable=True, debug_func=False):
-
-        if debug_func:
-            func = self.__func_debug_transform()
-            self.log.info("Set test functions for coord transform")
-        else:
-            func = self.__transform_func if self._tilt_corr_transform else None
-
-        if enable:
-            self._scanner().set_coordinate_transform(func)
-        else:
-            self._scanner().set_coordinate_transform(None)
-
-    def configure_tilt_correction(self, support_vecs=None, shift_vec=None):
-=======
     def toggle_tilt_correction(self, enable=True):
 
         target_pos = self._scanner().get_target()
@@ -400,65 +376,11 @@
         @param list support_vecs: list of dicts. Each dict contains the scan axis as keys.
         @param dict shift_vec: Vector that defines the origin of rotation.
         """
->>>>>>> 6cd2ff89
 
         if support_vecs is None:
             self._tilt_corr_transform = None
             return
 
-<<<<<<< HEAD
-        support_vecs = np.asarray(support_vecs)
-
-        if support_vecs.shape[0] != 3:
-            raise ValueError(f"Need 3 n-dim support vectors, not {support_vecs.shape[0]}")
-
-        if shift_vec is None:
-            # todo: for the case of 3d vectors in plane, throws out too many dimensions
-            red_support_vecs = support_vecs #compute_reduced_vectors(support_vecs)
-            shift_vec = np.mean(red_support_vecs, axis=0)
-        else:
-            shift_vec = np.asarray(shift_vec)
-            red_support_vecs = np.vstack([support_vecs, shift_vec])# compute_reduced_vectors(np.vstack([support_vecs, shift_vec]))
-            shift_vec = red_support_vecs[-1,:]
-
-        # todo remove workaround code for dim reduction
-        red_support_vecs = red_support_vecs[:,:3]
-        shift_vec = shift_vec[:3]
-
-        rot_mat = compute_rotation_mat_rodriguez(red_support_vecs[0], red_support_vecs[1], red_support_vecs[2])
-        shift = shift_vec
-
-        lin_transform = LinearTransformation3D()
-        lin_transform.add_rotation(rot_mat)
-        lin_transform.translate(shift[0], shift[1], shift[2])
-
-        self._tilt_corr_transform = lin_transform
-
-
-    def __func_debug_transform(self):
-        def transform_to(coord, inverse=False):
-            # this is a stub function
-            if inverse:
-                return {key: 0.5 * val for key, val in coord.items()}
-            else:
-                return {key: 2 * val for key, val in coord.items()}
-
-        def transform_to(coord, inverse=False):
-
-            ax_2_idx = lambda ch: ord(ch) - 120  # x->0, y->1, z->2; todo only for these axes
-            transform = LinearTransformation3D()
-
-            transform.rotate(0, 0, np.pi/10)
-            # todo: LinearTransformation expects vectors as row (not column) vectors
-            coord_vec = np.asarray(list(coord.values())).T
-            coord_transf = transform(coord_vec, invert=inverse).T
-            # make dict again after vector rotation
-            coord_transf = {ax: coord_transf[ax_2_idx(ax)] for (ax, val) in coord.items()}
-
-            return coord_transf
-
-        return transform_to
-=======
         support_vecs_arr = np.asarray(self.tilt_vector_dict_2_array(support_vecs, reduced_dim=False))
         if shift_vec is not None:
             shift_vec_arr = np.array(self.tilt_vector_dict_2_array(shift_vec, reduced_dim=False))
@@ -550,7 +472,6 @@
         axes = self._tilt_corr_axes if reduced_dim else self._scan_axes.keys()
 
         return {ax: array[idx] for idx, ax in enumerate(axes)}
->>>>>>> 6cd2ff89
 
     def _update_scan_settings(self, scan_axes, settings):
         for ax_index, ax in enumerate(scan_axes):
@@ -676,18 +597,6 @@
             self.__scan_poll_timer.stop()
 
     def __transform_func(self, coord, inverse=False):
-<<<<<<< HEAD
-        # todo: remove workaround, reduce dimension to 3d
-        coord = {key:val for key, val in list(coord.items())[:3]}
-
-        # convert from coordinate dict to plain vector
-        ax_2_idx = lambda ch: ord(ch) - 120  # x->0, y->1, z->2; todo only for these axes
-        transform = self._tilt_corr_transform.__call__
-        coord_vec = np.asarray(list(coord.values())).T
-        coord_transf = transform(coord_vec, invert=inverse).T
-        # make dict again after vector rotation
-        coord_transf = {ax: coord_transf[ax_2_idx(ax)] for (ax, val) in coord.items()}
-=======
         """
         Takes a coordinate as dict (with axes keys) and applies the tilt correction transformation.
         To this end, reduce dimensionality to 3d on the axes configured for the tilt transformation.
@@ -706,6 +615,5 @@
         # make dict again after vector rotation
         coord_transf = cp.copy(coord)
         [coord_transf.update({ax: coord_vec_transf[idx]}) for (idx, ax) in enumerate(self._tilt_corr_axes)]
->>>>>>> 6cd2ff89
 
         return coord_transf