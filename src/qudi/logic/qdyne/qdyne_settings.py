# -*- coding: utf-8 -*-
"""
This module contains a Qdyne settings class.
Copyright (c) 2021, the qudi developers. See the AUTHORS.md file at the top-level directory of this
distribution and on <https://github.com/Ulm-IQO/qudi-iqo-modules/>
This file is part of qudi.
Qudi is free software: you can redistribute it and/or modify it under the terms of
the GNU Lesser General Public License as published by the Free Software Foundation,
either version 3 of the License, or (at your option) any later version.
Qudi is distributed in the hope that it will be useful, but WITHOUT ANY WARRANTY;
without even the implied warranty of MERCHANTABILITY or FITNESS FOR A PARTICULAR PURPOSE.
See the GNU Lesser General Public License for more details.
You should have received a copy of the GNU Lesser General Public License along with qudi.
If not, see <https://www.gnu.org/licenses/>.
"""

from dataclasses import asdict
import inspect
import sys
import copy

from PySide2 import QtCore

from qudi.core.logger import get_logger
from qudi.logic.qdyne.qdyne_state_estimator import *
from qudi.logic.qdyne.qdyne_time_trace_analyzer import *
from qudi.logic.qdyne.qdyne_data_manager import DataManagerSettings


def get_subclasses(class_obj):
    """
    Given a class, find its subclasses and get their names.
    """

    subclasses = []
    for name, obj in inspect.getmembers(sys.modules[__name__]):
        if inspect.isclass(obj) and issubclass(obj, class_obj) and obj != class_obj:
            subclasses.append(obj)

    return subclasses


def get_method_names(subclass_obj, class_obj):
    subclass_names = [cls.__name__ for cls in subclass_obj]
    method_names = [
        subclass_name.replace(class_obj.__name__, "")
        for subclass_name in subclass_names
    ]
    return method_names


def get_method_name(subclass_obj, class_obj):
    subclass_name = subclass_obj.__name__
    method_name = subclass_name.replace(class_obj.__name__, "")
    return method_name


class QdyneSettings:
    def __init__(self):
        self.estimator_stg = SettingsManager(StateEstimatorSettings)
        self.analyzer_stg = SettingsManager(AnalyzerSettings)
        self.data_manager_stg = DataManagerSettings()


class SettingsManager:
    def __init__(self, abstract_class_obj=None):
        self.abstract_class_obj = abstract_class_obj
<<<<<<< HEAD
        self.settings_dict = dict() # [setting_class][setting_name]
        self.current_method = ''
        self.current_stg_name = ''
        self.log = get_logger(__name__)
=======
        self.settings_dict = dict()  # [setting_class][setting_name]
        self.current_method = ""
        self.current_stg_name = ""
>>>>>>> 42ef31b0

    def create_default_settings_dict(self):
        default_settings_dict = dict()
        setting_classes = get_subclasses(self.abstract_class_obj)
        for setting in setting_classes:
            method_name = get_method_name(setting, self.abstract_class_obj)
            setting.name = "default"
            default_settings_dict[method_name] = {setting.name: setting()}
        return default_settings_dict

    def initialize_settings(self, settings_dict):
        if any(settings_dict):
            self.settings_dict = self.load_settings(settings_dict)
        else:
            self.settings_dict = self.create_default_settings_dict()

    def load_settings(self, dict_tabledict):
        dataclass_tabledict = dict()
        for method_key in dict_tabledict.keys():
            dataclass_dict = dict()
            dict_dict = dict_tabledict[method_key]
            for setting_key in dict_dict.keys():
                stg_dict = dict_dict[setting_key]
                class_name = stg_dict["__class__"]
                stg_dict.pop("__class__", None)
                stg_dataclass = globals()[class_name](**stg_dict)
                dataclass_dict[setting_key] = stg_dataclass
            dataclass_tabledict[method_key] = dataclass_dict
        return dataclass_tabledict

    def convert_settings(self):
        dataclass_tabledict = self.settings_dict
        dict_tabledict = dict()
        for method_key in dataclass_tabledict.keys():
            dict_dict = dict()
            dataclass_dict = dataclass_tabledict[method_key]
            for setting_key in dataclass_dict.keys():
                stg_dataclass = dataclass_dict[setting_key]
                stg_dict = asdict(stg_dataclass)
                stg_dict["__class__"] = stg_dataclass.__class__.__name__
                dict_dict[setting_key] = stg_dict
            dict_tabledict[method_key] = dict_dict
        return dict_tabledict

<<<<<<< HEAD
    @QtCore.Slot(str)
    def add_setting(self, new_name):
        default_setting = self.settings_dict[self.current_method]['default']
        new_setting = copy.deepcopy(default_setting)
        if new_name not in self.settings_dict.keys():
            new_setting.name = new_name
            self.settings_dict[self.current_method].update({new_name: new_setting})
            self.current_stg_name = new_name
=======
    @QtCore.Slot()
    def add_setting(self):
        new_setting = copy.deepcopy(self.current_setting)
        new_setting.name = new_setting.name + "_new"
        self.current_stg_name = new_setting.name
        self.settings_dict[self.current_method].update(
            {self.current_stg_name: new_setting}
        )

    #        self.settings_dict[self.current_method][self.current_setting.name] = new_setting
>>>>>>> 42ef31b0

        else:
            self.log.error('Name already taken')

    @QtCore.Slot(str)
    def remove_setting(self, stg_name):
        self.settings_dict[self.current_method].pop(stg_name)

    @property
    def current_setting(self):
        return self.settings_dict[self.current_method][self.current_stg_name]

    @property
    def current_setting_list(self):
        return self.settings_dict[self.current_method].keys()<|MERGE_RESOLUTION|>--- conflicted
+++ resolved
@@ -65,16 +65,10 @@
 class SettingsManager:
     def __init__(self, abstract_class_obj=None):
         self.abstract_class_obj = abstract_class_obj
-<<<<<<< HEAD
-        self.settings_dict = dict() # [setting_class][setting_name]
-        self.current_method = ''
-        self.current_stg_name = ''
-        self.log = get_logger(__name__)
-=======
         self.settings_dict = dict()  # [setting_class][setting_name]
         self.current_method = ""
         self.current_stg_name = ""
->>>>>>> 42ef31b0
+        self.log = get_logger(__name__)
 
     def create_default_settings_dict(self):
         default_settings_dict = dict()
@@ -119,7 +113,6 @@
             dict_tabledict[method_key] = dict_dict
         return dict_tabledict
 
-<<<<<<< HEAD
     @QtCore.Slot(str)
     def add_setting(self, new_name):
         default_setting = self.settings_dict[self.current_method]['default']
@@ -128,18 +121,6 @@
             new_setting.name = new_name
             self.settings_dict[self.current_method].update({new_name: new_setting})
             self.current_stg_name = new_name
-=======
-    @QtCore.Slot()
-    def add_setting(self):
-        new_setting = copy.deepcopy(self.current_setting)
-        new_setting.name = new_setting.name + "_new"
-        self.current_stg_name = new_setting.name
-        self.settings_dict[self.current_method].update(
-            {self.current_stg_name: new_setting}
-        )
-
-    #        self.settings_dict[self.current_method][self.current_setting.name] = new_setting
->>>>>>> 42ef31b0
 
         else:
             self.log.error('Name already taken')
