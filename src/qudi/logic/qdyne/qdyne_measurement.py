# -*- coding: utf-8 -*-
"""
This module contains a Qdyne manager class.
Copyright (c) 2021, the qudi developers. See the AUTHORS.md file at the top-level directory of this
distribution and on <https://github.com/Ulm-IQO/qudi-iqo-modules/>
This file is part of qudi.
Qudi is free software: you can redistribute it and/or modify it under the terms of
the GNU Lesser General Public License as published by the Free Software Foundation,
either version 3 of the License, or (at your option) any later version.
Qudi is distributed in the hope that it will be useful, but WITHOUT ANY WARRANTY;
without even the implied warranty of MERCHANTABILITY or FITNESS FOR A PARTICULAR PURPOSE.
See the GNU Lesser General Public License for more details.
You should have received a copy of the GNU Lesser General Public License along with qudi.
If not, see <https://www.gnu.org/licenses/>.
"""

from dataclasses import dataclass
import datetime
from PySide2 import QtCore, QtWidgets

from qudi.core.connector import Connector
from PySide2 import QtCore


@dataclass
class QdyneMeasurementSettings:
    data_type: str = ''
    read_from_file: bool = False
    pass

@dataclass
class QdyneMeasurementStatus:
    running: bool = False

class QdyneMeasurement:
    data_type_lists = ['TimeSeries', 'TimeTag']

<<<<<<< HEAD
    # analysis timer interval
    __timer_interval = StatusVar(default=5)
    # analysis timer signals
    sigStartTimer = QtCore.Signal()
    sigStopTimer = QtCore.Signal()

    def __init__(self, pmaster, pmeasure):
        self.pmaster = pmaster
        self.pmeasure = pmeasure
=======
    def __init__(self, qdyne_logic):
        self.qdyne_logic = qdyne_logic
>>>>>>> 8876dd4e
        self.stg = None

        self.__start_time = 0
        self.__elapsed_time = 0
        self.__elapsed_sweeps = 0

        # set up the analysis timer
        self.__analysis_timer = QtCore.QTimer()
        self.__analysis_timer.setSingleShot(False)
        self.__analysis_timer.setInterval(round(1000. * self.__timer_interval))
        self.__analysis_timer.timeout.connect(self._pulsed_analysis_loop,
                                              QtCore.Qt.QueuedConnection)
        # set up the analysis timer signals
        self.sigStartTimer.connect(self.__analysis_timer.start, QtCore.Qt.QueuedConnection)
        self.sigStopTimer.connect(self.__analysis_timer.stop, QtCore.Qt.QueuedConnection)

    def __del__(self):
        """
        Upon deactivation of the module all signals should be disconnected.
        """
        self.__analysis_timer.timeout.disconnect()
        self.sigStartTimer.disconnect()
        self.sigStopTimer.disconnect()

    def input_settings(self, settings: QdyneMeasurementSettings) -> None:
        self.stg = settings

    @QtCore.Slot(bool, str)
    def toggle_qdyne_measurement(self, start):
        """
        Convenience method to start/stop measurement

        @param bool start: Start the measurement (True) or stop the measurement (False)
        """
        if start:
            self.start_qdyne_measurement()
        else:
            self.stop_qdyne_measurement()
        return

    def start_qdyne_measurement(self, fname=None):
        timestamp = datetime.datetime.now().strftime('%Y%m%d-%H%M-%S')
        fname = timestamp + fname if fname else timestamp
        #self.qdyne_logic._data_streamer().change_filename(fname)
        self.qdyne_logic._data_streamer().start_stream()
        self.qdyne_logic.pulsedmeasurementlogic().pulse_generator_on()

    def stop_qdyne_measurement(self):
        self.qdyne_logic.pulsedmeasurementlogic().pulse_generator_off()
        self.qdyne_logic._data_streamer().stop_stream()
        return

    def qdyne_analysis_loop(self):
        qdyne_logic.get_raw_data()
        qdyne_logic.get_pulse()
        qdyne_logic.extract_data()

        pass

    def get_raw_data(self):
        #Todo: raw_data =

        return raw_data

    @property
    def analysis_timer_interval(self) -> float:
        """
        Property to return the currently set analysis timer interval in seconds.
        """
        return self.__timer_interval

    @QtCore.Slot(float)
    @property.setter
    def analysis_timer_interval(self, interval: float) -> float:
        """
        Property to return the currently set analysis timer interval in seconds.
        """
        self.__timer_interval = interval
        if self.__timer_interval > 0:
            self.__analysis_timer.setInterval(int(1000. * self.__timer_interval))
            self.sigStartTimer.emit()
        else:
            self.sigStopTimer.emit()

        self.sigTimerUpdated.emit(self.__elapsed_time, self.__elapsed_sweeps,
                                  self.__timer_interval)<|MERGE_RESOLUTION|>--- conflicted
+++ resolved
@@ -35,20 +35,15 @@
 class QdyneMeasurement:
     data_type_lists = ['TimeSeries', 'TimeTag']
 
-<<<<<<< HEAD
     # analysis timer interval
     __timer_interval = StatusVar(default=5)
     # analysis timer signals
     sigStartTimer = QtCore.Signal()
     sigStopTimer = QtCore.Signal()
 
-    def __init__(self, pmaster, pmeasure):
-        self.pmaster = pmaster
-        self.pmeasure = pmeasure
-=======
     def __init__(self, qdyne_logic):
         self.qdyne_logic = qdyne_logic
->>>>>>> 8876dd4e
+
         self.stg = None
 
         self.__start_time = 0
