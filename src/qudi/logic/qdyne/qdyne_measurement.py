--- conflicted
+++ resolved
@@ -115,15 +115,6 @@
         fname = timestamp + fname if fname else timestamp
         self.data.reset()
         self.qdyne_logic.measurement_generator.set_counter_settings(None)
-<<<<<<< HEAD
-        self.settings.estimator_stg.current_setting.time_bin \
-            = copy.deepcopy(self.qdyne_logic.measurement_generator.counter_settings["bin_width"])
-        self.settings.analyzer_stg.current_setting.sequence_length_s \
-            = copy.deepcopy(self.qdyne_logic.measurement_generator.counter_settings["record_length"])
-
-=======
-        self.estimator.configure_method(self.settings.estimator_stg.current_method)
->>>>>>> 9f91faf2
         self.qdyne_logic._data_streamer().start_measure()
         self.qdyne_logic.pulsedmasterlogic().pulsedmeasurementlogic().pulse_generator_on()
         self.sigStartTimer.emit()
@@ -164,6 +155,7 @@
             raise e
 
     def get_pulse(self):
+        self.estimator.configure_method(self.settings.estimator_stg.current_method)
         self.data.pulse_data = self.estimator.get_pulse(
             self.data.raw_data, self.settings.estimator_stg.current_setting
         )
