# -*- coding: utf-8 -*-
"""
This module contains a Qdyne manager class.
Copyright (c) 2021, the qudi developers. See the AUTHORS.md file at the top-level directory of this
distribution and on <https://github.com/Ulm-IQO/qudi-iqo-modules/>
This file is part of qudi.
Qudi is free software: you can redistribute it and/or modify it under the terms of
the GNU Lesser General Public License as published by the Free Software Foundation,
either version 3 of the License, or (at your option) any later version.
Qudi is distributed in the hope that it will be useful, but WITHOUT ANY WARRANTY;
without even the implied warranty of MERCHANTABILITY or FITNESS FOR A PARTICULAR PURPOSE.
See the GNU Lesser General Public License for more details.
You should have received a copy of the GNU Lesser General Public License along with qudi.
If not, see <https://www.gnu.org/licenses/>.
"""

from os import stat
import numpy as np
import time
from collections import OrderedDict
from PySide2 import QtCore
import datetime

from qudi.core.module import LogicBase
from qudi.core.connector import Connector
from qudi.core.configoption import ConfigOption
from qudi.core.statusvariable import StatusVar
from qudi.util.mutex import RecursiveMutex

from qudi.logic.qdyne.qdyne_measurement import (
    QdyneMeasurement,
    QdyneMeasurementSettings,
)
from qudi.logic.qdyne.qdyne_state_estimator import *
from qudi.logic.qdyne.qdyne_time_trace_analyzer import *
from qudi.logic.qdyne.qdyne_fit import QdyneFit
from qudi.logic.qdyne.qdyne_dataclass import MainDataClass
from qudi.logic.qdyne.qdyne_data_manager import QdyneDataManager
from qudi.logic.qdyne.qdyne_settings import QdyneSettings
# from qudi.logic.qdyne.qdyne_fitting import QdyneFittingMain


class MeasurementGenerator:
    """
    Class that gives access to the settings for the generation of sequences from the pulsedmasterlogic.
    """

    def __init__(self, pulsedmasterlogic, qdyne_logic):
        self.pulsedmasterlogic = pulsedmasterlogic
        self.qdyne_logic = qdyne_logic

        self.__active_channels = self.qdyne_logic._data_streamer().active_channels
        self.__binwidth = self.qdyne_logic._data_streamer().binwidth
        self.__record_length = self.qdyne_logic._data_streamer().record_length
        self.__gate_mode = self.qdyne_logic._data_streamer().gate_mode
        self.__data_type = self.qdyne_logic._data_streamer().data_type

    def generate_predefined_sequence(self, method_name, param_dict, sample_and_load):
        self.pulsedmasterlogic().generate_predefined_sequence(
            method_name, param_dict, sample_and_load
        )

    def set_generation_parameters(self, settings_dict):
        self.pulsedmasterlogic().set_generation_parameters(settings_dict)

    def set_counter_settings(self, settings_dict=None, **kwargs):
        """
        Either accepts a settings dictionary as positional argument or keyword arguments.
        If both are present, both are being used by updating the settings_dict with kwargs.
        The keyword arguments take precedence over the items in settings_dict if there are
        conflicting names.

        @param settings_dict:
        @param kwargs:
        @return:
        """

        # Check if fast counter is running and do nothing if that is the case
        counter_status = self.qdyne_logic._data_streamer().get_status()
        if not counter_status >= 2 and not counter_status < 0:
            # Determine complete settings dictionary
            if not isinstance(settings_dict, dict):
                settings_dict = kwargs
            else:
                settings_dict.update(kwargs)

            # Set parameters if present
            if "bin_width" in settings_dict:
                self.__binwidth = float(settings_dict["bin_width"])
            if "record_length" in settings_dict:
                self.__record_length = float(settings_dict["record_length"])
            if "active_channels" in settings_dict:
                self.__active_channels = settings_dict["active_channels"]
            if "gate_mode" in settings_dict:
                self.__gate_mode = int(settings_dict["gate_mode"])
            if "data_type" in settings_dict:
                self.__data_type = settings_dict["data_type"]

            # Set settings in pulsed to update to qdyne settings
            settings = {
                "bin_width": self.__binwidth,
                "record_length": self.__record_length,
                "number_of_gates": 0,
            }
<<<<<<< HEAD
=======
            self.pulsedmasterlogic().set_fast_counter_settings(settings)

            # Apply the settings to hardware
            # TODO: Should we return the set values, similar to the fastcounter toolchain?
            # self.__binwidth,
            # self.__record_length, \
            # self.__active_channels, \
            # self.__gate_mode,
            # self.__data_type =
>>>>>>> 6888a28f
            self.qdyne_logic._data_streamer().configure(
                self.__active_channels,
                self.__binwidth,
                self.__record_length,
                self.__gate_mode,
                self.__data_type
            )
        else:
            self.log.warning(
                "Qdyne counter is not idle (status: {0}).\n"
                "Unable to apply new settings.".format(counter_status)
            )
        return

    def set_measurement_settings(self, settings_dict):
        self.pulsedmasterlogic().set_measurement_settings(settings_dict)

    def check_counter_binwidth_constraint(self, binwidth: float):
        binwidth_constraint = self.counter_constraints.binwidth
        if binwidth_constraint.is_valid(binwidth):
            return binwidth

    @property
    def status_dict(self):
        return self.pulsedmasterlogic().status_dict

    @property
    def generation_parameters(self):
        return self.pulsedmasterlogic().generation_parameters

    @property
    def measurement_settings(self):
        return self.pulsedmasterlogic().measurement_settings

    @property
    def counter_settings(self):
        settings_dict = dict()
        settings_dict["bin_width"] = float(self.qdyne_logic._data_streamer().binwidth)
        settings_dict["record_length"] = float(
            self.qdyne_logic._data_streamer().record_length
        )
        settings_dict["number_of_gates"] = int(
            self.qdyne_logic._data_streamer().number_of_gates
        )
        settings_dict["is_gated"] = bool(self.qdyne_logic._data_streamer().gate_mode)
        self.qdyne_logic.log.warn(f"{settings_dict=}")
        return settings_dict

    @property
    def loaded_asset(self):
        return self.pulsedmasterlogic().loaded_asset

    @property
    def digital_channels(self):
        return self.pulsedmasterlogic().digital_channels

    @property
    def analog_channels(self):
        return self.pulsedmasterlogic().analog_channels

    @property
    def generate_method_params(self):
        return self.pulsedmasterlogic().generate_method_params

    @property
    def generate_methods(self):
        return self.pulsedmasterlogic().generate_methods

    @property
    def counter_constraints(self):
        return self.qdyne_logic._data_streamer().constraints()


class QdyneLogic(LogicBase):
    """
    This is the Logic class for Qdyne measurements.

    example config for copy-paste:

    qdyne_logic:
        module.Class: 'qdyne.qdyne_logic.QdyneLogic'
        connect:
            data_streamer: <qdyne_counter_name>
            pulsedmasterlogic: pulsed_master_logic
    """

    # declare connectors
    pulsedmasterlogic = Connector(interface="PulsedMasterLogic")
    _data_streamer = Connector(name="data_streamer", interface="QdyneCounterInterface")

    # declare config options
    estimator_method = ConfigOption(
        name="estimator_method", default="TimeTag", missing="warn"
    )
    analyzer_method = ConfigOption(
        name="analyzer_method", default="Fourier", missing="nothing"
    )
    default_estimator_method = ConfigOption(
        name="default_estimator_method", default="TimeTag", missing="warn"
    )
    default_analyzer_method = ConfigOption(
        name="analyzer_method", default="Fourier", missing="nothing"
    )
    # data_save_dir = ConfigOption(name='data_save_dir')
    data_storage_class = ConfigOption(
        name="data_storage_class", default="text", missing="nothing"
    )

    #    estimator_method = StatusVar(default='TimeTag')
    #    analyzer_method = StatusVar(default='Fourier')
    _measurement_generator_dict = StatusVar(default=dict())
    _estimator_stg_dict = StatusVar(default=dict())
    _analyzer_stg_dict = StatusVar(default=dict())
    _current_estimator_method = StatusVar(default="TimeTag")
    _current_estimator_stg_name = StatusVar(default="default")
    _current_analyzer_method = StatusVar(default="Fourier")
    _current_analyzer_stg_name = StatusVar(default="default")

    _fit_configs = StatusVar(name="fit_configs", default=None)
    _estimator_method = "TimeTag"
    _analysis_method = "Fourier"

    # signals for connecting modules
    sigFitUpdated = QtCore.Signal(str, object)
    sigToggleQdyneMeasurement = QtCore.Signal(bool)

    def __init__(self, *args, **kwargs):
        super().__init__(*args, **kwargs)

        self.measure = None
        self.estimator = None
        self.analyzer = None
        self.settings = None
        self.data = None
        self.save = None

    def on_activate(self):
        def activate_classes():
            self.data = MainDataClass()
            self.estimator = StateEstimatorMain(self.log)
            self.analyzer = TimeTraceAnalyzerMain()
            self.settings = QdyneSettings()
            self.settings.data_manager_stg.set_data_dir_all(
                self.module_default_data_dir
            )
            self.measurement_generator = MeasurementGenerator(
                self.pulsedmasterlogic, self
            )
            self.fit = QdyneFit(self, self._fit_configs)
            self.data_manager = QdyneDataManager(
                self.data, self.settings.data_manager_stg
            )
            self.measure = QdyneMeasurement(self)
            self.data_manager = QdyneDataManager(
                self.data, self.settings.data_manager_stg
            )

        #            self.fitting = QdyneFittingMain()

        def initialize_settings():
            self.measurement_generator.set_counter_settings(
                self._measurement_generator_dict
            )
            self.settings.estimator_stg.initialize_settings(self._estimator_stg_dict)
            self.settings.estimator_stg.current_stg_name = (
                self._current_estimator_stg_name
            )
            self.settings.estimator_stg.current_method = self._current_estimator_method

            self.settings.analyzer_stg.initialize_settings(self._analyzer_stg_dict)
            self.settings.analyzer_stg.current_stg_name = (
                self._current_analyzer_stg_name
            )
            self.settings.analyzer_stg.current_method = self._current_analyzer_method

        def input_initial_settings():
            self.input_estimator_method()
            self.input_analyzer_method()

        activate_classes()
        initialize_settings()
        input_initial_settings()

        self.sigToggleQdyneMeasurement.connect(
            self.measure.toggle_qdyne_measurement, QtCore.Qt.QueuedConnection
        )
        return

    def on_deactivate(self):
        self.sigToggleQdyneMeasurement.disconnect()

        self._save_status_variables()
        return

    def _save_status_variables(self):
        self._measurement_generator_dict = self.measurement_generator.counter_settings
        self._estimator_stg_dict = self.settings.estimator_stg.convert_settings()
        self._analyzer_stg_dict = self.settings.analyzer_stg.convert_settings()

    def input_estimator_method(self):
        self.estimator.method = self.settings.estimator_stg.current_method

    def input_analyzer_method(self):
        self.analyzer.method = self.settings.analyzer_stg.current_method

    @QtCore.Slot(bool)
    @QtCore.Slot(bool, str)
    def toggle_qdyne_measurement(self, start):
        """
        @param bool start: True for start measurement, False for stop measurement
        """
        if isinstance(start, bool):
            self.sigToggleQdyneMeasurement.emit(start)
        return

    @QtCore.Slot(str)
    @QtCore.Slot(str, bool)
    def do_fit(self, fit_config):
        try:
            self.data.fit_config, self.data.fit_result = self.fit.perform_fit(
                self.data.freq_data.data_around_peak, fit_config
            )
        except:
            self.data.fit_config, self.data.fit_result = "", None
            self.log.exception("Something went wrong while trying to perform data fit.")
        self.sigFitUpdated.emit(self.data.fit_config, self.data.fit_result)
        return self.data.fit_result

    @QtCore.Slot(str)
    def save_data(self, data_type):
        if "all" in data_type:
            for data_type in self.data_manager.data_types:
                self.data_manager.save_data(data_type)
        else:
            self.data_manager.save_data(data_type)

    @QtCore.Slot(str, str, str)
    def load_data(self, data_type, file_path, index):
        if "all" in data_type:
            self.log.error("Select one data type")
            return
        self.data_manager.load_data(data_type, file_path, index)<|MERGE_RESOLUTION|>--- conflicted
+++ resolved
@@ -37,7 +37,12 @@
 from qudi.logic.qdyne.qdyne_dataclass import MainDataClass
 from qudi.logic.qdyne.qdyne_data_manager import QdyneDataManager
 from qudi.logic.qdyne.qdyne_settings import QdyneSettings
+from qudi.interface.qdyne_counter_interface import GateMode
+
 # from qudi.logic.qdyne.qdyne_fitting import QdyneFittingMain
+from logging import getLogger
+
+_logger = getLogger(__name__)
 
 
 class MeasurementGenerator:
@@ -92,7 +97,7 @@
             if "active_channels" in settings_dict:
                 self.__active_channels = settings_dict["active_channels"]
             if "gate_mode" in settings_dict:
-                self.__gate_mode = int(settings_dict["gate_mode"])
+                self.__gate_mode = GateMode(int(settings_dict["gate_mode"]))
             if "data_type" in settings_dict:
                 self.__data_type = settings_dict["data_type"]
 
@@ -102,27 +107,15 @@
                 "record_length": self.__record_length,
                 "number_of_gates": 0,
             }
-<<<<<<< HEAD
-=======
-            self.pulsedmasterlogic().set_fast_counter_settings(settings)
-
-            # Apply the settings to hardware
-            # TODO: Should we return the set values, similar to the fastcounter toolchain?
-            # self.__binwidth,
-            # self.__record_length, \
-            # self.__active_channels, \
-            # self.__gate_mode,
-            # self.__data_type =
->>>>>>> 6888a28f
             self.qdyne_logic._data_streamer().configure(
                 self.__active_channels,
                 self.__binwidth,
                 self.__record_length,
-                self.__gate_mode,
-                self.__data_type
+                self.__gate_mode.value,
+                self.__data_type,
             )
         else:
-            self.log.warning(
+            _logger.warn(
                 "Qdyne counter is not idle (status: {0}).\n"
                 "Unable to apply new settings.".format(counter_status)
             )
@@ -158,7 +151,9 @@
         settings_dict["number_of_gates"] = int(
             self.qdyne_logic._data_streamer().number_of_gates
         )
-        settings_dict["is_gated"] = bool(self.qdyne_logic._data_streamer().gate_mode)
+        settings_dict["is_gated"] = bool(
+            self.qdyne_logic._data_streamer().gate_mode.value
+        )
         self.qdyne_logic.log.warn(f"{settings_dict=}")
         return settings_dict
 
