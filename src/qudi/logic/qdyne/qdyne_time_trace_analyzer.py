# -*- coding: utf-8 -*-
"""
This file contains the Qudi logic for .
Copyright (c) 2021, the qudi developers. See the AUTHORS.md file at the top-level directory of this
distribution and on <https://github.com/Ulm-IQO/qudi-iqo-modules/>
This file is part of qudi.
Qudi is free software: you can redistribute it and/or modify it under the terms of
the GNU Lesser General Public License as published by the Free Software Foundation,
either version 3 of the License, or (at your option) any later version.
Qudi is distributed in the hope that it will be useful, but WITHOUT ANY WARRANTY;
without even the implied warranty of MERCHANTABILITY or FITNESS FOR A PARTICULAR PURPOSE.
See the GNU Lesser General Public License for more details.
You should have received a copy of the GNU Lesser General Public License along with qudi.
If not, see <https://www.gnu.org/licenses/>.
"""

import sys
import inspect
from abc import ABC
from dataclasses import dataclass
import numpy as np

<<<<<<< HEAD
from qudi.logic.qdyne.qdyne_tools import SettingsBase, get_subclasses, get_method_names
from qudi.util.network import netobtain

=======
>>>>>>> 2712c502

class Analyzer(ABC):
    def analyze(self, data, settings):
        """
        @param MainDataClass data: qdyne dataclass
        @param AnalyzerSettings settings: corresponding anlyzer settings

        @return signal
        """

        pass

    def get_freq_domain_signal(self, data, settings):
        """
        @param MainDataClass data: qdyne dataclass
        @param AnalyzerSettings settings: corresponding anlyzer settings

        @return time_domain_data
        """

        pass

    def get_time_domain_signal(self, data, settings):
        """
        @param MainDataClass data: qdyne dataclass
        @param AnalyzerSettings settings: corresponding anlyzer settings

        @return time_domain_data
        """
        pass


@dataclass
class AnalyzerSettings(SettingsBase):
    pass

@dataclass
class FourierAnalyzerSettings(AnalyzerSettings):
    name: str = "default"
    padding_parameter: int = 1
    spectrum_type: str = "amp"
    sequence_length: float = 1


class FourierAnalyzer(Analyzer):
    def analyze(self, data, stg: FourierAnalyzerSettings):
        time_trace = data.time_trace - np.mean(data.time_trace)
        ft_signal = self.do_fft(time_trace, stg.padding_parameter, stg.sequence_length)
        return ft_signal

    def get_freq_domain_signal(self, data, stg: FourierAnalyzerSettings):
        ft_signal = data.signal
        if stg.spectrum_type == "amp":
            spectrum = self.get_norm_amp_spectrum(ft_signal)
        elif stg.spectrum_type == "power":
            spectrum = self.get_norm_psd(ft_signal)
        else:
            print("{}_is not defined".format(stg.spectrum_type))
        return spectrum

    def do_fft(self, time_trace, padding_param=0, sequence_length_bins=1):
        """
        @return ft: complex ndarray
        """
<<<<<<< HEAD
        n_fft = len(time_trace)
        n_point = self._get_fft_n_point(padding_param, n_fft)
        ft = np.fft.fft(time_trace, n_point)
        freq = np.fft.fftfreq(n_point, sequence_length_bins)
        signal = [
            freq[: n_fft // 2],
            ft[: n_fft // 2],
        ]  # only select positive frequencies
        return signal

    def _get_fft_n_point(self, padding_param, n_fft):
=======
        n_point = self._get_padded_time_trace_length(time_trace, padding_param)
        ft = np.fft.rfft(time_trace, n_point)
        freq = np.fft.rfftfreq(n_point, sequence_length_bins)
        signal = [freq, ft]
        return signal

    def _get_padded_time_trace_length(self, time_trace: np.ndarray, padding_param: int) -> int:
>>>>>>> 2712c502
        """
        Method that calculates a padded timetrace depending on the padding param.
        If padding param == 0: time trace is returned as input
        Else the padding_param next power of 2 to the current length is used as new length

        The method returns the length of the padded_timetrace
        """
        m = len(time_trace)
        if padding_param == 0:
            return m
        # as fft works fastest for a number of datapoints following 2^n pad (if padding_param != 0)  to the next power of 2
        n = int(np.floor(np.log2(m)))
        if padding_param > 0:
            target_length = 2**(n + padding_param)
        if padding_param < - n:
            raise ValueError(f"Padding parameter too small. Minimum padding parameter: {-n}")
        else:
            target_length = 2**(n + padding_param + 1)
        return target_length

    def get_norm_amp_spectrum(self, signal):
        """
        get the normalized amplitude spectrum
        """
        freq = signal[0]
        ft = signal[1]
        amp_spectrum = abs(ft)
        norm_amp_spectrum = amp_spectrum / len(amp_spectrum)
        return [freq, norm_amp_spectrum]

    def get_norm_psd(self, signal):
        """
        get the normalized power sepctrum density
        """
        freq = signal[0]
        ft = signal[1]
        psd = abs(ft) * 2
        norm_psd = psd / (len(psd)) ** 2
        return [freq, norm_psd]

    def get_half_frequency_array(self, sequence_length, ft):
        return 1 / (sequence_length * len(ft)) * np.arange(len(ft) / 2)


class TimeTraceAnalyzerMain:
    def __init__(self):
        self.method_list = []
        self.analyzer = None
        self._method = "Fourier"
        self.generate_method_list()

    def generate_method_list(self):
        analyzer_subclasses = get_subclasses(__name__, Analyzer)
        self.method_list = get_method_names(analyzer_subclasses, Analyzer)

    @property
    def method(self):
        return self._method

    @method.setter
    def method(self, method):
        self._method = method
        self._configure_method(method)

    def _configure_method(self, method):
        self.analyzer = globals()[method + "Analyzer"]()

    def analyze(self, data, settings):
        signal = self.analyzer.analyze(data, settings)
        return signal

    def get_freq_domain_signal(self, data, settings):
        freq_domain = self.analyzer.get_freq_domain_signal(data, settings)
        return np.array(freq_domain)

    def get_time_domain_signal(self, data, settings):
        time_domain = self.analyzer.get_time_domain_signal(data, settings)
        return np.array(time_domain)<|MERGE_RESOLUTION|>--- conflicted
+++ resolved
@@ -16,16 +16,13 @@
 
 import sys
 import inspect
-from abc import ABC
+from abc import ABC, abstractmethod
 from dataclasses import dataclass
 import numpy as np
 
-<<<<<<< HEAD
 from qudi.logic.qdyne.qdyne_tools import SettingsBase, get_subclasses, get_method_names
 from qudi.util.network import netobtain
 
-=======
->>>>>>> 2712c502
 
 class Analyzer(ABC):
     def analyze(self, data, settings):
@@ -90,19 +87,6 @@
         """
         @return ft: complex ndarray
         """
-<<<<<<< HEAD
-        n_fft = len(time_trace)
-        n_point = self._get_fft_n_point(padding_param, n_fft)
-        ft = np.fft.fft(time_trace, n_point)
-        freq = np.fft.fftfreq(n_point, sequence_length_bins)
-        signal = [
-            freq[: n_fft // 2],
-            ft[: n_fft // 2],
-        ]  # only select positive frequencies
-        return signal
-
-    def _get_fft_n_point(self, padding_param, n_fft):
-=======
         n_point = self._get_padded_time_trace_length(time_trace, padding_param)
         ft = np.fft.rfft(time_trace, n_point)
         freq = np.fft.rfftfreq(n_point, sequence_length_bins)
@@ -110,7 +94,6 @@
         return signal
 
     def _get_padded_time_trace_length(self, time_trace: np.ndarray, padding_param: int) -> int:
->>>>>>> 2712c502
         """
         Method that calculates a padded timetrace depending on the padding param.
         If padding param == 0: time trace is returned as input
