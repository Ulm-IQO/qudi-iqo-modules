--- conflicted
+++ resolved
@@ -89,38 +89,9 @@
     count_mode: str = 'Average'
     sig_start: float = 0
     sig_end: float = 0
-<<<<<<< HEAD
     weight: list = field(default_factory=list)
     sequence_length: float = 1e-9
-=======
-    count_threshold: int = (
-        10  # Todo: we'll probably remove this
-    )
-    weight: list = field(default_factory=list)
     _bin_width: float = 1e-9
-    _sequence_length: float = 1e-6
->>>>>>> 2712c502
-
-    # Todo: Is this function obsolete? Can it be deleted?
-    def get_histogram(self, time_tag_data):
-        count_hist, bin_edges = np.histogram(time_tag_data, max(time_tag_data))
-        return count_hist
-
-<<<<<<< HEAD
-    @property
-    def sig_start_int(self):
-        return int(self.sig_start / self.sequence_length)
-
-    @property
-    def sig_end_int(self):
-        return int(self.sig_end / self.sequence_length)
-=======
-    # Todo: then this will be removed as well
-    def set_start_count(
-        self, time_tag_data
-    ):
-        count_hist = self.get_histogram(time_tag_data)
-        self.sig_start = int(np.where(count_hist[1:] > self.count_threshold)[0][0])
 
     @property
     def sig_start_int(self):
@@ -133,7 +104,6 @@
     @property
     def max_bins(self):
         return int(self._sequence_length / self._bin_width)
->>>>>>> 2712c502
 
 
 class TimeTagStateEstimator(StateEstimator):
@@ -198,11 +168,7 @@
         count_hist, bin_edges = np.histogram(
             time_tag_data, bins=settings.max_bins, range=(1, settings.max_bins)
         )
-<<<<<<< HEAD
-        time_array = settings.sequence_length * np.arange(len(count_hist))
-=======
         time_array = settings._bin_width * np.arange(len(count_hist))
->>>>>>> 2712c502
         pulse_array = [time_array, count_hist]
         return pulse_array
 
