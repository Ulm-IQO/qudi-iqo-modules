--- conflicted
+++ resolved
@@ -81,13 +81,8 @@
 
 @dataclass
 class TimeTagStateEstimatorSettings(StateEstimatorSettings):
-<<<<<<< HEAD
     name: str = 'default'
     count_mode: str = 'Average'
-=======
-    name: str = "TimeTag"
-    count_mode: str = "Average"
->>>>>>> 42ef31b0
     sig_start: float = 0
     sig_end: float = 0
     time_bin: float = 1e-9  # Todo: assign this from logic
