--- conflicted
+++ resolved
@@ -119,10 +119,8 @@
 
     def on_activate(self) -> None:
         """ Initialisation performed during activation of the module. """
-<<<<<<< HEAD
-=======
         # Temp reference to connected hardware module
-        streamer = self._streamer()
+        streamer = self._streamer
 
         # check if streamer is a remote module
         constraints = streamer.constraints
@@ -130,7 +128,6 @@
             self._streamer_is_remote = True
             self.log.debug('Streamer is a remote module. Do not use a shared buffer.')
 
->>>>>>> 5ec8cef1
         # Flag to stop the loop and process variables
         self._recorded_raw_data = None
         self._recorded_raw_times = None
@@ -140,11 +137,7 @@
 
         # Check valid StatusVar
         # active channels
-<<<<<<< HEAD
-        avail_channels = list(self._streamer.constraints.channel_units)
-=======
         avail_channels = list(constraints.channel_units)
->>>>>>> 5ec8cef1
         if self._active_channels is None:
             if self._streamer.active_channels:
                 self._active_channels = self._streamer.active_channels.copy()
@@ -222,12 +215,8 @@
     @property
     def streamer_constraints(self) -> DataInStreamConstraints:
         """ Retrieve the hardware constrains from the counter device """
-<<<<<<< HEAD
-        return self._streamer.constraints
-=======
         # netobtain is required if streamer is a remote module
-        return netobtain(self._streamer().constraints)
->>>>>>> 5ec8cef1
+        return netobtain(self._streamer.constraints)
 
     @property
     def data_rate(self) -> float:
@@ -289,11 +278,7 @@
     @property
     def active_channel_names(self) -> List[str]:
         """ Read-only property returning the currently active channel names """
-<<<<<<< HEAD
-        return self._streamer.active_channels.copy()
-=======
-        return netobtain(self._streamer().active_channels.copy())
->>>>>>> 5ec8cef1
+        return netobtain(self._streamer.active_channels.copy())
 
     @property
     def averaged_channel_names(self) -> List[str]:
@@ -489,16 +474,11 @@
                 self.log.exception('Error while trying to stop stream reader:')
                 raise
             finally:
-<<<<<<< HEAD
-                self._unlock_module()
-                self._stop_recording()
-=======
                 self._stop_cleanup()
 
     def _stop_cleanup(self) -> None:
-        self.module_state.unlock()
+        self._unlock_module()
         self._stop_recording()
->>>>>>> 5ec8cef1
 
     @QtCore.Slot()
     def _acquire_data_block(self) -> None:
@@ -517,24 +497,19 @@
                         (self._channel_buffer_size // self._oversampling_factor) * self._oversampling_factor
                     )
                     # read the current counter values
-<<<<<<< HEAD
-                    channel_count = len(self.active_channel_names)
-                    self._streamer.read_data_into_buffer(data_buffer=self._data_buffer,
-                                                         samples_per_channel=samples_to_read,
-                                                         timestamp_buffer=self._times_buffer)
-=======
                     if not self._streamer_is_remote:
                         # we can use the more efficient method of using a shared buffer
-                        streamer.read_data_into_buffer(data_buffer=self._data_buffer,
-                                                       samples_per_channel=samples_to_read,
-                                                       timestamp_buffer=self._times_buffer)
+                        self._streamer.read_data_into_buffer(data_buffer=self._data_buffer,
+                                                             samples_per_channel=samples_to_read,
+                                                             timestamp_buffer=self._times_buffer)
                     else:
                         # streamer is remote, we need to have a new buffer created and passed to us
-                        self._data_buffer, self._times_buffer = streamer.read_data(number_of_samples=samples_to_read)
+                        self._data_buffer, self._times_buffer = self._streamer.read_data(
+                            number_of_samples=samples_to_read
+                        )
                         self._data_buffer = netobtain(self._data_buffer)
                         self._times_buffer = netobtain(self._times_buffer)
 
->>>>>>> 5ec8cef1
                     # Process data
                     channel_count = len(self.active_channel_names)
                     data_view = self._data_buffer[:channel_count * samples_to_read]
