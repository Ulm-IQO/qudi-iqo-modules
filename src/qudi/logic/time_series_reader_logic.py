--- conflicted
+++ resolved
@@ -116,7 +116,7 @@
     def on_activate(self) -> None:
         """ Initialisation performed during activation of the module. """
         # Temp reference to connected hardware module
-        streamer = self._streamer
+        streamer = self._streamer()
 
         # Flag to stop the loop and process variables
         self._recorded_raw_data = None
@@ -162,21 +162,6 @@
     def on_deactivate(self) -> None:
         """ De-initialisation performed during deactivation of the module.
         """
-<<<<<<< HEAD
-        # Stop measurement
-        if self.module_state == ModuleState.LOCKED:
-            self._stop_reader_wait()
-
-        self._sigNextDataFrame.disconnect()
-
-        # Save status vars
-        self._active_channels = self.active_channel_names
-        self._data_rate = self.data_rate
-        return
-
-    def _init_data_arrays(self):
-        window_size = self.trace_window_size_samples
-=======
         try:
             self._sigNextDataFrame.disconnect()
             # Stop measurement
@@ -195,7 +180,6 @@
         trace_dtype = np.float64 if is_integer_type(constraints.data_type) else constraints.data_type
 
         # processed data arrays
->>>>>>> 5596240c
         self._trace_data = np.zeros(
             [window_size + self._moving_average_width // 2, channel_count],
             dtype=trace_dtype
@@ -230,13 +214,6 @@
 
             data_rate = hardware_sample_rate / oversampling_factor
         """
-<<<<<<< HEAD
-        return self._streamer.get_constraints()
-
-    @property
-    def data_rate(self):
-=======
->>>>>>> 5596240c
         return self.sampling_rate / self.oversampling_factor
 
     @data_rate.setter
@@ -279,57 +256,6 @@
         self.set_trace_settings(oversampling_factor=val)
 
     @property
-<<<<<<< HEAD
-    def sampling_rate(self):
-        return self._streamer.sample_rate
-
-    @property
-    def available_channels(self):
-        return self._streamer.available_channels
-
-    @property
-    def active_channels(self):
-        return self._streamer.active_channels
-
-    @property
-    def active_channel_names(self):
-        return tuple(ch.name for ch in self._streamer.active_channels)
-
-    @property
-    def active_channel_units(self):
-        unit_dict = dict()
-        for ch in self._streamer.active_channels:
-            if self._calc_digital_freq and ch.type == StreamChannelType.DIGITAL:
-                unit_dict[ch.name] = 'Hz'
-            else:
-                unit_dict[ch.name] = ch.unit
-        return unit_dict
-
-    @property
-    def active_channel_types(self):
-        return {ch.name: ch.type for ch in self._streamer.active_channels}
-
-    @property
-    def has_active_analog_channels(self):
-        return any(ch.type == StreamChannelType.ANALOG for ch in self._streamer.active_channels)
-
-    @property
-    def has_active_digital_channels(self):
-        return any(ch.type == StreamChannelType.DIGITAL for ch in self._streamer.active_channels)
-
-    @property
-    def averaged_channel_names(self):
-        return self._averaged_channels
-
-    @property
-    def number_of_active_channels(self):
-        return self._streamer.number_of_channels
-
-    @property
-    def trace_data(self):
-        data_offset = self._trace_data.shape[1] - self._moving_average_width // 2
-        data = {ch: self._trace_data[i, :data_offset] for i, ch in
-=======
     def sampling_rate(self) -> float:
         """ Read-only property returning the actually set sample rate of the streaming hardware.
         If not oversampling is used, this should be the same value as data_rate.
@@ -355,7 +281,6 @@
         """
         data_offset = self._trace_data.shape[0] - self._moving_average_width // 2
         data = {ch: self._trace_data[:data_offset, i] for i, ch in
->>>>>>> 5596240c
                 enumerate(self.active_channel_names)}
         return self._trace_times, data
 
@@ -405,134 +330,6 @@
         # Flag indicating if the stream should be restarted
         restart = self.module_state == ModuleState.LOCKED
         if restart:
-<<<<<<< HEAD
-            self._stop_reader_wait()
-
-        with self.threadlock:
-            constraints = self.streamer_constraints
-            all_ch = tuple(ch.name for ch in self._streamer.available_channels)
-            data_rate = self.data_rate
-            active_ch = self.active_channel_names
-
-            if 'oversampling_factor' in settings_dict:
-                new_val = int(settings_dict['oversampling_factor'])
-                if new_val < 1:
-                    self.log.error('Oversampling factor must be integer value >= 1 '
-                                   '(received: {0:d}).'.format(new_val))
-                else:
-                    if self.has_active_analog_channels and self.has_active_digital_channels:
-                        min_val = constraints.combined_sample_rate.minimum
-                        max_val = constraints.combined_sample_rate.maximum
-                    elif self.has_active_analog_channels:
-                        min_val = constraints.analog_sample_rate.minimum
-                        max_val = constraints.analog_sample_rate.maximum
-                    else:
-                        min_val = constraints.digital_sample_rate.minimum
-                        max_val = constraints.digital_sample_rate.maximum
-                    if not (min_val <= (new_val * data_rate) <= max_val):
-                        if 'data_rate' in settings_dict:
-                            self._oversampling_factor = new_val
-                        else:
-                            self.log.error('Oversampling factor to set ({0:d}) would cause '
-                                           'sampling rate outside allowed value range. '
-                                           'Setting not changed.'.format(new_val))
-                    else:
-                        self._oversampling_factor = new_val
-
-            if 'moving_average_width' in settings_dict:
-                new_val = int(settings_dict['moving_average_width'])
-                if new_val < 1:
-                    self.log.error('Moving average width must be integer value >= 1 '
-                                   '(received: {0:d}).'.format(new_val))
-                elif new_val % 2 == 0:
-                    new_val += 1
-                    self.log.warning('Moving average window must be odd integer number in order to '
-                                     'ensure perfect data alignment. Will increase value to {0:d}.'
-                                     ''.format(new_val))
-                if new_val / data_rate > self.trace_window_size:
-                    if 'data_rate' in settings_dict or 'trace_window_size' in settings_dict:
-                        self._moving_average_width = new_val
-                        self.__moving_filter = np.full(shape=self.moving_average_width,
-                                                       fill_value=1.0 / self.moving_average_width)
-                    else:
-                        self.log.warning('Moving average width to set ({0:d}) is smaller than the '
-                                         'trace window size. Will adjust trace window size to '
-                                         'match.'.format(new_val))
-                        self._trace_window_size = float(new_val / data_rate)
-                else:
-                    self._moving_average_width = new_val
-                    self.__moving_filter = np.full(shape=self.moving_average_width,
-                                                   fill_value=1.0 / self.moving_average_width)
-
-            if 'data_rate' in settings_dict:
-                new_val = float(settings_dict['data_rate'])
-                if new_val < 0:
-                    self.log.error('Data rate must be float value > 0.')
-                else:
-                    if self.has_active_analog_channels and self.has_active_digital_channels:
-                        min_val = constraints.combined_sample_rate.minimum
-                        max_val = constraints.combined_sample_rate.maximum
-                    elif self.has_active_analog_channels:
-                        min_val = constraints.analog_sample_rate.minimum
-                        max_val = constraints.analog_sample_rate.maximum
-                    else:
-                        min_val = constraints.digital_sample_rate.minimum
-                        max_val = constraints.digital_sample_rate.maximum
-                    sample_rate = new_val * self.oversampling_factor
-                    if not (min_val <= sample_rate <= max_val):
-                        self.log.warning('Data rate to set ({0:.3e}Hz) would cause sampling rate '
-                                         'outside allowed value range. Will clip data rate to '
-                                         'boundaries.'.format(new_val))
-                        if sample_rate > max_val:
-                            new_val = max_val / self.oversampling_factor
-                        elif sample_rate < min_val:
-                            new_val = min_val / self.oversampling_factor
-
-                    data_rate = new_val
-                    if self.moving_average_width / data_rate > self.trace_window_size:
-                        if 'trace_window_size' not in settings_dict:
-                            self.log.warning('Data rate to set ({0:.3e}Hz) would cause too few '
-                                             'data points within the trace window. Adjusting window'
-                                             ' size.'.format(new_val))
-                            self._trace_window_size = self.moving_average_width / data_rate
-
-            if 'trace_window_size' in settings_dict:
-                new_val = float(settings_dict['trace_window_size'])
-                if new_val < 0:
-                    self.log.error('Trace window size must be float value > 0.')
-                else:
-                    # Round window to match data rate
-                    data_points = int(round(new_val * data_rate))
-                    new_val = data_points / data_rate
-                    # Check if enough points are present
-                    if data_points < self.moving_average_width:
-                        self.log.warning('Requested trace_window_size ({0:.3e}s) would have too '
-                                         'few points for moving average. Adjusting window size.'
-                                         ''.format(new_val))
-                        new_val = self.moving_average_width / data_rate
-                    self._trace_window_size = new_val
-
-            if 'active_channels' in settings_dict:
-                new_val = tuple(settings_dict['active_channels'])
-                if any(ch not in all_ch for ch in new_val):
-                    self.log.error('Invalid channel found to set active.')
-                else:
-                    active_ch = new_val
-
-            if 'averaged_channels' in settings_dict:
-                new_val = tuple(ch for ch in settings_dict['averaged_channels'] if ch in active_ch)
-                if any(ch not in all_ch for ch in new_val):
-                    self.log.error('Invalid channel found to set activate moving average for.')
-                else:
-                    self._averaged_channels = new_val
-
-            # Apply settings to hardware if needed
-            self._streamer.configure(sample_rate=data_rate * self.oversampling_factor,
-                                       streaming_mode=StreamingMode.CONTINUOUS,
-                                       active_channels=active_ch,
-                                       buffer_size=10000000,
-                                       use_circular_buffer=True)
-=======
             self._stop()
 
         try:
@@ -596,7 +393,6 @@
     def set_channel_settings(self, enabled: Sequence[str], averaged: Sequence[str]) -> None:
         """ Method to set new channel settings by providing a sequence of active channel names
         (enabled) as well as a sequence of channel names to be averaged (averaged).
->>>>>>> 5596240c
 
         Calling this method while a trace is running will stop the trace first and restart after
         successful application of new settings.
@@ -630,57 +426,14 @@
                 self.sigDataChanged.emit(*self.trace_data, *self.averaged_trace_data)
 
     @QtCore.Slot()
-<<<<<<< HEAD
-    def start_reading(self):
-        """
-        Start data acquisition loop.
-
-        @return error: 0 is OK, -1 is error
-        """
-        with self.threadlock:
-            # Lock module
-            if self.module_state == ModuleState.LOCKED:
-=======
     def start_reading(self) -> None:
         """ Start data acquisition loop """
         with self._threadlock:
             if self.module_state() == 'locked':
->>>>>>> 5596240c
                 self.log.warning('Data acquisition already running. "start_reading" call ignored.')
                 self.sigStatusChanged.emit(True, self._data_recording_active)
                 return
 
-<<<<<<< HEAD
-            self._lock_module()
-            self._stop_requested = False
-
-            self.sigStatusChanged.emit(True, self._data_recording_active)
-
-            # # Configure streaming device
-            # curr_settings = self._streamer.configure(sample_rate=self.sampling_rate,
-            #                                          streaming_mode=StreamingMode.CONTINUOUS,
-            #                                          active_channels=self._active_channels,
-            #                                          buffer_size=10000000,
-            #                                          use_circular_buffer=True)
-            # # update actually set values
-            # self._active_channels = tuple(ch.name for ch in curr_settings['active_channels'])
-            # self._averaged_channels = tuple(
-            #     ch for ch in self._averaged_channels if ch in self._active_channels)
-            # self._data_rate = curr_settings['sample_rate'] / self._oversampling_factor
-            #
-            # self._samples_per_frame = int(round(self._data_rate / self._max_frame_rate))
-            # self._init_data_arrays()
-            # settings = self.all_settings
-            # self.sigSettingsChanged.emit(settings)
-
-            if self._data_recording_active:
-                self._record_start_time = dt.datetime.now()
-                self._recorded_data = list()
-
-            if self._streamer.start_stream() < 0:
-                self.log.error('Error while starting streaming device data acquisition.')
-                self._stop_requested = True
-=======
             self.module_state.lock()
             try:
                 if self._data_recording_active:
@@ -692,7 +445,6 @@
                 self.log.exception('Error while starting stream reader:')
                 raise
             finally:
->>>>>>> 5596240c
                 self._sigNextDataFrame.emit()
                 self.sigStatusChanged.emit(self.module_state() == 'locked',
                                            self._data_recording_active)
@@ -703,14 +455,6 @@
         with self._threadlock:
             self._stop()
 
-<<<<<<< HEAD
-        @return int: error code (0: OK, -1: error)
-        """
-        with self.threadlock:
-            if self.module_state == ModuleState.LOCKED:
-                self._stop_requested = True
-        return 0
-=======
     def _stop(self) -> None:
         if self.module_state() == 'locked':
             try:
@@ -721,52 +465,12 @@
             finally:
                 self.module_state.unlock()
                 self._stop_recording()
->>>>>>> 5596240c
 
     @QtCore.Slot()
     def _acquire_data_block(self) -> None:
         """ This method gets the available data from the hardware. It runs repeatedly by being
         connected to a QTimer timeout signal.
         """
-<<<<<<< HEAD
-        with self.threadlock:
-            if self.module_state == ModuleState.LOCKED:
-                # check for break condition
-                if self._stop_requested:
-                    # terminate the hardware streaming
-                    if self._streamer.stop_stream() < 0:
-                        self.log.error(
-                            'Error while trying to stop streaming device data acquisition.')
-                    if self._data_recording_active:
-                        self._save_recorded_data(to_file=True, save_figure=True)
-                        self._recorded_data = list()
-                    self._data_recording_active = False
-                    self._unlock_module()
-                    self.sigStatusChanged.emit(False, False)
-                    return
-
-                samples_to_read = max(
-                    (self._streamer.available_samples // self._oversampling_factor) * self._oversampling_factor,
-                    self._samples_per_frame * self._oversampling_factor)
-                if samples_to_read < 1:
-                    self._sigNextDataFrame.emit()
-                    return
-
-                # read the current counter values
-                data = self._streamer.read_data(number_of_samples=samples_to_read)
-                if data.shape[1] != samples_to_read:
-                    self.log.error('Reading data from streamer went wrong; '
-                                   'killing the stream with next data frame.')
-                    self._stop_requested = True
-                    self._sigNextDataFrame.emit()
-                    return
-
-                # Process data
-                self._process_trace_data(data)
-
-                # Emit update signal
-                self.sigDataChanged.emit(*self.trace_data, *self.averaged_trace_data)
-=======
         with self._threadlock:
             if self.module_state() == 'locked':
                 try:
@@ -802,7 +506,6 @@
                     self.log.exception('Reading data from streamer went wrong:')
                     self._stop()
                     raise
->>>>>>> 5596240c
                 self._sigNextDataFrame.emit()
 
     def _process_trace_times(self, times_buffer: np.ndarray) -> None:
@@ -944,18 +647,7 @@
         """
         with self._threadlock:
             if self._data_recording_active:
-<<<<<<< HEAD
-                self.sigStatusChanged.emit(self.module_state == ModuleState.LOCKED, True)
-                return -1
-
-            self._data_recording_active = True
-            if self.module_state == ModuleState.LOCKED:
-                self._recorded_data = list()
-                self._record_start_time = dt.datetime.now()
-                self.sigStatusChanged.emit(True, True)
-=======
                 self.sigStatusChanged.emit(self.module_state() == 'locked', True)
->>>>>>> 5596240c
             else:
                 self._data_recording_active = True
                 if self.module_state() == 'locked':
@@ -970,20 +662,8 @@
         """ Stop the accumulative data recording and save data to file. Will not stop the data
         streaming. Ignored if no stream is running (module is in idle state).
         """
-<<<<<<< HEAD
-        Stop the accumulative data recording and save data to file. Will not stop the data stream.
-        Ignored if stream reading is inactive (module is in idle state).
-
-        @return int: Error code (0: OK, -1: Error)
-        """
-        with self.threadlock:
-            if not self._data_recording_active:
-                self.sigStatusChanged.emit(self.module_state == ModuleState.LOCKED, False)
-                return 0
-=======
         with self._threadlock:
             self._stop_recording()
->>>>>>> 5596240c
 
     def _stop_recording(self) -> None:
         try:
@@ -991,15 +671,7 @@
                 self._save_recorded_data(save_figure=True)
         finally:
             self._data_recording_active = False
-<<<<<<< HEAD
-            if self.module_state == ModuleState.LOCKED:
-                self._save_recorded_data(to_file=True, save_figure=True)
-                self._recorded_data = list()
-                self.sigStatusChanged.emit(True, False)
-        return 0
-=======
             self.sigStatusChanged.emit(self.module_state() == 'locked', False)
->>>>>>> 5596240c
 
     def _save_recorded_data(self, name_tag='', save_figure=True):
         """ Save the recorded counter trace data and writes it to a file """
@@ -1131,26 +803,8 @@
         else:
             y_label = 'Signal (arb.u.)'
 
-<<<<<<< HEAD
-        @return: error code
-        """
-        with self.threadlock:
-            self._stop_requested = True
-            # terminate the hardware streaming
-            if self._streamer.stop_stream() < 0:
-                self.log.error(
-                    'Error while trying to stop streaming device data acquisition.')
-            if self._data_recording_active:
-                self._save_recorded_data(to_file=True, save_figure=True)
-                self._recorded_data = list()
-            self._data_recording_active = False
-            self._unlock_module()
-            self.sigStatusChanged.emit(False, False)
-        return 0
-=======
         fig, ax = plt.subplots()
         ax.plot(x, data, linestyle='-', marker='', linewidth=0.5)
         ax.set_xlabel(x_label)
         ax.set_ylabel(y_label)
-        return fig
->>>>>>> 5596240c
+        return fig