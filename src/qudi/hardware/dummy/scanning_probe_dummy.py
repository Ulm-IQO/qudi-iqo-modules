# -*- coding: utf-8 -*-
"""
This file contains the Qudi dummy module for the confocal scanner.

Copyright (c) 2021, the qudi developers. See the AUTHORS.md file at the top-level directory of this
distribution and on <https://github.com/Ulm-IQO/qudi-iqo-modules/>

This file is part of qudi.

Qudi is free software: you can redistribute it and/or modify it under the terms of
the GNU Lesser General Public License as published by the Free Software Foundation,
either version 3 of the License, or (at your option) any later version.

Qudi is distributed in the hope that it will be useful, but WITHOUT ANY WARRANTY;
without even the implied warranty of MERCHANTABILITY or FITNESS FOR A PARTICULAR PURPOSE.
See the GNU Lesser General Public License for more details.

You should have received a copy of the GNU Lesser General Public License along with qudi.
If not, see <https://www.gnu.org/licenses/>.
"""

import time
import numpy as np
from PySide2 import QtCore
from fysom import FysomError
from qudi.core.configoption import ConfigOption
from qudi.util.mutex import RecursiveMutex
from qudi.interface.scanning_probe_interface import ScanningProbeInterface, ScanData, CoordinateTransformMixin
from qudi.interface.scanning_probe_interface import ScanConstraints, ScannerAxis, ScannerChannel


class ScanningProbeDummyBare(ScanningProbeInterface):
    """
    Dummy scanning probe microscope. Produces a picture with several gaussian spots.

    Example config for copy-paste:

    scanning_probe_dummy:
        module.Class: 'scanning_probe_dummy.ScanningProbeDummy'
        options:
            spot_density: 4e6           # in 1/m², optional
            position_ranges:
                x: [0, 200e-6]
                y: [0, 200e-6]
                z: [-100e-6, 100e-6]
            frequency_ranges:
                x: [1, 5000]
                y: [1, 5000]
                z: [1, 1000]
            resolution_ranges:
                x: [1, 10000]
                y: [1, 10000]
                z: [2, 1000]
            position_accuracy:
                x: 10e-9
                y: 10e-9
                z: 50e-9
    """
    # TODO Bool indicators deprecated; Change in scanning probe toolchain

    _threaded = True

    # config options
    _position_ranges = ConfigOption(name='position_ranges', missing='error')
    _frequency_ranges = ConfigOption(name='frequency_ranges', missing='error')
    _resolution_ranges = ConfigOption(name='resolution_ranges', missing='error')
    _position_accuracy = ConfigOption(name='position_accuracy', missing='error')
    _spot_density = ConfigOption(name='spot_density', default=1e12/8)  # in 1/m²
    _spot_depth_range = ConfigOption(name='spot_depth_range', default=(-500e-9, 500e-9))
    _spot_size_dist = ConfigOption(name='spot_size_dist', default=(100e-9, 15e-9))
    _spot_amplitude_dist = ConfigOption(name='spot_amplitude_dist', default=(2e5, 4e4))
    _require_square_pixels = ConfigOption(name='require_square_pixels', default=False)

    def __init__(self, *args, **kwargs):
        super().__init__(*args, **kwargs)

        # Scan process parameters
        self._current_scan_frequency = -1
        self._current_scan_ranges = [tuple(), tuple()]
        self._current_scan_axes = tuple()
        self._current_scan_resolution = tuple()
        self._current_position = dict()
        self._scan_image = None
        self._scan_data = None

        # Randomized spot positions
        self._spots = dict()
        # "Hardware" constraints
        self._constraints = None
        # Mutex for access serialization
        self._thread_lock = RecursiveMutex()

        self.__scan_start = 0
        self.__last_line = -1
        self.__update_timer = None

        # handle to the uncorrected scanner instance, not wrapped by a potential CoordinateTransformMixin
        # that transforms to a tilted, virtual coordinate system.
        self.bare_scanner = ScanningProbeDummyBare

    def on_activate(self):
        """ Initialisation performed during activation of the module.
        """
        # Set default process values
        self._current_scan_ranges = tuple(tuple(rng) for rng in tuple(self._position_ranges.values())[:2])
        self._current_scan_axes = tuple(self._position_ranges)[:2]
        self._current_scan_frequency = max(self._frequency_ranges[self._current_scan_axes[0]])
        self._current_scan_resolution = tuple([100] * len(self._current_scan_axes))
        self._current_position = {ax: min(rng) + (max(rng) - min(rng)) / 2 for ax, rng in
                                  self._position_ranges.items()}
        self._scan_image = np.zeros(self._current_scan_resolution)
        self._scan_data = None

        # Create fixed maps of spots for each scan axes configuration
        self._randomize_new_spots()

        # Generate static constraints
        axes = list()
        for ax, ax_range in self._position_ranges.items():
            dist = max(ax_range) - min(ax_range)
            axes.append(ScannerAxis(name=ax,
                                    unit='m',
                                    value_range=ax_range,
                                    step_range=(0, dist),
                                    resolution_range=self._resolution_ranges[ax],
                                    frequency_range=self._frequency_ranges[ax]))
        channels = [ScannerChannel(name='fluorescence', unit='c/s', dtype=np.float64),
                    ScannerChannel(name='APD events', unit='count', dtype=np.float64)]

        self._constraints = ScanConstraints(axes=axes,
                                            channels=channels,
                                            backscan_configurable=False,
                                            has_position_feedback=False,
                                            square_px_only=False,
                                            allow_coordinate_transform=self.supports_coordinate_transform)
        self.__scan_start = 0
        self.__last_line = -1
        self.__update_timer = QtCore.QTimer()
        self.__update_timer.setSingleShot(True)
        self.__update_timer.timeout.connect(self.get_scan_data, QtCore.Qt.QueuedConnection)
        return

    def on_deactivate(self):
        """ Deactivate properly the confocal scanner dummy.
        """
        self.reset()
        # free memory
        self._spots = dict()
        self._scan_image = None
        try:
            self.__update_timer.stop()
        except:
            pass
        self.__update_timer.timeout.disconnect()

    @property
    def scan_settings(self):
        with self._thread_lock:
            settings = {'axes': tuple(self._current_scan_axes),
                        'range': tuple(self._current_scan_ranges),
                        'resolution': tuple(self._current_scan_resolution),
                        'frequency': self._current_scan_frequency}
            return settings

    def _randomize_new_spots(self):
        self._spots = dict()
        for x_axis, x_range in self._position_ranges.items():
            for y_axis, y_range in self._position_ranges.items():
                if x_axis == y_axis:
                    continue
                x_min, x_max = min(x_range), max(x_range)
                y_min, y_max = min(y_range), max(y_range)
                spot_count = int(round((x_max - x_min) * (y_max - y_min) * self._spot_density))

                # Fill in random spot information
                spot_dict = dict()
                # total number of spots
                spot_dict['count'] = spot_count
                # spot positions as (x, y) tuples
                spot_dict['pos'] = np.empty((spot_count, 2))
                spot_dict['pos'][:, 0] = np.random.uniform(x_min, x_max, spot_count)
                spot_dict['pos'][:, 1] = np.random.uniform(y_min, y_max, spot_count)
                # spot sizes as (sigma_x, sigma_y) tuples
                spot_dict['sigma'] = np.random.normal(
                    self._spot_size_dist[0], self._spot_size_dist[1], (spot_count, 2))
                # spot amplitudes
                spot_dict['amp'] = np.random.normal(
                    self._spot_amplitude_dist[0], self._spot_amplitude_dist[1], spot_count)
                # spot angle
                spot_dict['theta'] = np.random.uniform(0, np.pi, spot_count)

                # Add information to _spots dict
                self._spots[(x_axis, y_axis)] = spot_dict

    def reset(self):
        """ Resets the hardware, so the connection is lost and other programs can access it.

        @return int: error code (0:OK, -1:error)
        """
        with self._thread_lock:
            if self.module_state() == 'locked':
                self.module_state.unlock()
            self.log.debug('Scanning probe dummy has been reset.')
            return 0

    def get_constraints(self):
        """

        @return:
        """
        #self.log.debug('Scanning probe dummy "get_constraints" called.')
        return self._constraints

    def configure_scan(self, scan_settings):
        """

        @param dict scan_settings:

        @return dict: ALL actually set scan settings
        """
        with self._thread_lock:
            self.log.debug('Scanning probe dummy "configure_scan" called.')
            # Sanity checking
            if self.module_state() != 'idle':
                self.log.error('Unable to configure scan parameters while scan is running. '
                               'Stop scanning and try again.')
                return True, self.scan_settings

            axes = scan_settings.get('axes', self._current_scan_axes)
            ranges = tuple(
                (min(r), max(r)) for r in scan_settings.get('range', self._current_scan_ranges)
            )
            resolution = scan_settings.get('resolution', self._current_scan_resolution)
            frequency = float(scan_settings.get('frequency', self._current_scan_frequency))

            if 'axes' in scan_settings:
                if not set(axes).issubset(self._position_ranges):
                    self.log.error('Unknown axes names encountered. Valid axes are: {0}'
                                   ''.format(set(self._position_ranges)))
                    return True, self.scan_settings

            if len(axes) != len(ranges) or len(axes) != len(resolution):
                self.log.error('"axes", "range" and "resolution" must have same length.')
                return True, self.scan_settings
            for i, ax in enumerate(axes):
                for axis_constr in self._constraints.axes.values():
                    if ax == axis_constr.name:
                        break
                if ranges[i][0] < axis_constr.min_value or ranges[i][1] > axis_constr.max_value:
                    self.log.error('Scan range out of bounds for axis "{0}". Maximum possible range'
                                   ' is: {1}'.format(ax, axis_constr.value_range))
                    return True, self.scan_settings
                if resolution[i] < axis_constr.min_resolution or resolution[i] > axis_constr.max_resolution:
                    self.log.error('Scan resolution out of bounds for axis "{0}". Maximum possible '
                                   'range is: {1}'.format(ax, axis_constr.resolution_range))
                    return True, self.scan_settings
                if i == 0:
                    if frequency < axis_constr.min_frequency or frequency > axis_constr.max_frequency:
                        self.log.error('Scan frequency out of bounds for fast axis "{0}". Maximum '
                                       'possible range is: {1}'
                                       ''.format(ax, axis_constr.frequency_range))
                        return True, self.scan_settings

            self._current_scan_resolution = tuple(resolution)
            self._current_scan_ranges = ranges
            self._current_scan_axes = tuple(axes)
            self._current_scan_frequency = frequency
            return False, self.scan_settings

    def move_absolute(self, position, velocity=None, blocking=False):
        """ Move the scanning probe to an absolute position as fast as possible or with a defined
        velocity.

        Log error and return current target position if something fails or a 1D/2D scan is in
        progress.
        """
        with self._thread_lock:
            # self.log.debug('Scanning probe dummy "move_absolute" called.')
            if self.module_state() != 'idle':
                self.log.error('Scanning in progress. Unable to move to position.')
            elif not set(position).issubset(self._position_ranges):
                self.log.error('Invalid axes encountered in position dict. Valid axes are: {0}'
                               ''.format(set(self._position_ranges)))
            else:
                move_distance = {ax: np.abs(pos - self._current_position[ax]) for ax, pos in
                                 position.items()}
                if velocity is None:
                    move_time = 0.01
                else:
                    move_time = max(0.01, np.sqrt(
                        np.sum(dist ** 2 for dist in move_distance.values())) / velocity)
                time.sleep(move_time)
                self._current_position.update(position)
            return self._current_position

    def move_relative(self, distance, velocity=None, blocking=False):
        """ Move the scanning probe by a relative distance from the current target position as fast
        as possible or with a defined velocity.

        Log error and return current target position if something fails or a 1D/2D scan is in
        progress.
        """
        with self._thread_lock:
            self.log.debug('Scanning probe dummy "move_relative" called.')
            if self.module_state() != 'idle':
                self.log.error('Scanning in progress. Unable to move relative.')
            elif not set(distance).issubset(self._position_ranges):
                self.log.error('Invalid axes encountered in distance dict. Valid axes are: {0}'
                               ''.format(set(self._position_ranges)))
            else:
                new_pos = {ax: self._current_position[ax] + dist for ax, dist in distance.items()}
                if velocity is None:
                    move_time = 0.01
                else:
                    move_time = max(0.01, np.sqrt(
                        np.sum(dist ** 2 for dist in distance.values())) / velocity)
                time.sleep(move_time)
                self._current_position.update(new_pos)
            return self._current_position

    def get_target(self):
        """ Get the current target position of the scanner hardware.

        @return dict: current target position per axis.
        """
        with self._thread_lock:
            #self.log.debug('Scanning probe dummy "get_target" called.')
            return self._current_position.copy()

    def get_position(self):
        """ Get a snapshot of the actual scanner position (i.e. from position feedback sensors).

        @return dict: current target position per axis.
        """
        with self._thread_lock:
            #self.log.debug('Scanning probe dummy "get_position" called.')
            position = {ax: pos + np.random.normal(0, self._position_accuracy[ax]) for ax, pos in
                        self._current_position.items()}
            return position

    def start_scan(self):
        """
        @return:
        """
        with self._thread_lock:
            self.log.debug('Scanning probe dummy "start_scan" called.')
            if self.module_state() != 'idle':
                self.log.error('Can not start scan. Scan already in progress.')
                return -1
            self.module_state.lock()
            if len(self._current_scan_axes) == 1:
                for axes, d in self._spots.items():
                    if axes[0] == self._current_scan_axes[0]:
                        sim_data = d
            else:
                sim_data = self._spots[self._current_scan_axes]
            number_of_spots = sim_data['count']
            positions = sim_data['pos']
            amplitudes = sim_data['amp']
            sigmas = sim_data['sigma']
            thetas = sim_data['theta']

            x_values = np.linspace(self._current_scan_ranges[0][0],
                                   self._current_scan_ranges[0][1],
                                   self._current_scan_resolution[0])
            if len(self._current_scan_axes) == 2:
                y_values = np.linspace(self._current_scan_ranges[1][0],
                                       self._current_scan_ranges[1][1],
                                       self._current_scan_resolution[1])
            else:
                y_values = np.linspace(self._current_position['y'], self._current_position['y'], 1)
            xy_grid = self._init_scan_grid(x_values, y_values)

            include_dist = self._spot_size_dist[0] + 5 * self._spot_size_dist[1]
            self._scan_image = np.random.uniform(0, 2e4, self._current_scan_resolution)
            for i in range(number_of_spots):
                if positions[i][0] < self._current_scan_ranges[0][0] - include_dist:
                    continue
                if positions[i][0] > self._current_scan_ranges[0][1] + include_dist:
                    continue
                if len(self._current_scan_axes) == 1:
                    if positions[i][1] < self._current_position['y'] - include_dist:
                        continue
                    if positions[i][1] > self._current_position['y'] + include_dist:
                        continue
                else:
                    if positions[i][1] < self._current_scan_ranges[1][0] - include_dist:
                        continue
                    if positions[i][1] > self._current_scan_ranges[1][1] + include_dist:
                        continue
                gauss = self._gaussian_2d(xy_grid,
                                          amp=amplitudes[i],
                                          pos=positions[i],
                                          sigma=sigmas[i],
                                          theta=thetas[i])
                if len(self._current_scan_axes) == 1:
                    self._scan_image += gauss[:, 0]
                else:
                    self._scan_image += gauss

            if self._constraints.has_position_feedback:
                feedback_axes = tuple(self._constraints.axes.values())
            else:
                feedback_axes = None
            self._scan_data = ScanData(
                channels=tuple(self._constraints.channels.values()),
                scan_axes=tuple(self._constraints.axes[ax] for ax in self._current_scan_axes),
                scan_range=self._current_scan_ranges,
                scan_resolution=self._current_scan_resolution,
                scan_frequency=self._current_scan_frequency,
                position_feedback_axes=feedback_axes,
                target_at_start=self.get_target()
            )

            self._scan_data.new_scan()
            self.__scan_start = time.time()
            self.__last_line = -1
            line_time = self._current_scan_resolution[0] / self._current_scan_frequency
            self.__update_timer.setInterval(int(round(line_time * 1000)))
            self.__start_timer()
            return 0

    def stop_scan(self):
        """ Closes the scanner and cleans up afterwards.

        @return int: error code (0:OK, -1:error)
        """
        with self._thread_lock:
            self.log.debug('Scanning probe dummy "stop_scan" called.')
            if self.module_state() == 'locked':
                self._scan_image = None
                self.module_state.unlock()
            return 0

    def emergency_stop(self):
        """
        """
        try:
            self.module_state.unlock()
        except FysomError:
            pass
        self._scan_image = None
        self.log.warning('Scanner has been emergency stopped.')
        return 0

    def get_scan_data(self):
        """
        @return ScanData: ScanData instance used in the scan
        """
        with self._thread_lock:
            # if self.thread() is not QtCore.QThread.currentThread():
            #     self.log.debug('Scanning probe dummy "get_scan_data" called.')
            if self._scan_data is None:
                self.log.debug('No scan data in hardware, returning None')
                return None

            if self.module_state() != 'idle':
                elapsed = time.time() - self.__scan_start
                line_time = self._current_scan_resolution[0] / self._current_scan_frequency

                if self._scan_data.scan_dimension == 2:
                    acquired_lines = min(int(np.floor(elapsed / line_time)),
                                         self._current_scan_resolution[1])
                    if acquired_lines > 0:
                        if self.__last_line < acquired_lines - 1:
                            if self.__last_line < 0:
                                self.__last_line = 0

                            for ch in self._constraints.channels:
                                tmp = self._scan_image[:, self.__last_line:acquired_lines]
                                self._scan_data.data[ch][:, self.__last_line:acquired_lines] = tmp

                            self.__last_line = acquired_lines - 1
                        if acquired_lines >= self._current_scan_resolution[1]:
                            self.module_state.unlock()
                        elif self.thread() is QtCore.QThread.currentThread():
                            self.__start_timer()
                else:
                    acquired_lines = min(int(np.floor(elapsed / line_time)),
                                         self._current_scan_resolution[0])
                    if acquired_lines > 0:
                        if self.__last_line < 0:
                            self.__last_line = 0
                        if self.__last_line < acquired_lines - 1:
                            if self.__last_line < 0:
                                self.__last_line = 0

                            for ch in self._constraints.channels:
                                tmp = self._scan_image[self.__last_line:acquired_lines]
                                self._scan_data.data[ch][self.__last_line:acquired_lines] = tmp

                            self.__last_line = acquired_lines - 1
                        if acquired_lines >= self._current_scan_resolution[0]:
                            self.module_state.unlock()
                        elif self.thread() is QtCore.QThread.currentThread():
                            self.__start_timer()
            return self._scan_data

    def __start_timer(self):
        if self.thread() is not QtCore.QThread.currentThread():
            QtCore.QMetaObject.invokeMethod(self.__update_timer,
                                            'start',
                                            QtCore.Qt.BlockingQueuedConnection)
        else:
            self.__update_timer.start()

    def __stop_timer(self):
        if self.thread() is not QtCore.QThread.currentThread():
            QtCore.QMetaObject.invokeMethod(self.__update_timer,
                                            'stop',
                                            QtCore.Qt.BlockingQueuedConnection)
        else:
            self.__update_timer.stop()
    def _init_scan_grid(self, x_values, y_values):
        return np.meshgrid(x_values, y_values, indexing='ij')

    @staticmethod
    def _gaussian_2d(xy, amp, pos, sigma, theta=0, offset=0):
        x, y = xy
        sigx, sigy = sigma
        x0, y0 = pos
        a = np.cos(-theta) ** 2 / (2 * sigx ** 2) + np.sin(-theta) ** 2 / (2 * sigy ** 2)
        b = np.sin(2 * -theta) / (4 * sigy ** 2) - np.sin(2 * -theta) / (4 * sigx ** 2)
        c = np.sin(-theta) ** 2 / (2 * sigx ** 2) + np.cos(-theta) ** 2 / (2 * sigy ** 2)
        x_prime = x - x0
        y_prime = y - y0
        return offset + amp * np.exp(
            -(a * x_prime ** 2 + 2 * b * x_prime * y_prime + c * y_prime ** 2))


<<<<<<< HEAD
class ScanningProbeDummyCorrected(CoordinateTransformMixin, ScanningProbeDummy):

    def _init_scan_grid(self, x_values, y_values):
        # todo: this is demonstration only, not really a transformation

        vectors = {'x': x_values, 'y': y_values, 'z': np.zeros(len(x_values))}
        vectors_tilted = self.coordinate_transform(vectors)

        grid = np.meshgrid(vectors_tilted['x'], vectors_tilted['y'], indexing='ij')
        print(f"Transforming grid: {grid}")
=======
class ScanningProbeDummy(CoordinateTransformMixin, ScanningProbeDummyBare):

    def _init_scan_grid(self, x_values, y_values):
        # this is fake transformation, as only 2 coordinates of the scan_grid are taken

        vectors = {'x': x_values, 'y': y_values}
        vectors = self._expand_coordinate(vectors)
        vectors_tilted = self.coordinate_transform(vectors)

        grid = np.meshgrid(vectors_tilted['x'], vectors_tilted['y'], indexing='ij')

        #if self.coordinate_transform_enabled:
        #    self.log.debug(f"Transforming scan grid: {grid}")
>>>>>>> 6cd2ff89

        return grid





<|MERGE_RESOLUTION|>--- conflicted
+++ resolved
@@ -131,8 +131,7 @@
                                             channels=channels,
                                             backscan_configurable=False,
                                             has_position_feedback=False,
-                                            square_px_only=False,
-                                            allow_coordinate_transform=self.supports_coordinate_transform)
+                                            square_px_only=False)
         self.__scan_start = 0
         self.__last_line = -1
         self.__update_timer = QtCore.QTimer()
@@ -528,18 +527,6 @@
             -(a * x_prime ** 2 + 2 * b * x_prime * y_prime + c * y_prime ** 2))
 
 
-<<<<<<< HEAD
-class ScanningProbeDummyCorrected(CoordinateTransformMixin, ScanningProbeDummy):
-
-    def _init_scan_grid(self, x_values, y_values):
-        # todo: this is demonstration only, not really a transformation
-
-        vectors = {'x': x_values, 'y': y_values, 'z': np.zeros(len(x_values))}
-        vectors_tilted = self.coordinate_transform(vectors)
-
-        grid = np.meshgrid(vectors_tilted['x'], vectors_tilted['y'], indexing='ij')
-        print(f"Transforming grid: {grid}")
-=======
 class ScanningProbeDummy(CoordinateTransformMixin, ScanningProbeDummyBare):
 
     def _init_scan_grid(self, x_values, y_values):
@@ -553,7 +540,6 @@
 
         #if self.coordinate_transform_enabled:
         #    self.log.debug(f"Transforming scan grid: {grid}")
->>>>>>> 6cd2ff89
 
         return grid
 
