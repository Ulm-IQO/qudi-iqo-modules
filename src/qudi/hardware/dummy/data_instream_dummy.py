# -*- coding: utf-8 -*-

"""
This file contains the qudi hardware module to use a National Instruments X-series card as mixed
signal input data streamer.

Copyright (c) 2021, the qudi developers. See the AUTHORS.md file at the top-level directory of this
distribution and on <https://github.com/Ulm-IQO/qudi-iqo-modules/>

This file is part of qudi.

Qudi is free software: you can redistribute it and/or modify it under the terms of
the GNU Lesser General Public License as published by the Free Software Foundation,
either version 3 of the License, or (at your option) any later version.

Qudi is distributed in the hope that it will be useful, but WITHOUT ANY WARRANTY;
without even the implied warranty of MERCHANTABILITY or FITNESS FOR A PARTICULAR PURPOSE.
See the GNU Lesser General Public License for more details.

You should have received a copy of the GNU Lesser General Public License along with qudi.
If not, see <https://www.gnu.org/licenses/>.
"""

import time
import numpy as np
from enum import Enum
from typing import List, Iterable, Union, Optional, Tuple, Callable, Sequence

from qudi.core.configoption import ConfigOption
from qudi.util.constraints import ScalarConstraint
from qudi.util.mutex import Mutex
from qudi.util.helpers import is_integer_type
from qudi.interface.data_instream_interface import DataInStreamInterface, DataInStreamConstraints
from qudi.interface.data_instream_interface import StreamingMode, SampleTiming


def _make_sine_func(sample_rate: float) -> Callable[[np.ndarray, np.ndarray], None]:
    freq = sample_rate / (20 + 80 * np.random.rand())
<<<<<<< HEAD
    amp = 1 + np.random.rand() * 9999
=======
    amp = 1 + np.random.rand() * 9 * 3 # to make a specific change to increase noise
>>>>>>> 8a6dbb39
    noise_lvl = amp * (0.1 + np.random.rand() * 0.4)
    def make_sine(x, y):
        # y[:] = np.sin(2 * np.pi * freq * x)
        np.sin(2 * np.pi * freq * x, out=y)
        y += np.sin(2.2 * np.pi * freq * x)
        y *= amp
        noise = np.random.rand(x.size)
        noise *= 2 * noise_lvl
        noise -= noise_lvl
        y += noise
    return make_sine


def _make_counts_func(sample_rate: float) -> Callable[[np.ndarray, np.ndarray], None]:
    count_lvl = 1_00 + np.random.rand() * (5_000 - 1_00)
    def make_counts(x, y):
        y[:] = count_lvl
        y += np.random.poisson(count_lvl, y.size)
    return make_counts


class SignalShape(Enum):
    INVALID = -1
    SINE = 0
    COUNTS = 1


class SampleGenerator:
    """ Generator object that periodically generates new samples based on a certain timebase but
    the actual sample timestamps can be irregular depending on configured SampleTiming
    """
    def __init__(self,
                 signal_shapes: Iterable[SignalShape],
                 sample_rate: float,
                 sample_timing: SampleTiming,
                 streaming_mode: StreamingMode,
                 data_type: Union[type, str],
                 buffer_size: int,
                 ) -> None:
        self.data_type = np.dtype(data_type).type
        self.sample_rate = float(sample_rate)
        self.sample_timing = SampleTiming(sample_timing)
        self.streaming_mode = StreamingMode(streaming_mode)
        self.signal_shapes = [SignalShape(shape) for shape in signal_shapes]
        self.buffer_size = buffer_size

        self.__start = 0  # buffer start sample index
        self.__end = 0  # buffer end sample index
        self.__available_samples = 0
        self._sample_buffer = None
        self._timestamp_buffer = None
        self._generator_functions = list()
        self._start_time = self._last_time = 0.0
        self.restart()

    @property
    def available_samples(self) -> int:
        self.generate_samples()
        return self.__available_samples

    @property
    def channel_count(self) -> int:
        return len(self._generator_functions)

    @property
    def _buffer_size(self) -> int:
        return self._sample_buffer.size

    @property
    def _buffer_sample_size(self) -> int:
        return self._buffer_size // self.channel_count

    @property
    def _free_samples(self) -> int:
        return max(0, self._buffer_sample_size - self.__available_samples)

    def restart(self) -> None:
        # Init generator functions
        self._generator_functions = list()
        for shape in self.signal_shapes:
            if shape == SignalShape.SINE:
                self._generator_functions.append(_make_sine_func(self.sample_rate))
            elif shape == SignalShape.COUNTS:
                self._generator_functions.append(_make_counts_func(self.sample_rate))
            else:
                raise ValueError(f'Invalid SignalShape encountered: {shape}')
        # Init buffer
        self.__start = self.__end = 0
        self.__available_samples = 0
        self._sample_buffer = np.empty(self.buffer_size * self.channel_count, dtype=self.data_type)
        if self.sample_timing == SampleTiming.TIMESTAMP:
            self._timestamp_buffer = np.zeros(self.buffer_size, dtype=np.float64)
        else:
            self._timestamp_buffer = None
        # Set start time
        self._start_time = self._last_time = time.perf_counter()

    def generate_samples(self) -> float:
        """ Generates new samples in free buffer space and updates buffer pointers. If new samples
        do not fit into buffer, raise an OverflowError.
        """
        now = time.perf_counter()
        elapsed_time = now - self._last_time
        time_offset = self._last_time - self._start_time
        samples_per_channel = int(elapsed_time * self.sample_rate)  # truncate
        if self.streaming_mode == StreamingMode.FINITE:
            samples_per_channel = min(samples_per_channel, self._free_samples)
        elapsed_time = samples_per_channel / self.sample_rate
        ch_count = self.channel_count

        if samples_per_channel > 0:
            # Generate x-axis (time) for sample generation
            if self.sample_timing == SampleTiming.CONSTANT:
                x = np.arange(samples_per_channel, dtype=np.float64)
                x /= self.sample_rate
            else:
                # randomize ticks within time interval for non-regular sampling
                x = np.random.rand(samples_per_channel)
                x.sort()
                x *= elapsed_time
            x += time_offset

            # ToDo:
            # Generate samples and write into buffer
            buffer = self._sample_buffer.reshape([self._buffer_sample_size, ch_count])
            end = self.__end + samples_per_channel
            if end > self._buffer_sample_size:
                first_samples = self._buffer_sample_size - self.__end
                end -= self._buffer_sample_size
                for ch_idx, generator in enumerate(self._generator_functions):
                    generator(x[:first_samples], buffer[self.__end:, ch_idx])
                    generator(x[first_samples:], buffer[:end, ch_idx])
                if self.sample_timing == SampleTiming.TIMESTAMP:
                    self._timestamp_buffer[self.__end:] = x[:first_samples]
                    self._timestamp_buffer[:end] = x[first_samples:]
            else:
                for ch_idx, generator in enumerate(self._generator_functions):
                    generator(x, buffer[self.__end:end, ch_idx])
                if self.sample_timing == SampleTiming.TIMESTAMP:
                    self._timestamp_buffer[self.__end:end] = x
            # Update pointers
            self.__available_samples += samples_per_channel
            self.__end = end
        self._last_time += elapsed_time
        if self.__available_samples > self._buffer_sample_size:
            raise OverflowError('Sample buffer has overflown. Decrease sample rate or increase '
                                'data readout rate.')
        return self._last_time

    def read_samples(self,
                     sample_buffer: np.ndarray,
                     samples_per_channel: int,
                     timestamp_buffer: Optional[np.ndarray] = None) -> int:
        ch_count = self.channel_count
        buf_size = self._buffer_size
        samples = min(self.__available_samples, samples_per_channel) * ch_count
        start = self.__start * ch_count
        end = start + samples
        if end > buf_size:
            first_samples = buf_size - start
            end -= buf_size
            sample_buffer[:first_samples] = self._sample_buffer[start:]
            sample_buffer[first_samples:first_samples + end] = self._sample_buffer[:end]
            if timestamp_buffer is not None:
                timestamp_buffer[:first_samples // ch_count] = self._timestamp_buffer[self.__start:]
                timestamp_buffer[first_samples // ch_count:(first_samples + end) // ch_count] = self._timestamp_buffer[:end // ch_count]
        else:
            sample_buffer[:samples] = self._sample_buffer[start:end]
            if timestamp_buffer is not None:
                timestamp_buffer[:samples // ch_count] = self._timestamp_buffer[self.__start:end // ch_count]
        # Update pointers
        samples //= ch_count
        self.__start = end // ch_count
        self.__available_samples -= samples
        return samples

    def wait_get_available_samples(self, samples: int) -> int:
        available = self.available_samples
        if available < samples:
            # Wait for bulk time
            time.sleep((samples - available) / self.sample_rate)
            available = self.available_samples
            # Wait a little more if necessary
            while available < samples:
                time.sleep(1 / self.sample_rate)
                available = self.available_samples
        return available


class InStreamDummy(DataInStreamInterface):
    """
    A dummy module to act as data in-streaming device (continuously read values)

    Example config for copy-paste:

    instream_dummy:
        module.Class: 'dummy.data_instream_dummy.InStreamDummy'
        options:
            channel_names:
                - 'digital 1'
                - 'analog 1'
                - 'digital 2'
            channel_units:
                - 'Hz'
                - 'V'
                - 'Hz'
            channel_signals:  # Can be 'counts' or 'sine'
                - 'counts'
                - 'sine'
                - 'counts'
            data_type: 'float64'
            sample_timing: 'CONSTANT'  # Can be 'CONSTANT', 'TIMESTAMP' or 'RANDOM'
    """
    # config options
    _channel_names = ConfigOption(name='channel_names',
                                  missing='error',
                                  constructor=lambda names: [str(x) for x in names])
    _channel_units = ConfigOption(name='channel_units',
                                  missing='error',
                                  constructor=lambda units: [str(x) for x in units])
    _channel_signals = ConfigOption(
        name='channel_signals',
        missing='error',
        constructor=lambda signals: [SignalShape[x.upper()] for x in signals]
    )
    _data_type = ConfigOption(name='data_type',
                              default='float64',
                              missing='info',
                              constructor=lambda typ: np.dtype(typ).type)
    _sample_timing = ConfigOption(name='sample_timing',
                                  default='CONSTANT',
                                  missing='info',
                                  constructor=lambda timing: SampleTiming[timing.upper()])

    def __init__(self, *args, **kwargs):
        super().__init__(*args, **kwargs)

        self._thread_lock = Mutex()
        self._active_channels = list()
        self._sample_generator = None
        self._constraints = None

    def on_activate(self):
        # Sanity check ConfigOptions
        if not (len(self._channel_names) == len(self._channel_units) == len(self._channel_signals)):
            raise ValueError('ConfigOptions "channel_names", "channel_units" and "channel_signals" '
                             'must contain same number of elements')
        if len(set(self._channel_names)) != len(self._channel_names):
            raise ValueError('ConfigOptions "channel_names" must not contain duplicates')
        if is_integer_type(self._data_type) and any(sig == SignalShape.SINE for sig in self._channel_signals):
            self.log.warning('Integer data type not supported for Sine signal shape. '
                             'Falling back to numpy.float64 data type instead.')
            self._data_type = np.float64

        self._constraints = DataInStreamConstraints(
            channel_units=dict(zip(self._channel_names, self._channel_units)),
            sample_timing=self._sample_timing,
            streaming_modes=[StreamingMode.CONTINUOUS, StreamingMode.FINITE],
            data_type=self._data_type,
            channel_buffer_size=ScalarConstraint(default=1024**2,
                                                 bounds=(128, 1024**3),
                                                 increment=1,
                                                 enforce_int=True),
            sample_rate=ScalarConstraint(default=10.0, bounds=(0.1, 1024**2), increment=0.1)
        )
        self._active_channels = list(self._constraints.channel_units)
        self._sample_generator = SampleGenerator(
            signal_shapes=self._channel_signals,
            sample_rate=self._constraints.sample_rate.default,
            sample_timing=self._constraints.sample_timing,
            streaming_mode=self._constraints.streaming_modes[0],
            data_type=self._constraints.data_type,
            buffer_size=self._constraints.channel_buffer_size.default
        )

    def on_deactivate(self):
        # Free memory
        self._sample_generator = None

    @property
    def constraints(self) -> DataInStreamConstraints:
        """ Read-only property returning the constraints on the settings for this data streamer. """
        return self._constraints

    @property
    def available_samples(self) -> int:
        """ Read-only property to return the currently available number of samples per channel ready
        to read from buffer.
        """
        with self._thread_lock:
            if self.module_state() == 'locked':
                return self._sample_generator.available_samples
            return 0

    @property
    def sample_rate(self) -> float:
        """ Read-only property returning the currently set sample rate in Hz.
        For SampleTiming.CONSTANT this is the sample rate of the hardware, for any other timing mode
        this property represents only a hint to the actual hardware timebase and can not be
        considered accurate.
        """
        return self._sample_generator.sample_rate

    @property
    def channel_buffer_size(self) -> int:
        """ Read-only property returning the currently set buffer size in samples per channel.
        The total buffer size in bytes can be estimated by:
            <buffer_size> * <channel_count> * numpy.nbytes[<data_type>]

        For StreamingMode.FINITE this will also be the total number of samples to acquire per
        channel.
        """
        return self._sample_generator.buffer_size

    @property
    def streaming_mode(self) -> StreamingMode:
        """ Read-only property returning the currently configured StreamingMode Enum """
        return self._sample_generator.streaming_mode

    @property
    def active_channels(self) -> List[str]:
        """ Read-only property returning the currently configured active channel names """
        return self._active_channels.copy()

    def configure(self,
                  active_channels: Sequence[str],
                  streaming_mode: Union[StreamingMode, int],
                  channel_buffer_size: int,
                  sample_rate: float) -> None:
        """ Configure a data stream. See read-only properties for information on each parameter. """
        with self._thread_lock:
            if self.module_state() == 'locked':
                raise RuntimeError('Unable to configure data stream while it is already running')

            # Cache current values to restore them if configuration fails
            old_channels = self.active_channels
            old_streaming_mode = self.streaming_mode
            old_buffer_size = self.channel_buffer_size
            old_sample_rate = self.sample_rate
            try:
                self._set_active_channels(active_channels)
                self._set_streaming_mode(streaming_mode)
                self._set_channel_buffer_size(channel_buffer_size)
                self._set_sample_rate(sample_rate)
            except Exception as err:
                self._set_active_channels(old_channels)
                self._set_streaming_mode(old_streaming_mode)
                self._set_channel_buffer_size(old_buffer_size)
                self._set_sample_rate(old_sample_rate)
                raise RuntimeError('Error while trying to configure data in-streamer') from err

    def _set_active_channels(self, channels: Iterable[str]) -> None:
        channels = set(channels)
        if not channels.issubset(self._constraints.channel_units):
            raise ValueError(f'Invalid channels to set active {channels}. Allowed channels are '
                             f'{set(self._constraints.channel_units)}')
        channel_shapes = {ch: self._channel_signals[idx] for idx, ch in
                          enumerate(self._constraints.channel_units) if ch in channels}
        self._sample_generator.signal_shapes = [shape for shape in channel_shapes.values()]
        self._active_channels = list(channel_shapes)

    def _set_streaming_mode(self, mode: Union[StreamingMode, int]) -> None:
        try:
            mode = StreamingMode(mode.value)
        except AttributeError:
            mode = StreamingMode(mode)
        if (mode == StreamingMode.INVALID) or mode not in self._constraints.streaming_modes:
            raise ValueError(
                f'Invalid streaming mode to set ({mode}). Allowed StreamingMode values are '
                f'[{", ".join(str(mod) for mod in self._constraints.streaming_modes)}]'
            )
        self._sample_generator.streaming_mode = mode

    def _set_channel_buffer_size(self, samples: int) -> None:
        self._constraints.channel_buffer_size.check(samples)
        self._sample_generator.buffer_size = samples

    def _set_sample_rate(self, rate: Union[int, float]) -> None:
        rate = float(rate)
        self._constraints.sample_rate.check(rate)
        self._sample_generator.sample_rate = rate

    def start_stream(self) -> None:
        """ Start the data acquisition/streaming """
        with self._thread_lock:
            if self.module_state() == 'idle':
                self.module_state.lock()
                try:
                    self._sample_generator.restart()
                except:
                    self.module_state.unlock()
                    raise
            else:
                self.log.warning('Unable to start input stream. It is already running.')

    def stop_stream(self) -> None:
        """ Stop the data acquisition/streaming """
        with self._thread_lock:
            if self.module_state() == 'locked':
                self.module_state.unlock()

    def read_data_into_buffer(self,
                              data_buffer: np.ndarray,
                              samples_per_channel: int,
                              timestamp_buffer: Optional[np.ndarray] = None) -> None:
        """ Read data from the stream buffer into a 1D numpy array given as parameter.
        Samples of all channels are stored interleaved in contiguous memory.
        In case of a multidimensional buffer array, this buffer will be flattened before written
        into.
        The 1D data_buffer can be unraveled into channel and sample indexing with:

            data_buffer.reshape([<samples_per_channel>, <channel_count>])

        The data_buffer array must have the same data type as self.constraints.data_type.

        In case of SampleTiming.TIMESTAMP a 1D numpy.float64 timestamp_buffer array has to be
        provided to be filled with timestamps corresponding to the data_buffer array. It must be
        able to hold at least <samples_per_channel> items:

        This function is blocking until the required number of samples has been acquired.
        """
        with self._thread_lock:
            if self.module_state() != 'locked':
                raise RuntimeError('Unable to read data. Stream is not running.')
            if (self.constraints.sample_timing == SampleTiming.TIMESTAMP) and timestamp_buffer is None:
                raise RuntimeError('SampleTiming.TIMESTAMP mode requires a timestamp buffer array')

            channel_count = len(self.active_channels)
            if data_buffer.size < samples_per_channel * channel_count:
                raise RuntimeError(
                    f'data_buffer too small ({data_buffer.size:d}) to hold all requested '
                    f'samples for all channels ({channel_count:d} * {samples_per_channel:d} = '
                    f'{samples_per_channel * channel_count:d})'
                )
            if (timestamp_buffer is not None) and (timestamp_buffer.size < samples_per_channel):
                raise RuntimeError(
                    f'timestamp_buffer too small ({timestamp_buffer.size:d}) to hold all requested '
                    f'samples ({samples_per_channel:d})'
                )

            self._sample_generator.wait_get_available_samples(samples_per_channel)
            if timestamp_buffer is None:
                self._sample_generator.read_samples(
                    sample_buffer=data_buffer,
                    samples_per_channel=samples_per_channel
                )
            else:
                self._sample_generator.read_samples(
                    sample_buffer=data_buffer,
                    samples_per_channel=samples_per_channel,
                    timestamp_buffer=timestamp_buffer
                )

    def read_available_data_into_buffer(self,
                                        data_buffer: np.ndarray,
                                        timestamp_buffer: Optional[np.ndarray] = None) -> int:
        """ Read data from the stream buffer into a 1D numpy array given as parameter.
        All samples for each channel are stored in consecutive blocks one after the other.
        The number of samples read per channel is returned and can be used to slice out valid data
        from the buffer arrays like:

            valid_data = data_buffer[:<channel_count> * <return_value>]
            valid_timestamps = timestamp_buffer[:<return_value>]

        See "read_data_into_buffer" documentation for more details.

        This method will read all currently available samples into buffer. If number of available
        samples exceeds buffer size, read only as many samples as fit into the buffer.
        """
        with self._thread_lock:
            if self.module_state() != 'locked':
                raise RuntimeError('Unable to read data. Stream is not running.')
            self._sample_generator.generate_samples()
            available_samples = self._sample_generator.available_samples
            if self.constraints.sample_timing == SampleTiming.TIMESTAMP:
                if timestamp_buffer is None:
                    raise RuntimeError(
                        'SampleTiming.TIMESTAMP mode requires a timestamp buffer array'
                    )
                timestamp_buffer = timestamp_buffer[:available_samples]
            channel_count = len(self.active_channels)
            data_buffer = data_buffer[:channel_count * available_samples]
            return self._sample_generator.read_samples(sample_buffer=data_buffer,
                                                       samples_per_channel=available_samples,
                                                       timestamp_buffer=timestamp_buffer)

    def read_data(self,
                  samples_per_channel: Optional[int] = None
                  ) -> Tuple[np.ndarray, Union[np.ndarray, None]]:
        """ Read data from the stream buffer into a 1D numpy array and return it.
        All samples for each channel are stored in consecutive blocks one after the other.
        The returned data_buffer can be unraveled into channel samples with:

            data_buffer.reshape([<samples_per_channel>, <channel_count>])

        The numpy array data type is the one defined in self.constraints.data_type.

        In case of SampleTiming.TIMESTAMP a 1D numpy.float64 timestamp_buffer array will be
        returned as well with timestamps corresponding to the data_buffer array.

        If samples_per_channel is omitted all currently available samples are read from buffer.
        This method will not return until all requested samples have been read or a timeout occurs.
        """
        with self._thread_lock:
            if self.module_state() != 'locked':
                raise RuntimeError('Unable to read data. Stream is not running.')

            self._sample_generator.generate_samples()
            if samples_per_channel is None:
                samples_per_channel = self._sample_generator.available_samples
            else:
                self._sample_generator.wait_get_available_samples(samples_per_channel)

            data_buffer = np.empty(len(self.active_channels) * samples_per_channel,
                                   dtype=self._constraints.data_type)
            if self.constraints.sample_timing == SampleTiming.TIMESTAMP:
                timestamp_buffer = np.empty(samples_per_channel, dtype=np.float64)
            else:
                timestamp_buffer = None
            if samples_per_channel > 0:
                self._sample_generator.read_samples(sample_buffer=data_buffer,
                                                    samples_per_channel=samples_per_channel,
                                                    timestamp_buffer=timestamp_buffer)
            return data_buffer, timestamp_buffer

    def read_single_point(self):
        """ This method will initiate a single sample read on each configured data channel.
        In general this sample may not be acquired simultaneous for all channels and timing in
        general can not be assured. Us this method if you want to have a non-timing-critical
        snapshot of your current data channel input.
        May not be available for all devices.
        The returned 1D numpy array will contain one sample for each channel.

        @return numpy.ndarray: 1D array containing one sample for each channel. Empty array
                               indicates error.
        """
        with self._thread_lock:
            if self.module_state() != 'locked':
                raise RuntimeError('Unable to read data. Stream is not running.')

            data_buffer = np.empty(len(self.active_channels), dtype=self._constraints.data_type)
            if self.constraints.sample_timing == SampleTiming.TIMESTAMP:
                timestamp_buffer = np.empty(1, dtype=np.float64)
            else:
                timestamp_buffer = None
            self._sample_generator.wait_get_available_samples(1)
            self._sample_generator.read_samples(sample_buffer=np.expand_dims(data_buffer, axis=0),
                                                samples_per_channel=1,
                                                timestamp_buffer=timestamp_buffer)
            return data_buffer, timestamp_buffer<|MERGE_RESOLUTION|>--- conflicted
+++ resolved
@@ -36,16 +36,11 @@
 
 def _make_sine_func(sample_rate: float) -> Callable[[np.ndarray, np.ndarray], None]:
     freq = sample_rate / (20 + 80 * np.random.rand())
-<<<<<<< HEAD
-    amp = 1 + np.random.rand() * 9999
-=======
-    amp = 1 + np.random.rand() * 9 * 3 # to make a specific change to increase noise
->>>>>>> 8a6dbb39
+    amp = 1 + np.random.rand() * 9
     noise_lvl = amp * (0.1 + np.random.rand() * 0.4)
     def make_sine(x, y):
         # y[:] = np.sin(2 * np.pi * freq * x)
         np.sin(2 * np.pi * freq * x, out=y)
-        y += np.sin(2.2 * np.pi * freq * x)
         y *= amp
         noise = np.random.rand(x.size)
         noise *= 2 * noise_lvl
