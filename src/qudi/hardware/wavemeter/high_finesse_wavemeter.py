# -*- coding: utf-8 -*-

"""
This file contains the qudi hardware module for the HighFinesse wavemeter. It implements the
DataInStreamInterface. Communication with the hardware is done via callback functions such that no new data is missed.
Measurement timestamps provided by the hardware are used for sample timing. As an approximation, the timestamps
corresponding to the first active channel are equally used for all channels. Considering the fixed round-trip time
composing the individual channel exposure times and switching times, this implementation should satisfy all
synchronization needs to an extent that is possible to implement on this software level.

Copyright (c) 2021, the qudi developers. See the AUTHORS.md file at the top-level directory of this
distribution and on <https://github.com/Ulm-IQO/qudi-iqo-modules/>

This file is part of qudi.

Qudi is free software: you can redistribute it and/or modify it under the terms of
the GNU Lesser General Public License as published by the Free Software Foundation,
either version 3 of the License, or (at your option) any later version.

Qudi is distributed in the hope that it will be useful, but WITHOUT ANY WARRANTY;
without even the implied warranty of MERCHANTABILITY or FITNESS FOR A PARTICULAR PURPOSE.
See the GNU Lesser General Public License for more details.

You should have received a copy of the GNU Lesser General Public License along with qudi.
If not, see <https://www.gnu.org/licenses/>.
"""

import time
from typing import Union, Optional, List, Tuple, Sequence, Any, Dict

import numpy as np
from scipy.constants import lambda2nu
from PySide2 import QtCore

<<<<<<< HEAD
from qudi.interface.wavemeter_interface import WavemeterInterface
from qudi.core.module import ModuleState
=======
>>>>>>> 5ec8cef1
from qudi.core.configoption import ConfigOption
from qudi.core.connector import Connector
from qudi.util.mutex import Mutex
from qudi.util.constraints import ScalarConstraint
from qudi.interface.data_instream_interface import DataInStreamInterface, DataInStreamConstraints, StreamingMode, \
    SampleTiming
from qudi.hardware.wavemeter.high_finesse_proxy import HighFinesseProxy
from qudi.hardware.wavemeter.high_finesse_constants import GetFrequencyError


<<<<<<< HEAD
class HardwarePull(QtCore.QObject):
    """ Helper class for running the hardware communication in a separate thread. """

    # signal to deliver the wavelength to the parent class
    sig_wavelength = QtCore.Signal(float, float)

    def __init__(self, parentclass):
        super().__init__()

        # remember the reference to the parent class to access functions ad settings
        self._parentclass = parentclass


    def handle_timer(self, state_change):
        """ Threaded method that can be called by a signal from outside to start the timer.

        @param bool state: (True) starts timer, (False) stops it.
        """

        if state_change:
            self.timer = QtCore.QTimer()
            self.timer.timeout.connect(self._measure_thread)
            self.timer.start(self._parentclass._measurement_timing)
        else:
            if hasattr(self, 'timer'):
                self.timer.stop()

    def _measure_thread(self):
        """ The threaded method querying the data from the wavemeter.
        """

        # update as long as the state is busy
        if self._parentclass.module_state == ModuleState.LOCKED:
            # get the current wavelength from the wavemeter
            temp1=float(self._parentclass._wavemeterdll.GetWavelength(0))
            temp2=float(self._parentclass._wavemeterdll.GetWavelength(0))

            # send the data to the parent via a signal
            self.sig_wavelength.emit(temp1, temp2)


=======
class HighFinesseWavemeter(DataInStreamInterface):
    """
    HighFinesse wavelength meter as an in-streaming device.
>>>>>>> 5ec8cef1

    The HighFinesseProxy hardware module is required. It takes care of all communication with the hardware.

    Example config for copy-paste:

    wavemeter:
        module.Class: 'wavemeter.high_finesse_wavemeter.HighFinesseWavemeter'
        connect:
            proxy: wavemeter_proxy
        options:
            channels:
                red_laser:
                    switch_ch: 1    # channel on the wavemeter switch
                    unit: 'm'    # wavelength (m) or frequency (Hz)
                    exposure: 10  # exposure time in ms, optional
                green_laser:
                    switch_ch: 2
                    unit: 'Hz'
                    exposure: 10
    """

    # declare signals
    sigNewWavelength = QtCore.Signal(object)

    _proxy: HighFinesseProxy = Connector(name='proxy', interface='HighFinesseProxy')

    # config options
    _wavemeter_ch_config: Dict[str, Dict[str, Any]] = ConfigOption(
        name='channels',
        default={
            'default_channel': {'switch_ch': 1, 'unit': 'm', 'exposure': None}
        },
        missing='info'
    )

    def __init__(self, *args, **kwargs):
        super().__init__(*args, **kwargs)
<<<<<<< HEAD

        #locking for thread safety
        self.threadlock = Mutex()

        # the current wavelength read by the wavemeter in nm (vac)
        self._current_wavelength = 0.0
        self._current_wavelength2 = 0.0


    def on_activate(self):
        #############################################
        # Initialisation to access external DLL
        #############################################
        try:
            # imports the spectrometer specific function from dll
            self._wavemeterdll = ctypes.windll.LoadLibrary('wlmData.dll')

        except:
            self.log.critical('There is no Wavemeter installed on this '
                    'Computer.\nPlease install a High Finesse Wavemeter and '
                    'try again.')

        # define the use of the GetWavelength function of the wavemeter
#        self._GetWavelength2 = self._wavemeterdll.GetWavelength2
        # return data type of the GetWavelength function of the wavemeter
        self._wavemeterdll.GetWavelength2.restype = ctypes.c_double
        # parameter data type of the GetWavelength function of the wavemeter
        self._wavemeterdll.GetWavelength2.argtypes = [ctypes.c_double]

        # define the use of the GetWavelength function of the wavemeter
#        self._GetWavelength = self._wavemeterdll.GetWavelength
        # return data type of the GetWavelength function of the wavemeter
        self._wavemeterdll.GetWavelength.restype = ctypes.c_double
        # parameter data type of the GetWavelength function of the wavemeter
        self._wavemeterdll.GetWavelength.argtypes = [ctypes.c_double]

        # define the use of the ConvertUnit function of the wavemeter
#        self._ConvertUnit = self._wavemeterdll.ConvertUnit
        # return data type of the ConvertUnit function of the wavemeter
        self._wavemeterdll.ConvertUnit.restype = ctypes.c_double
        # parameter data type of the ConvertUnit function of the wavemeter
        self._wavemeterdll.ConvertUnit.argtypes = [ctypes.c_double, ctypes.c_long, ctypes.c_long]

        # manipulate perdefined operations with simple flags
#        self._Operation = self._wavemeterdll.Operation
        # return data type of the Operation function of the wavemeter
        self._wavemeterdll.Operation.restype = ctypes.c_long
        # parameter data type of the Operation function of the wavemeter
        self._wavemeterdll.Operation.argtypes = [ctypes.c_ushort]

        # create an indepentent thread for the hardware communication
        self.hardware_thread = QtCore.QThread()

        # create an object for the hardware communication and let it live on the new thread
        self._hardware_pull = HardwarePull(self)
        self._hardware_pull.moveToThread(self.hardware_thread)

        # connect the signals in and out of the threaded object
        self.sig_handle_timer.connect(self._hardware_pull.handle_timer)
        self._hardware_pull.sig_wavelength.connect(self.handle_wavelength)

        # start the event loop for the hardware
        self.hardware_thread.start()


    def on_deactivate(self):
        if self.module_state == ModuleState.LOCKED:
            self.stop_acquisition()
        self.hardware_thread.quit()
        self.sig_handle_timer.disconnect()
        self._hardware_pull.sig_wavelength.disconnect()

        try:
            # clean up by removing reference to the ctypes library object
            del self._wavemeterdll
            return 0
        except:
            self.log.error('Could not unload the wlmData.dll of the '
                    'wavemeter.')


    #############################################
    # Methods of the main class
    #############################################

    def handle_wavelength(self, wavelength1, wavelength2):
        """ Function to save the wavelength, when it comes in with a signal.
=======
        self._lock = Mutex()

        # internal settings
        # dictionary with switch channel numbers as keys, channel names as values
        self._channel_names: Dict[int, str] = {}
        self._channel_units: Dict[int, str] = {}
        self._channel_buffer_size = 1024**2
        self._active_switch_channels: Optional[List[int]] = None  # list of active switch channel numbers
        self._last_measurement_error: Dict[int, float] = {}

        # data buffer
        self._wm_start_time: Optional[float] = None
        self._data_buffer: Optional[np.ndarray] = None
        self._timestamp_buffer: Optional[np.ndarray] = None
        self._current_buffer_position = 0
        self._buffer_overflow = False

        # stored hardware constraints
        self._constraints: Optional[DataInStreamConstraints] = None

    def on_activate(self) -> None:
        # configure wavemeter channels
        for ch_name, info in self._wavemeter_ch_config.items():
            ch = info['switch_ch']
            unit = info['unit']
            self._channel_names[ch] = ch_name

            if unit == 'THz' or unit == 'Hz':
                self._channel_units[ch] = 'Hz'
            elif unit == 'nm' or unit == 'm':
                self._channel_units[ch] = 'm'
            else:
                self.log.warning(f'Invalid unit: {unit}. Valid units are Hz and m. Using m as default.')
                self._channel_units[ch] = 'm'

            exp_time = info.get('exposure')
            if exp_time is not None:
                self._proxy().set_exposure_time(ch, exp_time)

        self._active_switch_channels = list(self._channel_names)

        # set up constraints
        sample_rate = self.sample_rate
        self._constraints = DataInStreamConstraints(
            channel_units={self._channel_names[ch]: self._channel_units[ch] for ch in self._active_switch_channels},
            sample_timing=SampleTiming.TIMESTAMP,
            # TODO: implement fixed streaming mode
            streaming_modes=[StreamingMode.CONTINUOUS],
            data_type=np.float64,
            channel_buffer_size=ScalarConstraint(default=1024**2,  # 8 MB
                                                 bounds=(128, 1024**3),  # max = 8 GB
                                                 increment=1,
                                                 enforce_int=True),
            sample_rate=ScalarConstraint(default=sample_rate,
                                         bounds=(0.01, 1e3))
        )

    def on_deactivate(self) -> None:
        self.stop_stream()

        # free memory
        self._data_buffer = None
        self._timestamp_buffer = None

    @property
    def constraints(self) -> DataInStreamConstraints:
        """ Read-only property returning the constraints on the settings for this data streamer. """
        return self._constraints

    def start_stream(self) -> None:
        """ Start the data acquisition/streaming """
        with self._lock:
            if self.module_state() == 'idle':
                self.module_state.lock()
                self._init_buffers()
                self._last_measurement_error = {ch: 0 for ch in self._active_switch_channels}
                self._proxy().connect_instreamer(self, self._active_switch_channels)
            else:
                self.log.warning('Unable to start input stream. It is already running.')

    def stop_stream(self) -> None:
        """ Stop the data acquisition/streaming """
        with self._lock:
            if self.module_state() == 'locked':
                self._proxy().disconnect_instreamer(self)
                self._wm_start_time = None
                self.module_state.unlock()
            else:
                self.log.warning('Unable to stop wavemeter input stream as nothing is running.')

    def stop_stream_watchdog(self) -> None:
        """Meant to be called from proxy watchdog only. Skips the disconnecting."""
        with self._lock:
            if self.module_state() == 'locked':
                self._wm_start_time = None
                self.module_state.unlock()
            else:
                self.log.warning('Unable to stop wavemeter input stream as nothing is running.')

    def read_data_into_buffer(self,
                              data_buffer: np.ndarray,
                              samples_per_channel: int,
                              timestamp_buffer: Optional[np.ndarray] = None) -> None:
        """ Read data from the stream buffer into a 1D numpy array given as parameter.
        Samples of all channels are stored interleaved in contiguous memory.
        In case of a multidimensional buffer array, this buffer will be flattened before written
        into.
        The 1D data_buffer can be unraveled into channel and sample indexing with:

            data_buffer.reshape([<number_of_samples>, <channel_count>])

        The data_buffer array must have the same data type as self.constraints.data_type.

        In case of SampleTiming.TIMESTAMP a 1D numpy.float64 timestamp_buffer array has to be
        provided to be filled with timestamps corresponding to the data_buffer array. It must be
        able to hold at least <samples_per_channel> items:

        This function is blocking until the required number of samples has been acquired.
        """
        self._validate_buffers(data_buffer, timestamp_buffer)

        # wait until requested number of samples is available
        while self.available_samples < samples_per_channel:
            if self.module_state() != 'locked':
                break
            # wait for 10 ms
            time.sleep(0.01)

        with self._lock:
            if self.module_state() != 'locked':
                raise RuntimeError('Unable to read data. Stream is not running.')

            total_samples = samples_per_channel * len(self.active_channels)
            data_buffer[:total_samples] = self._data_buffer[:total_samples]
            timestamp_buffer[:samples_per_channel] = self._timestamp_buffer[:samples_per_channel]
            self._remove_samples_from_buffer(samples_per_channel)

    def read_available_data_into_buffer(self,
                                        data_buffer: np.ndarray,
                                        timestamp_buffer: Optional[np.ndarray] = None) -> int:
        """ Read data from the stream buffer into a 1D numpy array given as parameter.
        All samples for each channel are stored in consecutive blocks one after the other.
        The number of samples read per channel is returned and can be used to slice out valid data
        from the buffer arrays like:

            valid_data = data_buffer[:<channel_count> * <return_value>]
            valid_timestamps = timestamp_buffer[:<return_value>]

        See "read_data_into_buffer" documentation for more details.

        This method will read all currently available samples into buffer. If number of available
        samples exceeds buffer size, read only as many samples as fit into the buffer.
>>>>>>> 5ec8cef1
        """
        with self._lock:
            if self.module_state() != 'locked':
                raise RuntimeError('Unable to read data. Stream is not running.')

            req_samples_per_channel = self._validate_buffers(data_buffer, timestamp_buffer)
            number_of_channels = len(self.active_channels)
            samples_per_channel = min(req_samples_per_channel, self.available_samples)
            total_samples = number_of_channels * samples_per_channel

            data_buffer[:total_samples] = self._data_buffer[:total_samples]
            timestamp_buffer[:samples_per_channel] = self._timestamp_buffer[:samples_per_channel]
            self._remove_samples_from_buffer(samples_per_channel)

        return samples_per_channel

<<<<<<< HEAD
        # first check its status
        if self.module_state == ModuleState.LOCKED:
            self.log.error('Wavemeter busy')
            return -1
=======
    def read_data(self,
                  number_of_samples: Optional[int] = None
                  ) -> Tuple[np.ndarray, Union[np.ndarray, None]]:
        """ Read data from the stream buffer into a 1D numpy array and return it.
        All samples for each channel are stored in consecutive blocks one after the other.
        The returned data_buffer can be unraveled into channel samples with:
>>>>>>> 5ec8cef1

            data_buffer.reshape([<channel_count>, number_of_samples])

<<<<<<< HEAD
        self._lock_module()
        # actually start the wavemeter
        self._wavemeterdll.Operation(self._cCtrlStartMeasurment) #starts measurement
=======
        The numpy array data type is the one defined in self.constraints.data_type.
>>>>>>> 5ec8cef1

        In case of SampleTiming.TIMESTAMP a 1D numpy.float64 timestamp_buffer array will be
        returned as well with timestamps corresponding to the data_buffer array.

        If number_of_samples is omitted all currently available samples are read from buffer.
        This method will not return until all requested samples have been read or a timeout occurs.
        """
        number_of_samples = number_of_samples if number_of_samples is not None else self.available_samples
        total_samples = len(self.active_channels) * number_of_samples

        data_buffer = np.empty(total_samples, dtype=self.constraints.data_type)
        timestamp_buffer = np.empty(number_of_samples, dtype=np.float64)
        self.read_data_into_buffer(data_buffer, number_of_samples, timestamp_buffer)

<<<<<<< HEAD
        @return int: error code (0:OK, -1:error)
        """
        # check status just for a sanity check
        if self.module_state == ModuleState.IDLE:
            self.log.warning('Wavemeter was already stopped, stopping it '
                    'anyway!')
        else:
            # stop the measurement thread
            self.sig_handle_timer.emit(True)
            # set status to idle again
            self._unlock_module()
=======
        return data_buffer, timestamp_buffer
>>>>>>> 5ec8cef1

    def read_single_point(self) -> Tuple[np.ndarray, Union[None, np.float64]]:
        """ This method will initiate a single sample read on each configured data channel.
        In general this sample may not be acquired simultaneous for all channels and timing in
        general can not be assured. Us this method if you want to have a non-timing-critical
        snapshot of your current data channel input.
        May not be available for all devices.
        The returned 1D numpy array will contain one sample for each channel.

        In case of SampleTiming.TIMESTAMP a single numpy.float64 timestamp value will be returned
        as well.
        """
        if self.module_state() != 'locked':
            raise RuntimeError('Unable to read data. Device is not running.')

        with self._lock:
            n = len(self.active_channels)
            available_samples = self.available_samples
            # get the most recent samples for each channel
            data = self._data_buffer[n * (available_samples - 1):n * available_samples]
            timestamp = self._timestamp_buffer[available_samples - 1]

        return data, timestamp

    @property
    def sample_rate(self) -> float:
        """ Read-only property returning the currently set sample rate in Hz.
        For SampleTiming.CONSTANT this is the sample rate of the hardware, for any other timing mode
        this property represents only a hint to the actual hardware timebase and can not be
        considered accurate.

        For the wavemeter, it is estimated by the exposure times per channel and switching times if
        more than one channel is active.
        """
        return self._proxy().sample_rate()

    @property
    def streaming_mode(self) -> StreamingMode:
        """ Read-only property returning the currently configured StreamingMode Enum """
        return StreamingMode.CONTINUOUS

    @property
    def active_channels(self) -> List[str]:
        """ Read-only property returning the currently configured active channel names """
        ch_names = [self._channel_names[ch] for ch in self._active_switch_channels]
        return ch_names

    @property
    def available_samples(self) -> int:
        """
        Read-only property to return the currently available number of samples per channel ready
        to read from buffer.
        """
        if self.module_state() != 'locked':
            return 0

        # all channels must have been read out in order to count as an available sample
        return self._current_buffer_position // len(self.active_channels)

    @property
    def channel_buffer_size(self) -> int:
        """ Read-only property returning the currently set buffer size in samples per channel.
        The total buffer size in bytes can be estimated by:
            <buffer_size> * <channel_count> * numpy.nbytes[<data_type>]

        For StreamingMode.FINITE this will also be the total number of samples to acquire per
        channel.
        """
        return self._channel_buffer_size

    def configure(self,
                  active_channels: Sequence[str],
                  streaming_mode: Union[StreamingMode, int],
                  channel_buffer_size: int,
                  sample_rate: float) -> None:
        """ Configure a data stream. See read-only properties for information on each parameter. """
        if self.module_state() == 'locked':
            raise RuntimeError('Unable to configure data stream while it is already running')

        if active_channels is not None:
            self._active_switch_channels = []
            for ch in active_channels:
                if ch in self._wavemeter_ch_config:
                    self._active_switch_channels.append(self._wavemeter_ch_config[ch]['switch_ch'])
                else:
                    raise ValueError(f'Channel {ch} is not set up in the config file. Available channels '
                                     f'are {list(self._channel_names.keys())}.')

        if streaming_mode is not None and streaming_mode.value != StreamingMode.CONTINUOUS.value:
            self.log.warning('Only continuous streaming is supported, ignoring this setting.')

        if channel_buffer_size is not None:
            self.constraints.channel_buffer_size.is_valid(channel_buffer_size)
            self._channel_buffer_size = channel_buffer_size

    def process_new_wavelength(self, ch, wavelength, timestamp):
        with self._lock:
            try:
                i = self._active_switch_channels.index(ch)
            except ValueError:
                # channel is not active on this instreamer
                return

        if self._last_measurement_error[ch] != 0:
            if wavelength > 0:
                # reset error flag
                self._last_measurement_error[ch] = 0

        if wavelength <= 0:
            # negative values indicate an error
            if self._last_measurement_error[ch] != wavelength:
                # error is new
                self._last_measurement_error[ch] = wavelength
                self.log.warning(f'The last wavemeter measurement of channel {ch} was unsuccessful '
                                 f'due to {GetFrequencyError(wavelength).name}.')
            wavelength = np.nan

        with self._lock:
            number_of_channels = len(self.active_channels)
            current_timestamp_buffer_position = self._current_buffer_position // number_of_channels
            if current_timestamp_buffer_position >= self.channel_buffer_size:
                self._buffer_overflow = True
                raise OverflowError(
                    'Streaming buffer encountered an overflow while receiving a callback from the wavemeter. '
                    'Please increase the buffer size or speed up data reading.'
                )

            # unit conversion
            if self._channel_units[ch] == 'Hz':
                converted_value = lambda2nu(wavelength)
            else:
                converted_value = wavelength

            # check if this is the first time this callback runs during a stream
            if self._wm_start_time is None:
                # set the timing offset to the start of the stream
                self._wm_start_time = timestamp

            if i != self._current_buffer_position % number_of_channels:
                # discard the sample if a sample was missed before and the buffer position is off
                return

            timestamp -= self._wm_start_time
            # insert the new data into the buffers
            self._data_buffer[self._current_buffer_position] = converted_value
            if i == 0:
                # only record the timestamp of the first active channel
                self._timestamp_buffer[current_timestamp_buffer_position] = timestamp
            self._current_buffer_position += 1

        self.sigNewWavelength.emit(converted_value)

    def _init_buffers(self) -> None:
        """ Initialize buffers and the current buffer position marker. """
        n = len(self._active_switch_channels)
        self._data_buffer = np.zeros(n * self._channel_buffer_size, dtype=self.constraints.data_type)
        self._timestamp_buffer = np.zeros(self._channel_buffer_size, dtype=np.float64)
        self._current_buffer_position = 0
        self._buffer_overflow = False

    def _remove_samples_from_buffer(self, samples_per_channel: int) -> None:
        """
        Remove samples that have been read from buffer to make space for new samples.
        :param samples_per_channel: number of samples per channel to clear off the buffer
        :return: None
        """
        total_samples = len(self.active_channels) * samples_per_channel
        self._data_buffer = np.roll(self._data_buffer, -total_samples)
        self._timestamp_buffer = np.roll(self._timestamp_buffer, -samples_per_channel)
        self._current_buffer_position -= total_samples

    def _validate_buffers(self,
                          data_buffer: np.ndarray,
                          timestamp_buffer: np.ndarray) -> Tuple[int, Union[int, Any]]:
        """ Validate arguments for read_[available]_data_into_buffer methods. """
        if not isinstance(data_buffer, np.ndarray) or data_buffer.dtype != self.constraints.data_type:
            raise TypeError(f'data_buffer must be numpy.ndarray with dtype {self.constraints.data_type}.')

        if not isinstance(timestamp_buffer, np.ndarray) or timestamp_buffer.dtype != np.float64:
            raise TypeError(f'timestamp_buffer must be provided for the wavemeter and '
                            f'it must be a numpy.ndarray with dtype np.float64.')

        number_of_channels = len(self.active_channels)
        samples_per_channel = data_buffer.size // number_of_channels

        if timestamp_buffer.size != samples_per_channel:
            raise ValueError(f'timestamp_buffer must be exactly of length data_buffer // <channel_count>')

        return samples_per_channel<|MERGE_RESOLUTION|>--- conflicted
+++ resolved
@@ -32,11 +32,7 @@
 from scipy.constants import lambda2nu
 from PySide2 import QtCore
 
-<<<<<<< HEAD
-from qudi.interface.wavemeter_interface import WavemeterInterface
 from qudi.core.module import ModuleState
-=======
->>>>>>> 5ec8cef1
 from qudi.core.configoption import ConfigOption
 from qudi.core.connector import Connector
 from qudi.util.mutex import Mutex
@@ -47,53 +43,9 @@
 from qudi.hardware.wavemeter.high_finesse_constants import GetFrequencyError
 
 
-<<<<<<< HEAD
-class HardwarePull(QtCore.QObject):
-    """ Helper class for running the hardware communication in a separate thread. """
-
-    # signal to deliver the wavelength to the parent class
-    sig_wavelength = QtCore.Signal(float, float)
-
-    def __init__(self, parentclass):
-        super().__init__()
-
-        # remember the reference to the parent class to access functions ad settings
-        self._parentclass = parentclass
-
-
-    def handle_timer(self, state_change):
-        """ Threaded method that can be called by a signal from outside to start the timer.
-
-        @param bool state: (True) starts timer, (False) stops it.
-        """
-
-        if state_change:
-            self.timer = QtCore.QTimer()
-            self.timer.timeout.connect(self._measure_thread)
-            self.timer.start(self._parentclass._measurement_timing)
-        else:
-            if hasattr(self, 'timer'):
-                self.timer.stop()
-
-    def _measure_thread(self):
-        """ The threaded method querying the data from the wavemeter.
-        """
-
-        # update as long as the state is busy
-        if self._parentclass.module_state == ModuleState.LOCKED:
-            # get the current wavelength from the wavemeter
-            temp1=float(self._parentclass._wavemeterdll.GetWavelength(0))
-            temp2=float(self._parentclass._wavemeterdll.GetWavelength(0))
-
-            # send the data to the parent via a signal
-            self.sig_wavelength.emit(temp1, temp2)
-
-
-=======
 class HighFinesseWavemeter(DataInStreamInterface):
     """
     HighFinesse wavelength meter as an in-streaming device.
->>>>>>> 5ec8cef1
 
     The HighFinesseProxy hardware module is required. It takes care of all communication with the hardware.
 
@@ -131,95 +83,6 @@
 
     def __init__(self, *args, **kwargs):
         super().__init__(*args, **kwargs)
-<<<<<<< HEAD
-
-        #locking for thread safety
-        self.threadlock = Mutex()
-
-        # the current wavelength read by the wavemeter in nm (vac)
-        self._current_wavelength = 0.0
-        self._current_wavelength2 = 0.0
-
-
-    def on_activate(self):
-        #############################################
-        # Initialisation to access external DLL
-        #############################################
-        try:
-            # imports the spectrometer specific function from dll
-            self._wavemeterdll = ctypes.windll.LoadLibrary('wlmData.dll')
-
-        except:
-            self.log.critical('There is no Wavemeter installed on this '
-                    'Computer.\nPlease install a High Finesse Wavemeter and '
-                    'try again.')
-
-        # define the use of the GetWavelength function of the wavemeter
-#        self._GetWavelength2 = self._wavemeterdll.GetWavelength2
-        # return data type of the GetWavelength function of the wavemeter
-        self._wavemeterdll.GetWavelength2.restype = ctypes.c_double
-        # parameter data type of the GetWavelength function of the wavemeter
-        self._wavemeterdll.GetWavelength2.argtypes = [ctypes.c_double]
-
-        # define the use of the GetWavelength function of the wavemeter
-#        self._GetWavelength = self._wavemeterdll.GetWavelength
-        # return data type of the GetWavelength function of the wavemeter
-        self._wavemeterdll.GetWavelength.restype = ctypes.c_double
-        # parameter data type of the GetWavelength function of the wavemeter
-        self._wavemeterdll.GetWavelength.argtypes = [ctypes.c_double]
-
-        # define the use of the ConvertUnit function of the wavemeter
-#        self._ConvertUnit = self._wavemeterdll.ConvertUnit
-        # return data type of the ConvertUnit function of the wavemeter
-        self._wavemeterdll.ConvertUnit.restype = ctypes.c_double
-        # parameter data type of the ConvertUnit function of the wavemeter
-        self._wavemeterdll.ConvertUnit.argtypes = [ctypes.c_double, ctypes.c_long, ctypes.c_long]
-
-        # manipulate perdefined operations with simple flags
-#        self._Operation = self._wavemeterdll.Operation
-        # return data type of the Operation function of the wavemeter
-        self._wavemeterdll.Operation.restype = ctypes.c_long
-        # parameter data type of the Operation function of the wavemeter
-        self._wavemeterdll.Operation.argtypes = [ctypes.c_ushort]
-
-        # create an indepentent thread for the hardware communication
-        self.hardware_thread = QtCore.QThread()
-
-        # create an object for the hardware communication and let it live on the new thread
-        self._hardware_pull = HardwarePull(self)
-        self._hardware_pull.moveToThread(self.hardware_thread)
-
-        # connect the signals in and out of the threaded object
-        self.sig_handle_timer.connect(self._hardware_pull.handle_timer)
-        self._hardware_pull.sig_wavelength.connect(self.handle_wavelength)
-
-        # start the event loop for the hardware
-        self.hardware_thread.start()
-
-
-    def on_deactivate(self):
-        if self.module_state == ModuleState.LOCKED:
-            self.stop_acquisition()
-        self.hardware_thread.quit()
-        self.sig_handle_timer.disconnect()
-        self._hardware_pull.sig_wavelength.disconnect()
-
-        try:
-            # clean up by removing reference to the ctypes library object
-            del self._wavemeterdll
-            return 0
-        except:
-            self.log.error('Could not unload the wlmData.dll of the '
-                    'wavemeter.')
-
-
-    #############################################
-    # Methods of the main class
-    #############################################
-
-    def handle_wavelength(self, wavelength1, wavelength2):
-        """ Function to save the wavelength, when it comes in with a signal.
-=======
         self._lock = Mutex()
 
         # internal settings
@@ -292,8 +155,8 @@
     def start_stream(self) -> None:
         """ Start the data acquisition/streaming """
         with self._lock:
-            if self.module_state() == 'idle':
-                self.module_state.lock()
+            if self.module_state == ModuleState.IDLE:
+                self._lock_module()
                 self._init_buffers()
                 self._last_measurement_error = {ch: 0 for ch in self._active_switch_channels}
                 self._proxy().connect_instreamer(self, self._active_switch_channels)
@@ -303,19 +166,19 @@
     def stop_stream(self) -> None:
         """ Stop the data acquisition/streaming """
         with self._lock:
-            if self.module_state() == 'locked':
+            if self.module_state == ModuleState.LOCKED:
                 self._proxy().disconnect_instreamer(self)
                 self._wm_start_time = None
-                self.module_state.unlock()
+                self._unlock_module()
             else:
                 self.log.warning('Unable to stop wavemeter input stream as nothing is running.')
 
     def stop_stream_watchdog(self) -> None:
         """Meant to be called from proxy watchdog only. Skips the disconnecting."""
         with self._lock:
-            if self.module_state() == 'locked':
+            if self.module_state == ModuleState.LOCKED:
                 self._wm_start_time = None
-                self.module_state.unlock()
+                self._unlock_module()
             else:
                 self.log.warning('Unable to stop wavemeter input stream as nothing is running.')
 
@@ -343,13 +206,13 @@
 
         # wait until requested number of samples is available
         while self.available_samples < samples_per_channel:
-            if self.module_state() != 'locked':
+            if self.module_state != ModuleState.LOCKED:
                 break
             # wait for 10 ms
             time.sleep(0.01)
 
         with self._lock:
-            if self.module_state() != 'locked':
+            if self.module_state != ModuleState.LOCKED:
                 raise RuntimeError('Unable to read data. Stream is not running.')
 
             total_samples = samples_per_channel * len(self.active_channels)
@@ -372,10 +235,9 @@
 
         This method will read all currently available samples into buffer. If number of available
         samples exceeds buffer size, read only as many samples as fit into the buffer.
->>>>>>> 5ec8cef1
-        """
-        with self._lock:
-            if self.module_state() != 'locked':
+        """
+        with self._lock:
+            if self.module_state != ModuleState.LOCKED:
                 raise RuntimeError('Unable to read data. Stream is not running.')
 
             req_samples_per_channel = self._validate_buffers(data_buffer, timestamp_buffer)
@@ -389,29 +251,16 @@
 
         return samples_per_channel
 
-<<<<<<< HEAD
-        # first check its status
-        if self.module_state == ModuleState.LOCKED:
-            self.log.error('Wavemeter busy')
-            return -1
-=======
     def read_data(self,
                   number_of_samples: Optional[int] = None
                   ) -> Tuple[np.ndarray, Union[np.ndarray, None]]:
         """ Read data from the stream buffer into a 1D numpy array and return it.
         All samples for each channel are stored in consecutive blocks one after the other.
         The returned data_buffer can be unraveled into channel samples with:
->>>>>>> 5ec8cef1
 
             data_buffer.reshape([<channel_count>, number_of_samples])
 
-<<<<<<< HEAD
-        self._lock_module()
-        # actually start the wavemeter
-        self._wavemeterdll.Operation(self._cCtrlStartMeasurment) #starts measurement
-=======
         The numpy array data type is the one defined in self.constraints.data_type.
->>>>>>> 5ec8cef1
 
         In case of SampleTiming.TIMESTAMP a 1D numpy.float64 timestamp_buffer array will be
         returned as well with timestamps corresponding to the data_buffer array.
@@ -426,21 +275,7 @@
         timestamp_buffer = np.empty(number_of_samples, dtype=np.float64)
         self.read_data_into_buffer(data_buffer, number_of_samples, timestamp_buffer)
 
-<<<<<<< HEAD
-        @return int: error code (0:OK, -1:error)
-        """
-        # check status just for a sanity check
-        if self.module_state == ModuleState.IDLE:
-            self.log.warning('Wavemeter was already stopped, stopping it '
-                    'anyway!')
-        else:
-            # stop the measurement thread
-            self.sig_handle_timer.emit(True)
-            # set status to idle again
-            self._unlock_module()
-=======
         return data_buffer, timestamp_buffer
->>>>>>> 5ec8cef1
 
     def read_single_point(self) -> Tuple[np.ndarray, Union[None, np.float64]]:
         """ This method will initiate a single sample read on each configured data channel.
@@ -453,7 +288,7 @@
         In case of SampleTiming.TIMESTAMP a single numpy.float64 timestamp value will be returned
         as well.
         """
-        if self.module_state() != 'locked':
+        if self.module_state != ModuleState.LOCKED:
             raise RuntimeError('Unable to read data. Device is not running.')
 
         with self._lock:
@@ -494,7 +329,7 @@
         Read-only property to return the currently available number of samples per channel ready
         to read from buffer.
         """
-        if self.module_state() != 'locked':
+        if self.module_state != ModuleState.LOCKED:
             return 0
 
         # all channels must have been read out in order to count as an available sample
@@ -517,7 +352,7 @@
                   channel_buffer_size: int,
                   sample_rate: float) -> None:
         """ Configure a data stream. See read-only properties for information on each parameter. """
-        if self.module_state() == 'locked':
+        if self.module_state == ModuleState.LOCKED:
             raise RuntimeError('Unable to configure data stream while it is already running')
 
         if active_channels is not None:
