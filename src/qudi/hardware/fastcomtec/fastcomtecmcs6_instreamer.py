--- conflicted
+++ resolved
@@ -48,12 +48,9 @@
     _chunk_size = ConfigOption(name='chunk_size', default=10000, missing='nothing')
     _data_type = ConfigOption(name='data_type', default=np.int32, missing='info')
     _dll_path = ConfigOption(name='dll_path', default='C:\Windows\System32\DMCS6.dll', missing='info')
-<<<<<<< HEAD
 
     # Todo: can be extracted from list file
-=======
     _memory_ratio = ConfigOption(name='memory_ratio', default=0.8, missing='nothing') # relative amount of memory that can be used for reading measurement data into the systems memory
->>>>>>> 6251f559
     _line_size = ConfigOption(name='line_size', default=4, missing='nothing') # how many bytes does one line of measurement data have
 
     def __init__(self, config, **kwargs):
@@ -73,13 +70,10 @@
 
         self._constraints = None
 
-<<<<<<< HEAD
-=======
         self._available_memory = virtual_memory().available * self._memory_ratio
 
         
 
->>>>>>> 6251f559
     def on_activate(self):
         self.dll = ctypes.windll.LoadLibrary(self._dll_path)
         self._streaming_mode = StreamingMode.CONTINUOUS
@@ -165,14 +159,7 @@
 
         @param int, buffersize: number of lines that should be read into the memory
         """
-<<<<<<< HEAD
-        # check if buffersize is smaller than 80 % of the available PC's memory
-        # Todo: does this check the memory of the disc where the file will be written on?
-        available_memory = virtual_memory().available * 0.8
-        if buffersize * self._line_size > available_memory:
-=======
         if buffersize * self._line_size > self._available_memory:
->>>>>>> 6251f559
             self.log.error(f"The required buffersize ({bytes2human(buffersize)}B) is greater than 80 % of the available memory ({bytes2human(available_memory)}B). Can't set new buffersize.")
             return
         self._buffer_size = buffersize
@@ -454,7 +441,7 @@
         self.streaming_mode = streaming_mode
         self.use_circular_buffer = use_circular_buffer
         self.active_channels = active_channels
-        
+
         self.buffer_size = buffer_size
         self.stream_length = total_number_of_samples
         self.sample_rate = sample_rate
