--- conflicted
+++ resolved
@@ -215,7 +215,6 @@
             # Init buffer
             self.__pos_sample_buffer = 0
             self.__idx_read_start = 0
-            self.__idx_write_start = 0
             self.__available_samples = 0
             self._sample_buffer = np.ones(self._buffer_size * self.channel_count, dtype=self.data_type)*np.nan
             self._timestamp_buffer = np.zeros(self._buffer_size, dtype=np.float64)
@@ -262,7 +261,6 @@
         idx_start = self.__pos_sample_buffer
         idx_end = self.__pos_sample_buffer + channel_count
 
-        self.log.debug(f"Pulling datab Buffer pos: {self.__pos_sample_buffer}/{len(self._sample_buffer)}")
         if idx_end > len(self._sample_buffer) -1 :
             raise OverflowError("Full buffer! Increase data buffer or reduce sampling rate")
 
@@ -318,7 +316,6 @@
 
     def _set_channel_buffer_size(self, samples: int) -> None:
         self._constraints.channel_buffer_size.check(samples)
-        self.log.debug(f"Setting buffer size: {self._buffer_size}->{samples}")
         self._buffer_size = samples
 
     def _set_sample_rate(self, rate: Union[int, float]) -> None:
@@ -391,7 +388,7 @@
 
         n_ch = self.channel_count
         if data_buffer.size < samples_per_channel * n_ch:
-            rais555555e RuntimeError(
+            raise RuntimeError(
                 f'data_buffer too small ({data_buffer.size:d}) to hold all requested '
                 f'samples for all channels ({channel_count:d} * {samples_per_channel:d} = '
                 f'{samples_per_channel * channel_count:d})'
@@ -405,7 +402,6 @@
         self.log.debug(f"Trying to read {samples_per_channel} samples")
         self._wait_get_available_samples(samples_per_channel)
         #time.sleep(5)
-
 
         n_samples = min(self.__available_samples, samples_per_channel) * n_ch
         idx_start = self.__idx_read_start * n_ch
@@ -533,11 +529,12 @@
                                                 timestamp_buffer=timestamp_buffer)
             return data_buffer, timestamp_buffer
 
-<<<<<<< HEAD
-=======
 
 
 from abc import abstractmethod
+import serial
+import minimalmodbus
+
 class SerialDev1N():
     def __init__(self, port='COM1', baudrate=9600,
                  timeout=1, **kwargs):
@@ -567,8 +564,7 @@
     def close(self):
         pass
 
-import serial
-import minimalmodbus
+
 
 class SerialXGS(SerialDev1N):
     def connect(self):
@@ -618,5 +614,4 @@
     def get_single_sample(self):
         sample = {ch: self._dev.read_register(reg) for ch, reg in self._ch_map.items()}
 
-        return sample
->>>>>>> 4ae06d8e
+        return sample