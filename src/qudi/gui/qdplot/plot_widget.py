# -*- coding: utf-8 -*-

"""
This file contains a custom QDockWidget subclass to be used in the QD Plot GUI module.

Copyright (c) 2021, the qudi developers. See the AUTHORS.md file at the top-level directory of this
distribution and on <https://github.com/Ulm-IQO/qudi-iqo-modules/>

This file is part of qudi.

Qudi is free software: you can redistribute it and/or modify it under the terms of
the GNU Lesser General Public License as published by the Free Software Foundation,
either version 3 of the License, or (at your option) any later version.

Qudi is distributed in the hope that it will be useful, but WITHOUT ANY WARRANTY;
without even the implied warranty of MERCHANTABILITY or FITNESS FOR A PARTICULAR PURPOSE.
See the GNU Lesser General Public License for more details.

You should have received a copy of the GNU Lesser General Public License along with qudi.
If not, see <https://www.gnu.org/licenses/>.
"""

__all__ = ['QDPlotDockWidget', 'QDPlotWidget', 'QDPlotControlWidget']

import os
from PySide6 import QtWidgets, QtCore, QtGui
from typing import Tuple, Dict, Union, List

from qudi.util.paths import get_artwork_dir
from qudi.util.widgets.advanced_dockwidget import AdvancedDockWidget
from qudi.util.widgets.fitting import FitWidget
from qudi.util.widgets.plotting.interactive_curve import InteractiveCurvesWidget


class QDPlotControlWidget(QtWidgets.QWidget):
    """
    """
    def __init__(self, *args, **kwargs):
        super().__init__(*args, **kwargs)

        icons_path = os.path.join(get_artwork_dir(), 'icons')

        self.save_button = QtWidgets.QPushButton(
            icon=QtGui.QIcon(os.path.join(icons_path, 'document-save')),
            text='Save'
        )
        self.remove_button = QtWidgets.QPushButton(
            icon=QtGui.QIcon(os.path.join(icons_path, 'edit-delete')),
            text='Remove'
        )
        self.show_editor_checkbox = QtWidgets.QCheckBox('Editor')
        self.show_fit_checkbox = QtWidgets.QCheckBox('Fit')
        self.show_selector_checkbox = QtWidgets.QCheckBox('Selector')
        self.track_mouse_checkbox = QtWidgets.QCheckBox('Track Cursor')
        self.x_zoom_checkbox = QtWidgets.QCheckBox('X Zoom')
        self.y_zoom_checkbox = QtWidgets.QCheckBox('Y Zoom')

        show_layout = QtWidgets.QVBoxLayout()
        show_layout.addWidget(self.show_editor_checkbox)
        show_layout.addWidget(self.show_fit_checkbox)
        show_layout.addWidget(self.show_selector_checkbox)
        show_layout.addWidget(self.track_mouse_checkbox)
        show_layout.addStretch()

        zoom_layout = QtWidgets.QVBoxLayout()
        zoom_layout.addWidget(self.x_zoom_checkbox)
        zoom_layout.addWidget(self.y_zoom_checkbox)
        zoom_layout.addStretch()

        button_layout = QtWidgets.QVBoxLayout()
        button_layout.addWidget(self.save_button)
        button_layout.addStretch()
        button_layout.addWidget(self.remove_button)

        layout = QtWidgets.QHBoxLayout()
        layout.addLayout(button_layout)
        layout.addStretch()
        layout.addLayout(zoom_layout)
        layout.addStretch()
        layout.addLayout(show_layout)
        self.setLayout(layout)


class QDPlotWidget(QtWidgets.QWidget):
    """
    """

    sigFitClicked = QtCore.Signal(str)               # fit_function_name
    sigSaveClicked = QtCore.Signal()
    sigRemoveClicked = QtCore.Signal()

    SelectionMode = InteractiveCurvesWidget.SelectionMode

    def __init__(self, *args, fit_container=None, show_fit: bool = True, **kwargs) -> None:
        super().__init__(*args, **kwargs)

        layout = QtWidgets.QGridLayout()
        self.setLayout(layout)

        self.curve_widget = InteractiveCurvesWidget()
        self.fit_widget = FitWidget(fit_container=fit_container)
        self.control_widget = QDPlotControlWidget()
        self.curve_widget.layout().setContentsMargins(0, 0, 0, 0)
        self.control_widget.layout().setContentsMargins(0, 0, 0, 0)
        self.fit_widget.layout().setContentsMargins(0, 0, 0, 0)

        row = 0
        layout.addWidget(self.control_widget, row, 0, 1, 2)
        row += 1
        layout.addWidget(self.curve_widget, row, 0)
        layout.addWidget(self.fit_widget, row, 1)
        row += 1
        layout.setColumnStretch(0, 1)

        self._show_fit = show_fit

        self.fit_widget.hide()

        self.sigFitClicked = self.fit_widget.sigDoFit
        self.control_widget.show_fit_checkbox.toggled[bool].connect(self.fit_widget.setVisible)
        self.control_widget.show_editor_checkbox.toggled[bool].connect(
            self.curve_widget.toggle_plot_editor
        )
        self.control_widget.show_selector_checkbox.toggled[bool].connect(
            self.curve_widget.toggle_plot_selector
        )
        self.control_widget.track_mouse_checkbox.toggled[bool].connect(
            self.curve_widget.toggle_cursor_position
        )
        self.control_widget.x_zoom_checkbox.toggled.connect(self.__zoom_mode_changed)
        self.control_widget.y_zoom_checkbox.toggled.connect(self.__zoom_mode_changed)
        self.control_widget.save_button.clicked.connect(self.sigSaveClicked)
        self.control_widget.remove_button.clicked.connect(self.sigRemoveClicked)

        self.set_rubberband_zoom_selection_mode = self.curve_widget.set_rubberband_zoom_selection_mode
        self.set_data = self.curve_widget.set_data
        self.set_fit_data = self.curve_widget.set_fit_data
        self.set_limits = self.curve_widget.set_limits
        self.set_units = self.curve_widget.set_units
        self.set_labels = self.curve_widget.set_labels
        self.set_auto_range = self.curve_widget.set_auto_range
        self.set_marker_selection_mode = self.curve_widget.set_marker_selection_mode
        self.set_region_selection_mode = self.curve_widget.set_region_selection_mode
        self.set_plot_selection = self.curve_widget.set_plot_selection
        self.set_selection_bounds = self.curve_widget.set_selection_bounds
        self.set_selection_mutable = self.curve_widget.set_selection_mutable
        self.add_marker_selection = self.curve_widget.add_marker_selection
        self.add_region_selection = self.curve_widget.add_region_selection
        self.remove_plot = self.curve_widget.remove_plot
        self.remove_fit_plot = self.curve_widget.remove_fit_plot
        self.clear = self.curve_widget.clear
        self.clear_fits = self.curve_widget.clear_fits
        self.clear_marker_selections = self.curve_widget.clear_marker_selections
        self.clear_region_selections = self.curve_widget.clear_region_selections
        self.move_marker_selection = self.curve_widget.move_marker_selection
        self.move_region_selection = self.curve_widget.move_region_selection
        self.plot = self.curve_widget.plot
        self.plot_fit = self.curve_widget.plot_fit

        self.toggle_selector(True)
        self.toggle_fit(self._show_fit)
        self.toggle_editor(True)
        self.toggle_cursor_tracking(True)

    @property
    def plot_names(self) -> List[str]:
        return self.curve_widget.plot_names

    @property
    def plot_selection(self) -> Dict[str, bool]:
        return self.curve_widget.plot_selection

    @property
    def labels(self) -> Tuple[str, str]:
        return self.curve_widget.labels

    @property
    def units(self) -> Tuple[str, str]:
        return self.curve_widget.units

    @property
    def limits(self) -> Tuple[Tuple[float, float], Tuple[float, float]]:
        return self.curve_widget.limits

    @property
    def rubberband_zoom_selection_mode(self) -> SelectionMode:
        return self.curve_widget.rubberband_zoom_selection_mode

    @property
    def marker_selection(self) -> Dict[SelectionMode, List[Union[float, Tuple[float, float]]]]:
        return self.curve_widget.marker_selection

    @property
    def region_selection(self) -> Dict[SelectionMode, List[tuple]]:
        return self.curve_widget.region_selection

    @property
    def region_selection_mode(self) -> SelectionMode:
        return self.curve_widget.region_selection_mode

    @property
    def marker_selection_mode(self) -> SelectionMode:
        return self.curve_widget.marker_selection_mode

    @property
    def selection_mutable(self) -> bool:
        return self.curve_widget.selection_mutable

    @property
    def selection_bounds(self) -> Union[None, List[Union[None, Tuple[float, float]]]]:
        return self.curve_widget.selection_bounds

    @property
    def allow_tracking_outside_data(self) -> bool:
        return self.curve_widget.allow_tracking_outside_data

    @allow_tracking_outside_data.setter
    def allow_tracking_outside_data(self, allow: bool) -> None:
        self.curve_widget.allow_tracking_outside_data = bool(allow)

    @property
    def sigMarkerSelectionChanged(self) -> QtCore.Signal:
        return self.curve_widget.sigMarkerSelectionChanged

    @property
    def sigRegionSelectionChanged(self) -> QtCore.Signal:
        return self.curve_widget.sigRegionSelectionChanged

    @property
    def sigMouseMoved(self) -> QtCore.Signal:
        return self.curve_widget.sigMouseMoved

    @property
    def sigMouseDragged(self) -> QtCore.Signal:
        return self.curve_widget.sigMouseDragged

    @property
    def sigMouseClicked(self) -> QtCore.Signal:
        return self.curve_widget.sigMouseClicked

    @property
    def sigZoomAreaApplied(self) -> QtCore.Signal:
        return self.curve_widget.sigZoomAreaApplied

    @property
    def sigAutoLimitsApplied(self) -> QtCore.Signal:
        return self.curve_widget.sigAutoLimitsApplied

    @property
    def sigPlotParametersChanged(self) -> QtCore.Signal:
        return self.curve_widget.sigPlotParametersChanged

    @property
    def show_fit(self) -> bool:
        return self._show_fit

    def toggle_fit(self, show: bool) -> None:
        self.control_widget.show_fit_checkbox.setChecked(show)
        self._show_fit = show

    def toggle_editor(self, show: bool) -> None:
        self.control_widget.show_editor_checkbox.setChecked(show)

    def toggle_selector(self, show: bool) -> None:
        self.control_widget.show_selector_checkbox.setChecked(show)

    def toggle_cursor_tracking(self, enable: bool) -> None:
        self.control_widget.track_mouse_checkbox.setChecked(enable)

    def __zoom_mode_changed(self) -> None:
        x = self.control_widget.x_zoom_checkbox.isChecked()
        y = self.control_widget.y_zoom_checkbox.isChecked()
        if x and y:
            mode = InteractiveCurvesWidget.SelectionMode.XY
        elif x:
            mode = InteractiveCurvesWidget.SelectionMode.X
        elif y:
            mode = InteractiveCurvesWidget.SelectionMode.Y
        else:
            mode = InteractiveCurvesWidget.SelectionMode.Disabled
        self.curve_widget.set_rubberband_zoom_selection_mode(mode)


class QDPlotDockWidget(AdvancedDockWidget):
    """
    """

    def __init__(self, *args, plot_number=0, fit_container=None, show_fit: bool = True, **kwargs):
        super().__init__(*args, **kwargs)
        self.setWindowTitle(f'Plot {plot_number:d}')
<<<<<<< HEAD
        self.setFeatures(self.DockWidgetFeature.DockWidgetFloatable | self.DockWidgetFeature.DockWidgetMovable)
        widget = QDPlotWidget(fit_container=fit_container)
=======
        self.setFeatures(self.DockWidgetFloatable | self.DockWidgetMovable)
        widget = QDPlotWidget(fit_container=fit_container, show_fit=show_fit)
>>>>>>> 1dd0332f
        self.setWidget(widget)
<|MERGE_RESOLUTION|>--- conflicted
+++ resolved
@@ -288,11 +288,6 @@
     def __init__(self, *args, plot_number=0, fit_container=None, show_fit: bool = True, **kwargs):
         super().__init__(*args, **kwargs)
         self.setWindowTitle(f'Plot {plot_number:d}')
-<<<<<<< HEAD
         self.setFeatures(self.DockWidgetFeature.DockWidgetFloatable | self.DockWidgetFeature.DockWidgetMovable)
-        widget = QDPlotWidget(fit_container=fit_container)
-=======
-        self.setFeatures(self.DockWidgetFloatable | self.DockWidgetMovable)
         widget = QDPlotWidget(fit_container=fit_container, show_fit=show_fit)
->>>>>>> 1dd0332f
         self.setWidget(widget)
