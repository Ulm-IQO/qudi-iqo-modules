# -*- coding: utf-8 -*-

"""
This file contains a gui for the laser controller logic.

Copyright (c) 2021, the qudi developers. See the AUTHORS.md file at the top-level directory of this
distribution and on <https://github.com/Ulm-IQO/qudi-iqo-modules/>

This file is part of qudi.

Qudi is free software: you can redistribute it and/or modify it under the terms of
the GNU Lesser General Public License as published by the Free Software Foundation,
either version 3 of the License, or (at your option) any later version.

Qudi is distributed in the hope that it will be useful, but WITHOUT ANY WARRANTY;
without even the implied warranty of MERCHANTABILITY or FITNESS FOR A PARTICULAR PURPOSE.
See the GNU Lesser General Public License for more details.

You should have received a copy of the GNU Lesser General Public License along with qudi.
If not, see <https://www.gnu.org/licenses/>.
"""

import os
from PySide6 import QtCore, QtWidgets, QtGui

from qudi.core.connector import Connector
from qudi.util.colordefs import QudiPalettePale as palette
from qudi.core.module import GuiBase
from qudi.interface.simple_laser_interface import ControlMode, ShutterState, LaserState
from qudi.util.paths import get_artwork_dir

from qudi.logic.laser_logic import LaserLogic

from .laser_control_dockwidget import LaserControlDockWidget
from .laser_plot_dockwidgets import LaserOutputDockWidget, LaserTemperatureDockWidget


class LaserMainWindow(QtWidgets.QMainWindow):
    """ The main window for the LaserGui """

    def __init__(self, *args, **kwargs):
        super().__init__(*args, **kwargs)
        self.setWindowTitle('qudi: Laser')

        # Create extra info dialog
        self.extra_info_dialog = QtWidgets.QDialog(self, QtCore.Qt.Dialog)
        self.extra_info_dialog.setWindowTitle('Laser Info')
        self.extra_info_label = QtWidgets.QLabel()
        self.extra_info_label.setAlignment(QtCore.Qt.AlignTop | QtCore.Qt.AlignLeft)
        extra_info_button_box = QtWidgets.QDialogButtonBox(QtWidgets.QDialogButtonBox.StandardButton.Ok)
        extra_info_button_box.setCenterButtons(True)
        extra_info_button_box.accepted.connect(self.extra_info_dialog.accept)
        layout = QtWidgets.QVBoxLayout()
        layout.addWidget(self.extra_info_label)
        layout.addWidget(extra_info_button_box)
        self.extra_info_dialog.setLayout(layout)
        layout.setSizeConstraint(layout.SizeConstraint.SetFixedSize)

        # create menu bar and actions
        menu_bar = QtWidgets.QMenuBar(self)
        self.setMenuBar(menu_bar)

        menu = menu_bar.addMenu('File')
        self.action_close = QtGui.QAction('Close')
        path = os.path.join(get_artwork_dir(), 'icons', 'application-exit')
        self.action_close.setIcon(QtGui.QIcon(path))
        self.action_close.triggered.connect(self.close)
        menu.addAction(self.action_close)

        menu = menu_bar.addMenu('View')
        self.action_view_controls = QtGui.QAction('Show Controls')
        self.action_view_controls.setCheckable(True)
        self.action_view_controls.setChecked(True)
        menu.addAction(self.action_view_controls)
        self.action_view_output_graph = QtGui.QAction('Show Output Graph')
        self.action_view_output_graph.setCheckable(True)
        self.action_view_output_graph.setChecked(True)
        menu.addAction(self.action_view_output_graph)
        self.action_view_temperature_graph = QtGui.QAction('Show Temperature Graph')
        self.action_view_temperature_graph.setCheckable(True)
        self.action_view_temperature_graph.setChecked(True)
        menu.addAction(self.action_view_temperature_graph)
        menu.addSeparator()
        self.action_view_default = QtGui.QAction('Restore Default')
        menu.addAction(self.action_view_default)

        # Create status bar
        status_bar = QtWidgets.QStatusBar(self)
        status_bar.setStyleSheet('QStatusBar::item { border: 0px}')
        self.setStatusBar(status_bar)
        widget = QtWidgets.QWidget()
        layout = QtWidgets.QGridLayout()
        layout.setContentsMargins(0, 0, 0, 0)
        layout.setColumnStretch(1, 1)
        widget.setLayout(layout)
        font = QtGui.QFont()
        font.setBold(True)
        font.setPointSize(12)
        label = QtWidgets.QLabel('Laser:')
        label.setFont(font)
        label.setAlignment(QtCore.Qt.AlignmentFlag.AlignRight | QtCore.Qt.AlignmentFlag.AlignVCenter)
        layout.addWidget(label, 0, 0)
        self.shutter_label = QtWidgets.QLabel('Shutter:')
        self.shutter_label.setFont(font)
        self.shutter_label.setAlignment(QtCore.Qt.AlignmentFlag.AlignRight | QtCore.Qt.AlignmentFlag.AlignVCenter)
        layout.addWidget(self.shutter_label, 1, 0)
        self.laser_status_label = QtWidgets.QLabel('???')
        self.laser_status_label.setFont(font)
        layout.addWidget(self.laser_status_label, 0, 1)
        self.shutter_status_label = QtWidgets.QLabel('???')
        self.shutter_status_label.setFont(font)
        layout.addWidget(self.shutter_status_label, 1, 1)
        status_bar.addPermanentWidget(widget, 1)

    def set_laser_state(self, state):
        if state == LaserState.ON:
            text = 'RUNNING'
        elif state == LaserState.OFF:
            text = 'OFF'
        elif state == LaserState.LOCKED:
            text = 'INTERLOCKED'
        else:
            text = '???'
        self.laser_status_label.setText(text)

    def set_shutter_state(self, state):
        if state == ShutterState.OPEN:
            text = 'OPEN'
        elif state == ShutterState.CLOSED:
            text = 'CLOSED'
        elif state == ShutterState.NO_SHUTTER:
            text = 'no shutter'
        else:
            text = '???'
        self.shutter_status_label.setText(text)
        if state == ShutterState.NO_SHUTTER:
            if self.shutter_label.isVisible():
                self.shutter_label.hide()
                self.shutter_status_label.hide()
        elif not self.shutter_label.isVisible():
            self.shutter_label.show()
            self.shutter_status_label.show()


class LaserGui(GuiBase):
    """ Main gui class for controlling a laser.

    Example config for copy-paste:

    laser_gui:
        module.Class: 'laser.laser_gui.LaserGui'
        connect:
            laser_logic: laser_logic
    """

    # declare connectors
    _laser_logic = Connector(name='laser_logic', interface=LaserLogic)

    sigLaserToggled = QtCore.Signal(bool)
    sigShutterToggled = QtCore.Signal(bool)
    sigControlModeChanged = QtCore.Signal(object)
    sigPowerChanged = QtCore.Signal(float, object)
    sigCurrentChanged = QtCore.Signal(float, object)

    def __init__(self, *args, **kwargs):
        super().__init__(*args, **kwargs)

        self._mw = None
        self.control_dock_widget = None
        self.output_graph_dock_widget = None
        self.temperature_graph_dock_widget = None

    def on_activate(self):
        """ Definition and initialisation of the GUI plus staring the measurement.
        """
        logic = self._laser_logic()
        # initialize data and start the laser data query loop
        logic._initialize_data()
        logic.start_query_loop()
        #####################
        # create main window
        self._mw = LaserMainWindow()
        self._mw.setDockNestingEnabled(True)
        # set up dock widgets
        self.control_dock_widget = LaserControlDockWidget()
        self.control_dock_widget.setFeatures(
            QtWidgets.QDockWidget.DockWidgetFeature.DockWidgetClosable | QtWidgets.QDockWidget.DockWidgetFeature.DockWidgetMovable
        )
<<<<<<< HEAD
        self.control_dock_widget.setAllowedAreas(QtCore.Qt.DockWidgetArea.AllDockWidgetAreas)
        self._mw.addDockWidget(QtCore.Qt.DockWidgetArea.LeftDockWidgetArea, self.control_dock_widget)
=======
        self.control_dock_widget.setAllowedAreas(QtCore.Qt.AllDockWidgetAreas)
        self._mw.addDockWidget(QtCore.Qt.LeftDockWidgetArea, self.control_dock_widget)

>>>>>>> 1dd0332f
        self.control_dock_widget.visibilityChanged.connect(self._mw.action_view_controls.setChecked)
        self._mw.action_view_controls.triggered[bool].connect(self.control_dock_widget.setVisible)
        self.control_dock_widget.power_slider.setRange(*logic.power_range)
        self.control_dock_widget.power_setpoint_spinbox.setRange(*logic.power_range)
        self.control_dock_widget.current_slider.setRange(*logic.current_range)
        self.control_dock_widget.current_setpoint_spinbox.setRange(*logic.current_range)
        self.control_dock_widget.current_setpoint_spinbox.setSuffix(logic.current_unit)
        self.control_dock_widget.current_spinbox.setSuffix(logic.current_unit)

        self.output_graph_dock_widget = LaserOutputDockWidget()
        self.output_graph_dock_widget.setAllowedAreas(QtCore.Qt.DockWidgetArea.AllDockWidgetAreas)
        self._mw.addDockWidget(QtCore.Qt.DockWidgetArea.RightDockWidgetArea, self.output_graph_dock_widget)
        self.output_graph_dock_widget.visibilityChanged.connect(
            self._mw.action_view_output_graph.setChecked
        )
        self._mw.action_view_output_graph.triggered[bool].connect(
            self.output_graph_dock_widget.setVisible
        )
        self.output_graph_dock_widget.plot_widget.setLabel('right',
                                                           'Current',
                                                           units=logic.current_unit,
                                                           color=palette.c3.name())

        self.temperature_graph_dock_widget = LaserTemperatureDockWidget(
            curve_names=tuple(logic.temperatures)
        )
        self.temperature_graph_dock_widget.setAllowedAreas(QtCore.Qt.DockWidgetArea.AllDockWidgetAreas)
        self._mw.addDockWidget(QtCore.Qt.DockWidgetArea.RightDockWidgetArea, self.temperature_graph_dock_widget)
        self.temperature_graph_dock_widget.visibilityChanged.connect(
            self._mw.action_view_temperature_graph.setChecked
        )
        self._mw.action_view_temperature_graph.triggered[bool].connect(
            self.temperature_graph_dock_widget.setVisible
        )

        self.restore_default_view()

        # Initialize data from logic
        self._mw.extra_info_label.setText(logic.extra_info)
        self._shutter_state_updated(logic.shutter_state)
        self._laser_state_updated(logic.laser_state)
        self._control_mode_updated(logic.control_mode)
        self._current_setpoint_updated(logic.current_setpoint, None)
        self._power_setpoint_updated(logic.power_setpoint, None)
        self._data_updated(logic.data)

        # connect control dockwidget signals
        self.control_dock_widget.laser_button.clicked[bool].connect(self._laser_clicked)
        self.control_dock_widget.shutter_button.clicked[bool].connect(self._shutter_clicked)
        self.control_dock_widget.sigControlModeChanged.connect(self._control_mode_clicked)
        self.control_dock_widget.power_slider.doubleSliderMoved.connect(self._power_slider_moving)
        self.control_dock_widget.power_slider.sliderReleased.connect(self._power_slider_moved)
        self.control_dock_widget.current_slider.doubleSliderMoved.connect(
            self._current_slider_moving
        )
        self.control_dock_widget.current_slider.sliderReleased.connect(self._current_slider_moved)
        self.control_dock_widget.power_setpoint_spinbox.editingFinished.connect(
            self._power_setpoint_edited
        )
        self.control_dock_widget.current_setpoint_spinbox.editingFinished.connect(
            self._current_setpoint_edited
        )

        # connect remaining main window actions
        self._mw.action_view_default.triggered.connect(self.restore_default_view)

        # connect external signals to logic
        self.sigLaserToggled.connect(logic.set_laser_state)
        self.sigShutterToggled.connect(logic.set_shutter_state)
        self.sigCurrentChanged.connect(logic.set_current)
        self.sigPowerChanged.connect(logic.set_power)
        self.sigControlModeChanged.connect(logic.set_control_mode)

        # connect update signals from logic
        logic.sigPowerSetpointChanged.connect(
            self._power_setpoint_updated, QtCore.Qt.ConnectionType.QueuedConnection
        )
        logic.sigCurrentSetpointChanged.connect(
            self._current_setpoint_updated, QtCore.Qt.ConnectionType.QueuedConnection
        )
        logic.sigControlModeChanged.connect(self._control_mode_updated, QtCore.Qt.ConnectionType.QueuedConnection)
        logic.sigLaserStateChanged.connect(self._laser_state_updated, QtCore.Qt.ConnectionType.QueuedConnection)
        logic.sigShutterStateChanged.connect(
            self._shutter_state_updated, QtCore.Qt.ConnectionType.QueuedConnection
        )
        logic.sigDataChanged.connect(self._data_updated, QtCore.Qt.ConnectionType.QueuedConnection)

        self.show()

    def on_deactivate(self):
        """ Deactivate the module properly.
        """
        self._mw.close()
        self.output_graph_dock_widget.visibilityChanged.disconnect()
        self._mw.action_view_output_graph.triggered[bool].disconnect()
        self.temperature_graph_dock_widget.visibilityChanged.disconnect()
        self._mw.action_view_temperature_graph.triggered[bool].disconnect()

        # disconnect all signals
        logic = self._laser_logic()
        logic.sigPowerSetpointChanged.disconnect(self._power_setpoint_updated)
        logic.sigCurrentSetpointChanged.disconnect(self._current_setpoint_updated)
        logic.sigControlModeChanged.disconnect(self._control_mode_updated)
        logic.sigLaserStateChanged.disconnect(self._laser_state_updated)
        logic.sigShutterStateChanged.disconnect(self._shutter_state_updated)
        logic.sigDataChanged.disconnect(self._data_updated)

        self.control_dock_widget.visibilityChanged.disconnect()
        self._mw.action_view_controls.triggered.disconnect()
        self.control_dock_widget.laser_button.clicked[bool].disconnect()
        self.control_dock_widget.shutter_button.clicked[bool].disconnect()
        self.control_dock_widget.sigControlModeChanged.disconnect()
        self.control_dock_widget.power_slider.doubleSliderMoved.disconnect()
        self.control_dock_widget.power_slider.sliderReleased.disconnect()
        self.control_dock_widget.current_slider.doubleSliderMoved.disconnect()
        self.control_dock_widget.current_slider.sliderReleased.disconnect()
        self.control_dock_widget.power_setpoint_spinbox.editingFinished.disconnect()
        self.control_dock_widget.current_setpoint_spinbox.editingFinished.disconnect()
        self._mw.action_view_default.triggered.disconnect()
        self.sigLaserToggled.disconnect()
        self.sigShutterToggled.disconnect()
        self.sigCurrentChanged.disconnect()
        self.sigPowerChanged.disconnect()
        self.sigControlModeChanged.disconnect()

    def show(self):
        """Make window visible and put it above all other windows.
        """
        self._mw.show()
        self._mw.raise_()
        self._mw.activateWindow()

    def restore_default_view(self):
        """ Restore the arrangement of DockWidgets to the default
        """
        # Show any hidden dock widgets
        self.control_dock_widget.show()
        self.output_graph_dock_widget.show()
        self.temperature_graph_dock_widget.show()

        # re-dock any floating dock widgets
        self.output_graph_dock_widget.setFloating(False)
        self.temperature_graph_dock_widget.setFloating(False)

        # Arrange docks widgets
        self._mw.addDockWidget(QtCore.Qt.LeftDockWidgetArea, self.control_dock_widget)
        self._mw.addDockWidget(QtCore.Qt.RightDockWidgetArea, self.output_graph_dock_widget)
        self._mw.addDockWidget(QtCore.Qt.RightDockWidgetArea, self.temperature_graph_dock_widget)

    @QtCore.Slot(bool)
    def _laser_clicked(self, checked):
        """ Laser button callback. Disables button and sends a signal to the logic. Logic
        response will enable the button again.

        @param bool checked: Button check state after click
        """
        self.control_dock_widget.laser_button.setEnabled(False)
        self.sigLaserToggled.emit(checked)

    @QtCore.Slot(bool)
    def _shutter_clicked(self, checked):
        """ Shutter button callback. Disables button and sends a signal to the logic. Logic
        response will enable the button again.

        @param bool checked: Button check state after click
        """
        self.control_dock_widget.shutter_button.setEnabled(False)
        self.sigShutterToggled.emit(checked)

    @QtCore.Slot(object)
    def _control_mode_clicked(self, mode):
        """ Control mode button group callback. Disables control elements and sends a signal to the
        logic. Logic response will enable the control elements again.

        @param ControlMode mode: Selected ControlMode enum
        """
        self.control_dock_widget.control_current_radio_button.setEnabled(False)
        self.control_dock_widget.current_setpoint_spinbox.setEnabled(False)
        self.control_dock_widget.current_slider.setEnabled(False)
        self.control_dock_widget.control_power_radio_button.setEnabled(False)
        self.control_dock_widget.power_setpoint_spinbox.setEnabled(False)
        self.control_dock_widget.power_slider.setEnabled(False)
        self.sigControlModeChanged.emit(mode)

    @QtCore.Slot(float)
    def _power_slider_moving(self, value):
        """ ToDo: Document
        """
        self.control_dock_widget.power_setpoint_spinbox.setValue(value)

    @QtCore.Slot(float)
    def _current_slider_moving(self, value):
        """ ToDo: Document
        """
        self.control_dock_widget.current_setpoint_spinbox.setValue(value)

    @QtCore.Slot()
    def _power_slider_moved(self):
        """ ToDo: Document
        """
        value = self.control_dock_widget.power_slider.value()
        self.control_dock_widget.power_setpoint_spinbox.setValue(value)
        self.sigPowerChanged.emit(value, self.module_uuid)

    @QtCore.Slot()
    def _current_slider_moved(self):
        """ ToDo: Document
        """
        value = self.control_dock_widget.current_slider.value()
        self.control_dock_widget.current_setpoint_spinbox.setValue(value)
        self.sigCurrentChanged.emit(value, self.module_uuid)

    @QtCore.Slot()
    def _power_setpoint_edited(self):
        """ ToDo: Document
        """
        value = self.control_dock_widget.power_setpoint_spinbox.value()
        self.control_dock_widget.power_slider.setValue(value)
        self.sigPowerChanged.emit(value, self.module_uuid)

    @QtCore.Slot()
    def _current_setpoint_edited(self):
        """ ToDo: Document
        """
        value = self.control_dock_widget.current_setpoint_spinbox.value()
        self.control_dock_widget.current_slider.setValue(value)
        self.sigCurrentChanged.emit(value, self.module_uuid)

    @QtCore.Slot(float, object)
    def _power_setpoint_updated(self, value, caller_id):
        if caller_id != self.module_uuid:
            self.control_dock_widget.power_setpoint_spinbox.setValue(value)
            self.control_dock_widget.power_slider.setValue(value)

    @QtCore.Slot(float, object)
    def _current_setpoint_updated(self, value, caller_id):
        if caller_id != self.module_uuid:
            self.control_dock_widget.current_setpoint_spinbox.setValue(value)
            self.control_dock_widget.current_slider.setValue(value)

    @QtCore.Slot(object)
    def _control_mode_updated(self, mode):
        if mode == ControlMode.POWER:
            self.control_dock_widget.current_slider.setEnabled(False)
            self.control_dock_widget.current_setpoint_spinbox.setEnabled(False)
            self.control_dock_widget.power_slider.setEnabled(True)
            self.control_dock_widget.power_setpoint_spinbox.setEnabled(True)
            self.control_dock_widget.control_power_radio_button.setChecked(True)
            self.control_dock_widget.control_power_radio_button.setEnabled(True)
            self.control_dock_widget.control_current_radio_button.setEnabled(True)
        elif mode == ControlMode.CURRENT:
            self.control_dock_widget.power_slider.setEnabled(False)
            self.control_dock_widget.power_setpoint_spinbox.setEnabled(False)
            self.control_dock_widget.current_slider.setEnabled(True)
            self.control_dock_widget.current_setpoint_spinbox.setEnabled(True)
            self.control_dock_widget.control_current_radio_button.setChecked(True)
            self.control_dock_widget.control_power_radio_button.setEnabled(True)
            self.control_dock_widget.control_current_radio_button.setEnabled(True)
        else:
            self.control_dock_widget.current_slider.setEnabled(False)
            self.control_dock_widget.current_setpoint_spinbox.setEnabled(False)
            self.control_dock_widget.power_slider.setEnabled(False)
            self.control_dock_widget.power_setpoint_spinbox.setEnabled(False)
            self.control_dock_widget.control_power_radio_button.setEnabled(False)
            self.control_dock_widget.control_current_radio_button.setEnabled(False)

    @QtCore.Slot(object)
    def _laser_state_updated(self, state):
        self._mw.set_laser_state(state)
        if state == LaserState.ON:
            self.control_dock_widget.laser_button.setChecked(True)
            self.control_dock_widget.laser_button.setEnabled(True)
            if not self.control_dock_widget.laser_button.isVisible():
                self.control_dock_widget.laser_button.setVisible(True)
        elif state == LaserState.OFF:
            self.control_dock_widget.laser_button.setChecked(False)
            self.control_dock_widget.laser_button.setEnabled(True)
            if not self.control_dock_widget.laser_button.isVisible():
                self.control_dock_widget.laser_button.setVisible(True)
        elif state == LaserState.LOCKED:
            self.control_dock_widget.laser_button.setEnabled(False)
            self.control_dock_widget.laser_button.setChecked(False)
            if self.control_dock_widget.laser_button.isVisible():
                self.control_dock_widget.laser_button.setVisible(False)
        else:
            self.control_dock_widget.laser_button.setEnabled(False)
            if self.control_dock_widget.laser_button.isVisible():
                self.control_dock_widget.laser_button.setVisible(False)

    @QtCore.Slot(object)
    def _shutter_state_updated(self, state):
        self._mw.set_shutter_state(state)
        if state == ShutterState.OPEN:
            self.control_dock_widget.shutter_button.setChecked(True)
            self.control_dock_widget.shutter_button.setEnabled(True)
            if not self.control_dock_widget.shutter_button.isVisible():
                self.control_dock_widget.shutter_button.setVisible(True)
        elif state == ShutterState.CLOSED:
            self.control_dock_widget.shutter_button.setChecked(False)
            self.control_dock_widget.shutter_button.setEnabled(True)
            if not self.control_dock_widget.shutter_button.isVisible():
                self.control_dock_widget.shutter_button.setVisible(True)
        elif state == ShutterState.NO_SHUTTER:
            self.control_dock_widget.shutter_button.setEnabled(False)
            self.control_dock_widget.shutter_button.setChecked(False)
            if self.control_dock_widget.shutter_button.isVisible():
                self.control_dock_widget.shutter_button.setVisible(False)
        else:
            self.control_dock_widget.shutter_button.setEnabled(False)
            if self.control_dock_widget.shutter_button.isVisible():
                self.control_dock_widget.shutter_button.setVisible(False)

    @QtCore.Slot(dict)
    def _data_updated(self, data):
        try:
            x = data.pop('time')
        except KeyError:
            self.log.error('No time data given in data dict.')
            return

        y = data.pop('power', None)
        self.output_graph_dock_widget.set_power_data(y=y, x=x)
        self.control_dock_widget.power_spinbox.setValue(-1 if y is None else y[-1])

        y = data.pop('current', None)
        self.output_graph_dock_widget.set_current_data(y=y, x=x)
        self.control_dock_widget.current_spinbox.setValue(-1 if y is None else y[-1])

        self.temperature_graph_dock_widget.set_temperature_data(temp_dict=data, x=x)<|MERGE_RESOLUTION|>--- conflicted
+++ resolved
@@ -186,14 +186,8 @@
         self.control_dock_widget.setFeatures(
             QtWidgets.QDockWidget.DockWidgetFeature.DockWidgetClosable | QtWidgets.QDockWidget.DockWidgetFeature.DockWidgetMovable
         )
-<<<<<<< HEAD
         self.control_dock_widget.setAllowedAreas(QtCore.Qt.DockWidgetArea.AllDockWidgetAreas)
         self._mw.addDockWidget(QtCore.Qt.DockWidgetArea.LeftDockWidgetArea, self.control_dock_widget)
-=======
-        self.control_dock_widget.setAllowedAreas(QtCore.Qt.AllDockWidgetAreas)
-        self._mw.addDockWidget(QtCore.Qt.LeftDockWidgetArea, self.control_dock_widget)
-
->>>>>>> 1dd0332f
         self.control_dock_widget.visibilityChanged.connect(self._mw.action_view_controls.setChecked)
         self._mw.action_view_controls.triggered[bool].connect(self.control_dock_widget.setVisible)
         self.control_dock_widget.power_slider.setRange(*logic.power_range)
