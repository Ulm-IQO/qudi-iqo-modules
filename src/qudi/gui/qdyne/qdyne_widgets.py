# -*- coding: utf-8 -*-

"""
This file contains the GUI for qdyne measurements.

Copyright (c) 2021, the qudi developers. See the AUTHORS.md file at the top-level directory of this
distribution and on <https://github.com/Ulm-IQO/qudi-iqo-modules/>

This file is part of qudi.

Qudi is free software: you can redistribute it and/or modify it under the terms of
the GNU Lesser General Public License as published by the Free Software Foundation,
either version 3 of the License, or (at your option) any later version.

Qudi is distributed in the hope that it will be useful, but WITHOUT ANY WARRANTY;
without even the implied warranty of MERCHANTABILITY or FITNESS FOR A PARTICULAR PURPOSE.
See the GNU Lesser General Public License for more details.

You should have received a copy of the GNU Lesser General Public License along with qudi.
If not, see <https://www.gnu.org/licenses/>.
"""
from logging import Logger
import os
from dataclasses import dataclass, fields
from PySide2 import QtCore, QtWidgets
from qudi.util import uic
<<<<<<< HEAD
from qudi.util.helpers import natural_sort
from qudi.core.statusvariable import StatusVar
from qudi.util.widgets.scientific_spinbox import ScienDSpinBox, ScienSpinBox
from enum import Enum
=======
from qudi.util.widgets.scientific_spinbox import ScienDSpinBox, ScienSpinBox


class DataclassWidget(QtWidgets.QWidget):
    def __init__(self, dataclass_obj: dataclass) -> None:
        super().__init__()
        self.data = dataclass_obj
        self.layout = None
        self.labels = dict()
        self.widgets = dict()
        self.init_UI()

    def init_UI(self):
        self.create_layout()
        self.set_widgets(self.data)
        self.setLayout(self.layout)

    def create_layout(self):
        self.layout = QtWidgets.QGridLayout()

    def set_widgets(self, data):
        param_index = 0
        for field in fields(data):
            label = self.create_label(field.name)
            widget = self.create_widget(field)
            widget.setMinimumSize(QtCore.QSize(80, 0))

            self.layout.addWidget(label, 0, param_index + 1, 1, 1)
            self.layout.addWidget(widget, 1, param_index + 1, 1, 1)

            self.labels[field.name] = label
            self.widgets[field.name] = widget
            param_index += 1

    def create_widget(self, field):
        widget = None
        value = getattr(self.data, field.name)

        if field.type == int:
            widget = self.int_to_widget(field, value)
        elif field.type == float:
            widget = self.float_to_widget(field, value)
        elif field.type == str:
            widget = self.str_to_widget(field, value)
        elif field.type == bool:
            widget = self.bool_to_widget(field, value)
        else:
            print('failed to convert dataclass')

        widget.setObjectName(field.name + '_widget')
        widget.setSizePolicy(QtWidgets.QSizePolicy.Expanding, QtWidgets.QSizePolicy.Fixed)

        return widget

    def create_label(self, name):
        label = QtWidgets.QLabel()
        label.setText(name)
        label.setObjectName(name + '_label')
        return label

    def int_to_widget(self, field, value):
        widget = ScienSpinBox()
        widget.setValue(value)
        widget.valueChanged.connect(lambda value, f=field: self.update_param(f, value))
        return widget

    def float_to_widget(self, field, value):
        widget = ScienDSpinBox()
        widget.setValue(value)
        widget.valueChanged.connect(lambda value, f=field: self.update_param(f, value))
        return widget

    def str_to_widget(self, field, value):
        widget = QtWidgets.QLineEdit()
        widget.setText(value)
        widget.editingFinished.connect(lambda value, f=field: self.update_param(f, value))
        return widget

    def bool_to_widget(self, field, value):
        widget = QtWidgets.QCheckBox()
        widget.setChecked(value)
        widget.stateChanged.connect(lambda value, f=field: self.update_param(f, value))
        return widget

    def update_param(self, field, value):
        setattr(self.data, field.name, value)

>>>>>>> cf2557ae

class QdyneMainWindow(QtWidgets.QMainWindow):
    def __init__(self, gui):
        self._gui = gui
        # Get the path to the *.ui file
        this_dir = os.path.dirname(__file__)
        ui_file = os.path.join(this_dir, r'ui\maingui.ui')

        # Load it
        super(QdyneMainWindow, self).__init__()

        uic.loadUi(ui_file, self)

    def activate(self):
        pass

    def deactivate(self):
        pass

    def connect(self):
        self.action_Predefined_Methods_Config.triggered.connect(self._gui._gsw.show)

    def disconnect(self):
        pass

class MeasurementWidget(QtWidgets.QWidget):
    def __init__(self):
        # Get the path to the *.ui file
        this_dir = os.path.dirname(__file__)
        ui_file = os.path.join(this_dir, r'ui\measurement_widget.ui')

        # Load it
        super(MeasurementWidget, self).__init__()

        uic.loadUi(ui_file, self)

    def activate(self):
        pass

    def deactivate(self):
        pass

    def connect(self):
        pass

    def disconnect(self):
        pass

class GenerationWidget(QtWidgets.QWidget):
    def __init__(self, gui):
        self._gui = gui
        # Get the path to the *.ui file
        this_dir = os.path.dirname(__file__)
        ui_file = os.path.join(this_dir, r'ui\generation_widget.ui')

        # Load it
        super(GenerationWidget, self).__init__()

        uic.loadUi(ui_file, self)

    def activate(self):
        # Dynamically create GUI elements for global parameters
        self._channel_selection_comboboxes = list()  # List of created channel selection ComboBoxes
        self._global_param_widgets = list()  # List of all other created global parameter widgets
        self._create_pm_global_params()
        self.generation_parameters_updated(self._gui.logic().pulsedmasterlogic().generation_parameters)

        # Dynamically create GUI elements for predefined methods
        self.gen_buttons = dict()
        self.samplo_buttons = dict()
        self.method_param_widgets = dict()
        self._create_predefined_methods()
        return

    def deactivate(self):
        pass

    def connect(self):
        pass

    def disconnect(self):
        pass

    def _create_pm_global_params(self):
        """
        Create GUI elements for global parameters of sequence generation
        """
        col_count = 0
        row_count = 1
        combo_count = 0
        for param, value in self._gui.logic().pulsedmasterlogic().generation_parameters.items():
            # Create ComboBoxes for parameters ending on '_channel' to only be able to select
            # active channels. Also save references to those widgets in a list for easy access in
            # case of a change of channel activation config.
            if param.endswith('_channel') and (value is None or type(value) is str):
                widget = QtWidgets.QComboBox()
                widget.setObjectName('global_param_' + param)
                widget.setSizePolicy(QtWidgets.QSizePolicy.Expanding, QtWidgets.QSizePolicy.Minimum)
                widget.addItem('')
                widget.addItems(natural_sort(self._gui.logic().pulsedmasterlogic().digital_channels))
                widget.addItems(natural_sort(self._gui.logic().pulsedmasterlogic().analog_channels))
                index = widget.findText(value)
                if index >= 0:
                    widget.setCurrentIndex(index)
                label = QtWidgets.QLabel(param + ':')
                label.setAlignment(QtCore.Qt.AlignRight)
                self.global_param_gridLayout.addWidget(label, 0, combo_count, QtCore.Qt.AlignVCenter)
                self.global_param_gridLayout.addWidget(widget, 0, combo_count + 1)
                combo_count += 2
                self._channel_selection_comboboxes.append(widget)
                widget.currentIndexChanged.connect(lambda: self.generation_parameters_changed())
                continue

            # Create all other widgets for int, float, bool and str and save them in a list for
            # later access. Also connect edited signals.
            if isinstance(value, str) or value is None:
                if value is None:
                    value = ''
                widget = QtWidgets.QLineEdit()
                widget.setText(value)
                widget.editingFinished.connect(self.generation_parameters_changed)
            elif type(value) is int:
                widget = ScienSpinBox()
                widget.setValue(value)
                widget.editingFinished.connect(self.generation_parameters_changed)
            elif type(value) is float:
                widget = ScienDSpinBox()
                widget.setValue(value)
                if 'amp' in param or 'volt' in param:
                    widget.setSuffix('V')
                elif 'freq' in param:
                    widget.setSuffix('Hz')
                elif any(x in param for x in ('tau', 'period', 'time', 'delay', 'laser_length')):
                    widget.setSuffix('s')
                widget.editingFinished.connect(self.generation_parameters_changed)
            elif type(value) is bool:
                widget = QtWidgets.QCheckBox()
                widget.setChecked(value)
                widget.stateChanged.connect(self.generation_parameters_changed)
            elif issubclass(type(value), Enum):
                widget = QtWidgets.QComboBox()
                for option in type(value):
                    widget.addItem(option.name, option)
                widget.setCurrentText(value.name)
                widget.currentTextChanged.connect(self.generation_parameters_changed)

            widget.setSizePolicy(QtWidgets.QSizePolicy.Expanding, QtWidgets.QSizePolicy.Minimum)

            # Create label
            label = QtWidgets.QLabel(param + ':')
            label.setAlignment(QtCore.Qt.AlignRight)

            # Rename widget to a naming convention
            widget.setObjectName('global_param_' + param)

            # Save widget in list
            self._global_param_widgets.append(widget)

            # Add widget to GUI layout
            print(f"param: {param}, col_count: {col_count}")
            if col_count > 6:
                col_count = 0
                row_count += 1
            self.global_param_gridLayout.addWidget(label, row_count, col_count, QtCore.Qt.AlignVCenter)
            self.global_param_gridLayout.addWidget(widget, row_count, col_count + 1)
            col_count += 2
        spacer = QtWidgets.QSpacerItem(20, 0,
                                       QtWidgets.QSizePolicy.Expanding,
                                       QtWidgets.QSizePolicy.Minimum)
        if row_count > 1:
            self.global_param_gridLayout.addItem(spacer, 1, 6)
        else:
            self.global_param_gridLayout.addItem(spacer, 0, max(col_count, combo_count))
        return

    def _create_predefined_methods(self):
        """
        Initializes the GUI elements for the predefined methods
        """
        # Empty reference containers
        self.gen_buttons = dict()
        self.samplo_buttons = dict()
        self.method_param_widgets = dict()

        method_params = self._gui.logic().pulsedmasterlogic().generate_method_params
        for method_name in natural_sort(self._gui.logic().pulsedmasterlogic().generate_methods):
            # Create the widgets for the predefined methods dialogue
            # Create GroupBox for the method to reside in
            groupBox = QtWidgets.QGroupBox(self)
            groupBox.setAlignment(QtCore.Qt.AlignLeft)
            groupBox.setTitle(method_name)
            # Create layout within the GroupBox
            gridLayout = QtWidgets.QGridLayout(groupBox)
            # Create generate buttons
            gen_button = QtWidgets.QPushButton(groupBox)
            gen_button.setText('Generate')
            gen_button.setObjectName('gen_' + method_name)
            gen_button.clicked.connect(self.__generate_predefined_slot(method_name, False))
            samplo_button = QtWidgets.QPushButton(groupBox)
            samplo_button.setText('GenSampLo')
            samplo_button.setObjectName('samplo_' + method_name)
            samplo_button.clicked.connect(self.__generate_predefined_slot(method_name, True))
            gridLayout.addWidget(gen_button, 0, 0, 1, 1)
            gridLayout.addWidget(samplo_button, 1, 0, 1, 1)
            self.gen_buttons[method_name] = gen_button
            self.samplo_buttons[method_name] = samplo_button

            # run through all parameters of the current method and create the widgets
            self.method_param_widgets[method_name] = dict()
            for param_index, (param_name, param) in enumerate(method_params[method_name].items()):
                    # create a label for the parameter
                    param_label = QtWidgets.QLabel(groupBox)
                    param_label.setText(param_name)
                    # create proper input widget for the parameter depending on default value type
                    if type(param) is bool:
                        input_obj = QtWidgets.QCheckBox(groupBox)
                        input_obj.setChecked(param)
                    elif type(param) is float:
                        input_obj = ScienDSpinBox(groupBox)
                        if 'amp' in param_name or 'volt' in param_name:
                            input_obj.setSuffix('V')
                        elif 'freq' in param_name:
                            input_obj.setSuffix('Hz')
                        elif 'time' in param_name or 'period' in param_name or 'tau' in param_name:
                            input_obj.setSuffix('s')
                        input_obj.setMinimumSize(QtCore.QSize(80, 0))
                        input_obj.setValue(param)
                    elif type(param) is int:
                        input_obj = ScienSpinBox(groupBox)
                        input_obj.setValue(param)
                    elif type(param) is str:
                        input_obj = QtWidgets.QLineEdit(groupBox)
                        input_obj.setMinimumSize(QtCore.QSize(80, 0))
                        input_obj.setText(param)
                    elif issubclass(type(param), Enum):
                        input_obj = QtWidgets.QComboBox(groupBox)
                        for option in type(param):
                            input_obj.addItem(option.name, option)
                        input_obj.setCurrentText(param.name)
                        # Set size constraints
                        input_obj.setMinimumSize(QtCore.QSize(80, 0))
                    else:
                        self._gui.log.error('The predefined method "{0}" has an argument "{1}" which '
                                       'has no default argument or an invalid type (str, float, '
                                       'int, bool or Enum allowed)!\nCreation of the viewbox aborted.'
                                       ''.format('generate_' + method_name, param_name))
                        continue
                    # Adjust size policy
                    input_obj.setMinimumWidth(75)
                    input_obj.setMaximumWidth(100)
                    gridLayout.addWidget(param_label, 0, param_index + 1, 1, 1)
                    gridLayout.addWidget(input_obj, 1, param_index + 1, 1, 1)
                    self.method_param_widgets[method_name][param_name] = input_obj
            h_spacer = QtWidgets.QSpacerItem(20, 40, QtWidgets.QSizePolicy.Expanding,
                                             QtWidgets.QSizePolicy.Minimum)
            gridLayout.addItem(h_spacer, 1, param_index + 2, 1, 1)

            # attach the GroupBox widget to the predefined methods widget.
            setattr(self, method_name + '_GroupBox', groupBox)
            self.verticalLayout.addWidget(groupBox)
        self.verticalLayout.addStretch()
        return

    def __generate_predefined_slot(self, method_name, sample_and_load):
        assert method_name and isinstance(method_name, str)
        assert isinstance(sample_and_load, bool)
        def slot():
            self.generate_predefined_clicked(method_name, sample_and_load)
        return slot

    def generate_predefined_clicked(self, method_name, sample_and_load=False):
        """

        @param str method_name:
        @param bool sample_and_load:
        """
        # get parameters from input widgets
        # Store parameters together with the parameter names in a dictionary
        param_dict = dict()
        for param_name, widget in self.method_param_widgets[method_name].items():
            if hasattr(widget, 'isChecked'):
                param_dict[param_name] = widget.isChecked()
            elif hasattr(widget, 'value'):
                param_dict[param_name] = widget.value()
            elif hasattr(widget, 'text'):
                param_dict[param_name] = widget.text()
            elif hasattr(widget, 'currentIndex') and hasattr(widget, 'itemData'):
                param_dict[param_name] = widget.itemData(widget.currentIndex())
            else:
                self._gui.error('Not possible to get the value from the widgets, since it does not '
                               'have one of the possible access methods!')
                return

        if sample_and_load:
            # disable buttons
            for button in self.gen_buttons.values():
                button.setEnabled(False)
            for button in self.samplo_buttons.values():
                button.setEnabled(False)

        self._gui.logic().pulsedmasterlogic().generate_predefined_sequence(
            method_name, param_dict, sample_and_load
        )

    @QtCore.Slot()
    def generation_parameters_changed(self):
        """

        @return:
        """
        settings_dict = dict()
        settings_dict['laser_channel'] = self._pg.gen_laserchannel_ComboBox.currentText()
        settings_dict['sync_channel'] = self._pg.gen_syncchannel_ComboBox.currentText()
        settings_dict['gate_channel'] = self._pg.gen_gatechannel_ComboBox.currentText()
        # Add channel specifiers from predefined methods tab
        if hasattr(self, '_channel_selection_comboboxes'):
            for combobox in self._channel_selection_comboboxes:
                # cut away 'global_param_' from beginning of the objectName
                param_name = combobox.objectName()[13:]
                settings_dict[param_name] = combobox.currentText()
        # Add remaining global parameter widgets
        if hasattr(self, '_global_param_widgets'):
            for widget in self._global_param_widgets:
                # cut away 'global_param_' from beginning of the objectName
                param_name = widget.objectName()[13:]
                if hasattr(widget, 'isChecked'):
                    settings_dict[param_name] = widget.isChecked()
                elif hasattr(widget, 'value'):
                    settings_dict[param_name] = widget.value()
                elif hasattr(widget, 'text'):
                    settings_dict[param_name] = widget.text()
                elif hasattr(widget, 'currentText'):
                    settings_dict[param_name] = widget.currentData()

        self._gui.logic().pulsedmasterlogic().set_generation_parameters(settings_dict)

        self._pg.block_editor.set_laser_channel_is_digital(settings_dict['laser_channel'].startswith('d'))
        return

    @QtCore.Slot(dict)
    def generation_parameters_updated(self, settings_dict):
        """

        @param settings_dict:
        @return:
        """
        # block signals
        self.laserchannel_combobox.blockSignals(True)
        self.syncchannel_combobox.blockSignals(True)
        self.gatechannel_combobox.blockSignals(True)

        if 'laser_channel' in settings_dict:
            index = self.laserchannel_combobox.findText(settings_dict['laser_channel'])
            self.laserchannel_combobox.setCurrentIndex(index)
            # self._pg.block_editor.set_laser_channel_is_digital(settings_dict['laser_channel'].startswith('d'))
        if 'sync_channel' in settings_dict:
            index = self.syncchannel_combobox.findText(settings_dict['sync_channel'])
            self.syncchannel_combobox.setCurrentIndex(index)
        if 'gate_channel' in settings_dict:
            index = self.gatechannel_combobox.findText(settings_dict['gate_channel'])
            self.gatechannel_combobox.setCurrentIndex(index)
        if hasattr(self, '_channel_selection_comboboxes'):
            for combobox in self._channel_selection_comboboxes:
                param_name = combobox.objectName()[13:]
                if param_name in settings_dict:
                    combobox.blockSignals(True)
                    index = combobox.findText(settings_dict[param_name])
                    combobox.setCurrentIndex(index)
                    combobox.blockSignals(False)
        if hasattr(self, '_global_param_widgets'):
            for widget in self._global_param_widgets:
                param_name = widget.objectName()[13:]
                if param_name in settings_dict:
                    widget.blockSignals(True)
                    if hasattr(widget, 'setChecked'):
                        widget.setChecked(settings_dict[param_name])
                    elif hasattr(widget, 'setValue'):
                        widget.setValue(settings_dict[param_name])
                    elif hasattr(widget, 'setText'):
                        widget.setText(settings_dict[param_name])
                    elif hasattr(widget, 'currentText'):
                        index = widget.findText(str(settings_dict[param_name].name))
                        widget.setCurrentIndex(index)
                    widget.blockSignals(False)

        # unblock signals
        self.laserchannel_combobox.blockSignals(False)
        self.syncchannel_combobox.blockSignals(False)
        self.gatechannel_combobox.blockSignals(False)
        return

class StateEstimatorWidget(QtWidgets.QWidget):
    def __init__(self):
        # Get the path to the *.ui file
        this_dir = os.path.dirname(__file__)
        ui_file = os.path.join(this_dir, r'ui\state_estimator_widget.ui')

        # Load it
        super(StateEstimatorWidget, self).__init__()

        uic.loadUi(ui_file, self)

    def activate(self):
        pass

    def deactivate(self):
        pass

    def connect(self):
        pass

    def disconnect(self):
        pass


class TimeTraceAnalysisWidget(QtWidgets.QWidget):
    def __init__(self):
        # Get the path to the *.ui file
        this_dir = os.path.dirname(__file__)
        ui_file = os.path.join(this_dir, r'ui\time_trace_analysis_widget.ui')

        # Load it
        super(TimeTraceAnalysisWidget, self).__init__()

        uic.loadUi(ui_file, self)

    def activate(self, analyzer, settings):
        self.analyzer = analyzer
        self.settings = settings
        pass

    def deactivate(self):
        pass

    def connect(self):
        pass

    def disconnect(self):
        pass


class PredefinedMethodsConfigDialogWidget(QtWidgets.QDialog):
    def __init__(self, gui):
        self._gui = gui
        # Get the path to the *.ui file
        this_dir = os.path.dirname(__file__)
        ui_file = os.path.join(this_dir, 'ui/predefined_methods_config.ui')

        # Load it
        super().__init__()

        uic.loadUi(ui_file, self)

    def activate(self):
        """ Initialize, connect and configure the pulse generator settings to be displayed in the
        editor.
        """
        # create all GUI elements and check all boxes listed in the methods to show
        for method_name in natural_sort(self._gui.logic().pulsedmasterlogic().generate_methods):
            # create checkboxes for the config dialogue
            name_checkbox = 'checkbox_' + method_name
            setattr(self, name_checkbox, QtWidgets.QCheckBox(self.scrollArea))
            checkbox = getattr(self, name_checkbox)
            checkbox.setObjectName(name_checkbox)
            checkbox.setText(method_name)
            checkbox.setChecked(method_name in self._gui._predefined_methods_to_show)
            self.verticalLayout.addWidget(checkbox)

        # apply the chosen methods to the methods dialogue
        self.apply_predefined_methods_config()
        return

    def deactivate(self):
        pass

    def connect(self):
        # Connect signals used in predefined methods config dialog
        self.accepted.connect(self.apply_predefined_methods_config)
        self.rejected.connect(self.keep_former_predefined_methods_config)
        self.buttonBox.button(QtWidgets.QDialogButtonBox.Apply).clicked.connect(self.apply_predefined_methods_config)

    def disconnect(self):
        pass

    def _deactivate_predefined_methods_settings_ui(self):
        self.close()
        return

    def show_predefined_methods_config(self):
        """ Opens the Window for the config of predefined methods."""
        self.show()
        self.raise_()
        return

    def keep_former_predefined_methods_config(self):
        for method_name in self._gui.logic().pulsedmasterlogic().generate_methods:
            groupbox = getattr(self._gui._gw, method_name + '_GroupBox')
            checkbox = getattr(self, 'checkbox_' + method_name)
            checkbox.setChecked(groupbox.isVisible())
        return

    def apply_predefined_methods_config(self):
        self._gui._predefined_methods_to_show = list()
        for method_name in self._gui.logic().pulsedmasterlogic().generate_methods:
            groupbox = getattr(self._gui._gw, method_name + '_GroupBox')
            checkbox = getattr(self, 'checkbox_' + method_name)
            groupbox.setVisible(checkbox.isChecked())
            if checkbox.isChecked():
                self._gui._predefined_methods_to_show.append(method_name)

        self._gui._gw.hintLabel.setVisible(len(self._gui._predefined_methods_to_show) == 0)
        return<|MERGE_RESOLUTION|>--- conflicted
+++ resolved
@@ -24,12 +24,9 @@
 from dataclasses import dataclass, fields
 from PySide2 import QtCore, QtWidgets
 from qudi.util import uic
-<<<<<<< HEAD
 from qudi.util.helpers import natural_sort
-from qudi.core.statusvariable import StatusVar
 from qudi.util.widgets.scientific_spinbox import ScienDSpinBox, ScienSpinBox
 from enum import Enum
-=======
 from qudi.util.widgets.scientific_spinbox import ScienDSpinBox, ScienSpinBox
 
 
@@ -116,8 +113,6 @@
 
     def update_param(self, field, value):
         setattr(self.data, field.name, value)
-
->>>>>>> cf2557ae
 
 class QdyneMainWindow(QtWidgets.QMainWindow):
     def __init__(self, gui):
@@ -465,20 +460,20 @@
         @return:
         """
         # block signals
-        self.laserchannel_combobox.blockSignals(True)
-        self.syncchannel_combobox.blockSignals(True)
-        self.gatechannel_combobox.blockSignals(True)
-
-        if 'laser_channel' in settings_dict:
-            index = self.laserchannel_combobox.findText(settings_dict['laser_channel'])
-            self.laserchannel_combobox.setCurrentIndex(index)
-            # self._pg.block_editor.set_laser_channel_is_digital(settings_dict['laser_channel'].startswith('d'))
-        if 'sync_channel' in settings_dict:
-            index = self.syncchannel_combobox.findText(settings_dict['sync_channel'])
-            self.syncchannel_combobox.setCurrentIndex(index)
-        if 'gate_channel' in settings_dict:
-            index = self.gatechannel_combobox.findText(settings_dict['gate_channel'])
-            self.gatechannel_combobox.setCurrentIndex(index)
+        # self.laserchannel_combobox.blockSignals(True)
+        # self.syncchannel_combobox.blockSignals(True)
+        # self.gatechannel_combobox.blockSignals(True)
+
+        # if 'laser_channel' in settings_dict:
+        #     index = self.laserchannel_combobox.findText(settings_dict['laser_channel'])
+        #     self.laserchannel_combobox.setCurrentIndex(index)
+        #     # self._pg.block_editor.set_laser_channel_is_digital(settings_dict['laser_channel'].startswith('d'))
+        # if 'sync_channel' in settings_dict:
+        #     index = self.syncchannel_combobox.findText(settings_dict['sync_channel'])
+        #     self.syncchannel_combobox.setCurrentIndex(index)
+        # if 'gate_channel' in settings_dict:
+        #     index = self.gatechannel_combobox.findText(settings_dict['gate_channel'])
+        #     self.gatechannel_combobox.setCurrentIndex(index)
         if hasattr(self, '_channel_selection_comboboxes'):
             for combobox in self._channel_selection_comboboxes:
                 param_name = combobox.objectName()[13:]
@@ -504,9 +499,9 @@
                     widget.blockSignals(False)
 
         # unblock signals
-        self.laserchannel_combobox.blockSignals(False)
-        self.syncchannel_combobox.blockSignals(False)
-        self.gatechannel_combobox.blockSignals(False)
+        # self.laserchannel_combobox.blockSignals(False)
+        # self.syncchannel_combobox.blockSignals(False)
+        # self.gatechannel_combobox.blockSignals(False)
         return
 
 class StateEstimatorWidget(QtWidgets.QWidget):
