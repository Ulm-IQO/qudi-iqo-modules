--- conflicted
+++ resolved
@@ -63,76 +63,6 @@
 
     def deactivate(self):
         pass
-
-<<<<<<< HEAD
-class TimeTraceAnalysisLoaderWidget(QtWidgets.QWidget):
-    sigTTFileNameChanged = QtCore.Signal(str)
-    sigLoadTT = QtCore.Signal()
-
-    def __init__(self, logic, gui):
-        self._logic = logic()
-        self._gui = gui
-
-        # Get the path to the *.ui file
-        qdyne_dir = os.path.dirname(os.path.dirname(__file__))
-        ui_file = os.path.join(qdyne_dir, 'ui', 'time_trace_analysis_loader_widget.ui')
-
-        # Load it
-        super(TimeTraceAnalysisLoaderWidget, self).__init__()
-
-        uic.loadUi(ui_file, self)
-
-    def activate(self):
-        pass
-    def connect_signals(self):
-        # connect internal signals
-        self.tta_filename_LineEdit.editingFinished.connect(self.tt_filename_changed)
-        self.tta_browsefile_PushButton.clicked.connect(self.browse_file)
-        self.tta_loadfile_PushButton.clicked.connect(self.load_time_trace)
-
-    def disconnect_signals(self):
-        self.sigTTFileNameChanged.disconnect()
-        self.sigLoadTT.disconnect()
-
-        self._logic.sigTTFileNameUpdated.disconnect()
-        self._logic.sigFitUpdated.disconnect()
-
-        self.tta_filename_LineEdit.editingFinished.disconnect()
-        self.tta_browsefile_PushButton.clicked.disconnect()
-        self.tta_loadfile_PushButton.clicked.disconnect()
-
-    @QtCore.Slot()
-    def tt_filename_changed(self):
-        self.sigTTFileNameChanged.emit(self.tta_filename_LineEdit.text())
-        return
-
-    @QtCore.Slot(str)
-    def update_tt_filename(self, name):
-        if name is None:
-            name = ''
-        self.tta_filename_LineEdit.blockSignals(True)
-        self.tta_filename_LineEdit.setText(name)
-        self.tta_filename_LineEdit.blockSignals(False)
-        return
-
-    @QtCore.Slot()
-    def browse_file(self):
-        """ Browse a saved time trace from file."""
-        this_file = QtWidgets.QFileDialog.getOpenFileName(self._gui._mainw,
-                                                          'Open time trace file',
-                                                          self._logic.module_default_data_dir,
-                                                          'Data files (*.npz)')[0]
-        if this_file:
-            self.sigTTFileNameChanged.emit(this_file)
-        return
-
-    @QtCore.Slot()
-    def load_time_trace(self):
-        self.sigLoadTT.emit()
-        return
-
-=======
->>>>>>> af595c85
 
 class TimeTraceAnalysisSettingsWidget(QtWidgets.QWidget):
     def __init__(self, logic, gui):
