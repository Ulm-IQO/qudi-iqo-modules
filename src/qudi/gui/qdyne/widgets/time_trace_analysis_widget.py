--- conflicted
+++ resolved
@@ -173,11 +173,8 @@
         self.plot2_fitwidget.link_fit_container(self._fit.fit_container2)
 
     def connect_signals(self):
-<<<<<<< HEAD
         self.get_peaks_pushButton.clicked.connect(self.get_peaks)
-=======
         self.analyze_pushButton.clicked.connect(self.analyze_data)
->>>>>>> 61dc661f
         self.current_peak_comboBox.currentTextChanged.connect(self.update_spectrum)
         self.range_spinBox.editingFinished.connect(self.update_spectrum)
 
@@ -189,15 +186,12 @@
         self.plot1_fitwidget.sigDoFit.disconnect()
         self.plot2_fitwidget.sigDoFit.disconnect()
 
-<<<<<<< HEAD
-=======
     def analyze_data(self):
         self._logic.measure.analyze_time_trace()
         self._logic.measure.get_spectrum()
         self.get_peaks()
         self.update_spectrum()
 
->>>>>>> 61dc661f
     def get_peaks(self):
         self.freq_data.get_peaks()
         self.model.clear()
@@ -218,30 +212,6 @@
         self.current_peak_comboBox.blockSignals(True)
 
     def update_spectrum(self):
-<<<<<<< HEAD
-        # def update_spectrum(self):
-        #     if not self.current_peak_comboBox.currentText():
-        #         return
-        #     range_index = self.range_spinBox.value()
-        #     if range_index >= self.freq_data.x.size:
-        #         range_index = self.freq_data.x.size - 1
-        #
-        #     self.freq_data.range_index = range_index
-        #     spectrum = self.freq_data.data_around_peak
-        #     self.signal_image.setData(x=spectrum[0], y=spectrum[1])
-        #     self.plot1_PlotWidget.clear()
-        #     self.plot1_PlotWidget.addItem(self.signal_image)
-        if self.current_peak_comboBox.currentText():
-            self.freq_data.current_peak = self.model.item(
-                self.current_peak_comboBox.currentIndex()
-            ).data()
-            self.freq_data.range_index = self.range_spinBox.value() if \
-                self.range_spinBox.value() < self.freq_data.x.size else self.freq_data.x.size
-            spectrum = self.freq_data.data_around_peak
-            self.signal_image.setData(x=spectrum[0], y=spectrum[1])
-            self.plot1_PlotWidget.clear()
-            self.plot1_PlotWidget.addItem(self.signal_image)
-=======
         current_index = self.current_peak_comboBox.currentIndex() if \
             self.current_peak_comboBox.currentIndex() >= 0 else 0
         self.freq_data.current_peak = self.model.item(current_index).data()
@@ -251,7 +221,6 @@
         self.signal_image.setData(x=spectrum[0], y=spectrum[1])
         self.plot1_PlotWidget.clear()
         self.plot1_PlotWidget.addItem(self.signal_image)
->>>>>>> 61dc661f
 
     def data_updated(self):
         self.range_spinBox.setMaximum(int(1e9))  #self.freq_data.x.size
