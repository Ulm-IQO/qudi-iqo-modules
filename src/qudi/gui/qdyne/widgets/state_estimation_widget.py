--- conflicted
+++ resolved
@@ -38,12 +38,9 @@
 class StateEstimationTab(QtWidgets.QWidget):
     def __init__(self, logic):
         super().__init__()
-<<<<<<< HEAD
         self.logic = logic
-=======
         self._log = get_logger(__name__)
         self._logic = logic
->>>>>>> 2712c502
         self._instantiate_widgets(logic)
         self._form_layout()
 
@@ -157,12 +154,10 @@
         self._pw.deactivate()
         self._ttw.deactivate()
 
-<<<<<<< HEAD
-=======
+
     def analysis_timer_interval(self):
         self._logic().measure.analysis_timer_interval = self._analysis_interval_spinbox.value()
 
->>>>>>> 2712c502
 
 class StateEstimationSettingsWidget(SettingsWidget):
     def __init__(self, settings, method_list, invoke_func=None):
