# -*- coding: utf-8 -*-

"""
This file contains the GUI for qdyne measurements.

Copyright (c) 2021, the qudi developers. See the AUTHORS.md file at the top-level directory of this
distribution and on <https://github.com/Ulm-IQO/qudi-iqo-modules/>

This file is part of qudi.

Qudi is free software: you can redistribute it and/or modify it under the terms of
the GNU Lesser General Public License as published by the Free Software Foundation,
either version 3 of the License, or (at your option) any later version.

Qudi is distributed in the hope that it will be useful, but WITHOUT ANY WARRANTY;
without even the implied warranty of MERCHANTABILITY or FITNESS FOR A PARTICULAR PURPOSE.
See the GNU Lesser General Public License for more details.

You should have received a copy of the GNU Lesser General Public License along with qudi.
If not, see <https://www.gnu.org/licenses/>.
"""

from logging import getLogger
import os
import numpy as np
import pyqtgraph as pg
from PySide2.QtCore import Signal, Slot
from PySide2.QtWidgets import QWidget, QVBoxLayout, QLabel, QSizePolicy

from qudi.core.logger import get_logger
from qudi.util import uic
from qudi.util.colordefs import QudiPalettePale as palette

from qudi.gui.qdyne.tools.multi_settings_widget import MultiSettingsWidget
from qudi.util.widgets.scientific_spinbox import ScienDSpinBox

<<<<<<< HEAD

class StateEstimationTab(QWidget):
=======
class StateEstimationTab(QtWidgets.QWidget):
    """Tab for the state estimation in a Qdyne measurement.
    This tab handles the TimeTag or TimeSeries data from the hardware. It shows the
    histogram data and allows to set the extraction window of the laser pulse. It can
    show the extracted time trace data."""

>>>>>>> 61dc661f
    def __init__(self, logic):
        super().__init__()
        self._log = get_logger(__name__)
        self._logic = logic
        self._instantiate_widgets(logic)
        self._form_layout()

    def _instantiate_widgets(self, logic):
        self._sew_layout = QVBoxLayout(self)
        self._settings_widget = StateEstimationSettingsWidget(
            logic().settings.estimator_stg.mediator,
            logic().settings.estimator_stg.mediator.current_data)
        self._pulse_widget = StateEstimationPulseWidget()
        self._time_trace_widget = StateEstimationTimeTraceWidget()

        self._analysis_interval_spinbox = ScienDSpinBox()
        self._analysis_interval_spinbox.setSuffix("s")
        self._analysis_interval_spinbox.setMinimum(0)
        self._analysis_interval_spinbox.setValue(self._logic().measure.analysis_timer_interval)
        self._analysis_interval_label = QLabel("Analysis interval")

        self._sew_layout.addWidget(self._settings_widget)
        self._sew_layout.addWidget(self._pulse_widget)
        self._sew_layout.addWidget(self._time_trace_widget)
        self._sew_layout.addWidget(self._analysis_interval_label)
        self._sew_layout.addWidget(self._analysis_interval_spinbox)

    def _form_layout(self):
        self._settings_widget.setSizePolicy(
            QSizePolicy.Expanding, QSizePolicy.Expanding
        )
        self._pulse_widget.setSizePolicy(
            QSizePolicy.Expanding, QSizePolicy.Expanding
        )
        self._time_trace_widget.setSizePolicy(
            QSizePolicy.Expanding, QSizePolicy.Expanding
        )

        self._sew_layout.setStretchFactor(self._settings_widget, 1)
        self._sew_layout.setStretchFactor(self._pulse_widget, 3)
        self._sew_layout.setStretchFactor(self._time_trace_widget, 3)

    def connect_signals(self):
        self._settings_widget.connect_signals()
        self._pulse_widget.connect_signals()

        self._connect_settings_widget_signals()
        self._connect_pulse_widget_signals()
        self._connect_measurement_signals(self._logic().measure)

        self._analysis_interval_spinbox.editingFinished.connect(self.analysis_timer_interval)
        self._logic().measure.sigTimerIntervalUpdated.connect(self._analysis_interval_spinbox.setValue)
        self._pulse_widget.update_lines(self._logic().settings.estimator_stg.mediator.current_data.to_dict())

    def _connect_settings_widget_signals(self):
        """additional signal connections to the settings widget.

        Disconnections are done in settings widget.
        """
        self._settings_widget.data_widget_updated_sig.connect(self._pulse_widget.toggle_lines)
        self._settings_widget.data_widget_updated_sig.connect(self._pulse_widget.update_lines)

    def _connect_pulse_widget_signals(self):
        self._pulse_widget.sig_line_changed_sig.connect(self._settings_widget.set_data_from_dict)
        self._pulse_widget.ref_line_changed_sig.connect(self._settings_widget.set_data_from_dict)

    def _connect_measurement_signals(self, measurement_logic):
        measurement_logic.sigPulseDataUpdated.connect(self._pulse_widget.pulse_updated)
        measurement_logic.sigMeasurementStarted.connect(lambda: self._pulse_widget.set_lines_movable(False))
        measurement_logic.sigMeasurementStopped.connect(lambda: self._pulse_widget.set_lines_movable(True))

        measurement_logic.sigTimeTraceDataUpdated.connect(self._time_trace_widget.update_time_trace_image)

    def disconnect_signals(self):
        self._settings_widget.disconnect_signals()
        self._disconnect_pulse_widget_signals()
        self._disconnect_measurement_signals(self._logic().measure)

        self._analysis_interval_spinbox.editingFinished.disconnect(self.analysis_timer_interval)
        self._logic().measure.sigTimerIntervalUpdated.disconnect(self._analysis_interval_spinbox.setValue)

    def _disconnect_pulse_widget_signals(self):
        self._pulse_widget.disconnect_signals()
        self._pulse_widget.sig_line_changed_sig.disconnect()
        self._pulse_widget.ref_line_changed_sig.disconnect()

    def _disconnect_measurement_signals(self, measurement_logic):
        measurement_logic.sigPulseDataUpdated.disconnect()
        measurement_logic.sigMeasurementStarted.disconnect()
        measurement_logic.sigMeasurementStopped.disconnect()

        measurement_logic.sigTimeTraceDataUpdated.disconnect()

    def activate_ui(self):
        self._pulse_widget.activate()
        self._time_trace_widget.activate()
        self._pulse_widget.toggle_lines(self._logic().settings.estimator_stg.mediator.current_data.to_dict())

    def deactivate_ui(self):
        self._pulse_widget.deactivate()
        self._time_trace_widget.deactivate()

    def analysis_timer_interval(self):
        self._logic().measure.analysis_timer_interval = self._analysis_interval_spinbox.value()


<<<<<<< HEAD
class StateEstimationSettingsWidget(MultiSettingsWidget):
    def __init__(self, mediator, dataclass_obj):
        super().__init__(mediator, dataclass_obj)

    @property
    def values_dict(self):
        """Get the current values of the widget in a dictionary."""
        values_dict = dict()
        for key in self.data_widgets.keys():
            values_dict[key] = self._get_widget_value(key)

        ordered_values_dict = self._order_sig_values(values_dict)
        ordered_values_dict = self._order_ref_values(ordered_values_dict)
        return values_dict

    def _order_sig_values(self, values_dict):
        if "sig_start" in values_dict and "sig_end" in values_dict:
            sig_start = values_dict["sig_start"]
            sig_end = values_dict["sig_end"]

            new_sig_start = (sig_start if sig_start <= sig_end else sig_end)
            new_sig_end = (sig_end if sig_end >= sig_start else sig_start)
            values_dict["sig_start"] = new_sig_start
            values_dict["sig_end"] = new_sig_end
        return values_dict

    def _order_ref_values(self, values_dict):
        if "ref_start" in values_dict and "ref_end" in values_dict:
            ref_start = values_dict["ref_start"]
            ref_end = values_dict["ref_end"]

            new_ref_start = (ref_start if ref_start <= ref_end else ref_end)
            new_ref_end = (ref_end if ref_end >= ref_start else ref_start)
            values_dict["ref_start"] = new_ref_start
            values_dict["ref_end"] = new_ref_end
        return values_dict

    def _emit_update_sig(self):
        new_values_dict = self.values_dict
        self.mediator.data_updated_sig.emit(new_values_dict)
        self.data_widget_updated_sig.emit(new_values_dict)

class StateEstimationPulseWidget(QWidget):
    """
    Widget to confirm the shape of pulse data. A set of start line and end line is provided for signal and reference.
    They are used to change the dataclass widgets.
    Communication with dataclass mediators should be done solely by the dataclass widgets.
    """
    sig_line_changed_sig = Signal(dict)
    ref_line_changed_sig = Signal(dict)

    def __init__(self):
        self._log = getLogger(__name__)
=======
class StateEstimationSettingsWidget(SettingsWidget):
    """Settings widget of the state estimation tab"""

    def __init__(self, settings, method_list):
        super(StateEstimationSettingsWidget, self).__init__(settings, method_list)

    @QtCore.Slot(float, float)
    def update_from_sig_lines(self, sig_start, sig_end):
        param_names = self.settings.current_setting.__annotations__
        if "sig_start" in param_names:
            self.settings.current_setting.sig_start = sig_start
            self.settings_widget.widgets["sig_start"].setValue(sig_start)
        if "sig_end" in param_names:
            self.settings.current_setting.sig_end = sig_end
            self.settings_widget.widgets["sig_end"].setValue(sig_end)

    @QtCore.Slot(float, float)
    def update_from_ref_lines(self, ref_start, ref_end):
        param_names = self.settings.current_setting.__annotations__
        if "ref_start" in param_names:
            self.settings.current_setting.ref_start = ref_start
            self.settings_widget.widgets["ref_start"].setValue(ref_start)

        if "ref_end" in param_names:
            self.settings.current_setting.ref_end = ref_end
            self.settings_widget.widgets["ref_end"].setValue(ref_end)


# class StateEstimationSettingWidget(QtWidgets.QWidget):
#     _log = get_logger(__name__)
#     method_updated_sig = QtCore.Signal()
#     setting_name_updated_sig = QtCore.Signal()
#     setting_widget_updated_sig = QtCore.Signal()
#     add_button_pushed_sig = QtCore.Signal(str)
#     remove_setting_sig = QtCore.Signal(str)
#
#     def __init__(self, logic):
#         self.logic = logic()
#         self.estimator = logic().estimator
#         self.settings = logic().settings.estimator_stg
#         # Get the path to the *.ui file
#         qdyne_dir = os.path.dirname(os.path.dirname(__file__))
#         ui_file = os.path.join(qdyne_dir, "ui", "settings_widget.ui")
#
#         # Load it
#         super(StateEstimationSettingWidget, self).__init__()
#
#         uic.loadUi(ui_file, self)
#
#     def activate(self):
#         self._activate_widgets()
#
#     def _activate_widgets(self):
#         self.se_method_comboBox.addItems(self.estimator.method_lists)
#         self.se_method_comboBox.setCurrentText(self.settings.current_method)
#         self.se_setting_comboBox.addItems(self.settings.current_setting_list)
#         self.se_setting_comboBox.setCurrentText(self.settings.current_stg_name)
#         self.se_setting_comboBox.setEditable(True)
#         self.se_setting_add_pushButton.setToolTip('Enter new name in combo box')
#
#         self.se_settings_widget = DataclassWidget(self.settings.current_setting)
#         self.se_settings_gridLayout.addWidget(self.se_settings_widget)
#
#     def deactivate(self):
#         pass
#
#     def connect_signals(self):
#         self.se_method_comboBox.currentTextChanged.connect(self.update_current_method)
#         self.se_setting_comboBox.currentIndexChanged.connect(self.update_current_setting)
#         self.se_setting_add_pushButton.clicked.connect(self.add_setting)
#         self.se_setting_delete_pushButton.clicked.connect(self.delete_setting)
#         self.add_button_pushed_sig.connect(self.settings.add_setting)
#         self.remove_setting_sig.connect(self.settings.remove_setting)
#
#     def disconnect_signals(self):
#         self.se_method_comboBox.currentTextChanged.disconnect()
#         self.se_setting_comboBox.currentTextChanged.disconnect()
#         self.se_setting_add_pushButton.clicked.disconnect()
#         self.se_setting_delete_pushButton.clicked.disconnect()
#
#     def update_current_method(self):
#         self.settings.current_method = self.se_method_comboBox.currentText()
#         self.se_setting_comboBox.blockSignals(True)
#         self.se_setting_comboBox.clear()
#         self.se_setting_comboBox.blockSignals(False)
#         self.se_setting_comboBox.addItems(self.settings.current_setting_list)
#         self.settings.current_stg_name = "default"
#         self.se_setting_comboBox.setCurrentText(self.settings.current_stg_name)
#
#     def update_current_setting(self):
#         self.settings.current_stg_name = self.se_setting_comboBox.currentText()
#         self.update_widget()
#         self.setting_name_updated_sig.emit()
#
#     def update_widget(self):
#         self.se_settings_widget.update_data(self.settings.current_setting)
#         self.setting_widget_updated_sig.emit()
#
#     def add_setting(self):
#         new_name = self.se_setting_comboBox.currentText()
#         if new_name in self.settings.current_setting_list:
#             self._log.error("Setting name already exists")
#         else:
#             self.add_button_pushed_sig.emit(new_name)
#             self.se_setting_comboBox.addItem(self.settings.current_stg_name)
#             self.se_setting_comboBox.setCurrentText(self.settings.current_stg_name)
#             self.update_widget()
#
#     def delete_setting(self):
#         stg_name_to_remove = self.se_setting_comboBox.currentText()
#
#         if stg_name_to_remove == "default":
#             self._log.error("Cannot delete default setting")
#         else:
#             index_to_remove = self.se_setting_comboBox.findText(stg_name_to_remove)
#             next_index = int(index_to_remove - 1)
#             self.se_setting_comboBox.setCurrentIndex(next_index)
#             self.settings.current_stg_name = self.se_setting_comboBox.currentText()
#             self.se_setting_comboBox.removeItem(index_to_remove)
#             self.remove_setting_sig.emit(stg_name_to_remove)
#
#     @QtCore.Slot(float, float)
#     def update_from_sig_lines(self, sig_start, sig_end):
#         param_names = self.settings.current_setting.__annotations__
#         if "sig_start" in param_names:
#             self.settings.current_setting.sig_start = sig_start
#             self.se_settings_widget.widgets["sig_start"].setValue(sig_start)
#         if "sig_end" in param_names:
#             self.settings.current_setting.sig_end = sig_end
#             self.se_settings_widget.widgets["sig_end"].setValue(sig_end)
#
#     @QtCore.Slot(float, float)
#     def update_from_ref_lines(self, ref_start, ref_end):
#         param_names = self.settings.current_setting.__annotations__
#         if "ref_start" in param_names:
#             self.settings.current_setting.ref_start = ref_start
#             self.se_settings_widget.widgets["ref_start"].setValue(ref_start)
#
#         if "ref_end" in param_names:
#             self.settings.current_setting.ref_end = ref_end
#             self.se_settings_widget.widgets["ref_end"].setValue(ref_end)


class StateEstimationPulseWidget(QtWidgets.QWidget):
    """Display the pulse histogram and extraction window of the TimeTag or
    TimeSeries data."""
    sig_line_changed_sig = QtCore.Signal(float, float)
    ref_line_changed_sig = QtCore.Signal(float, float)
>>>>>>> 61dc661f

        self.sig_start = 0
        self.sig_end = 0
        self.ref_start = 0
        self.ref_end = 0
        # Get the path to the *.ui file
        qdyne_dir = os.path.dirname(os.path.dirname(__file__))
        ui_file = os.path.join(qdyne_dir, "ui", "state_estimation_pulse_widget.ui")

        # Load it
        super(StateEstimationPulseWidget, self).__init__()

        uic.loadUi(ui_file, self)

    def activate(self):
        self._activate_widgets()

    def _activate_widgets(self):
        self.sig_start_line = pg.InfiniteLine(
            pos=0, pen={"color": palette.c3, "width": 1}, movable=True
        )
        self.sig_end_line = pg.InfiniteLine(
            pos=0, pen={"color": palette.c3, "width": 1}, movable=True
        )
        self.ref_start_line = pg.InfiniteLine(
            pos=0, pen={"color": palette.c4, "width": 1}, movable=True
        )
        self.ref_end_line = pg.InfiniteLine(
            pos=0, pen={"color": palette.c4, "width": 1}, movable=True
        )
        self.pulse_image = pg.PlotDataItem(np.arange(10), np.zeros(10), pen=palette.c1)

        self.pulse_PlotWidget.addItem(self.pulse_image)
        self.pulse_PlotWidget.addItem(self.sig_start_line)
        self.pulse_PlotWidget.addItem(self.sig_end_line)
        self.pulse_PlotWidget.addItem(self.ref_start_line)
        self.pulse_PlotWidget.addItem(self.ref_end_line)
        self.pulse_PlotWidget.setLabel(axis="bottom", text="time", units="s")
        self.pulse_PlotWidget.setLabel(axis="left", text="events", units="#")

    def deactivate(self):
        self.close()

    def connect_signals(self):
        """
        connect internal signals from lines.
        """
        self.sig_start_line.sigPositionChangeFinished.connect(self.sig_lines_dragged)
        self.sig_end_line.sigPositionChangeFinished.connect(self.sig_lines_dragged)
        self.ref_start_line.sigPositionChangeFinished.connect(self.ref_lines_dragged)
        self.ref_end_line.sigPositionChangeFinished.connect(self.ref_lines_dragged)

    def disconnect_signals(self):
        """
        disconnect internal signals from lines.
        """
        self.sig_start_line.sigPositionChangeFinished.disconnect()
        self.sig_end_line.sigPositionChangeFinished.disconnect()
        self.ref_start_line.sigPositionChangeFinished.disconnect()
        self.ref_end_line.sigPositionChangeFinished.disconnect()
<<<<<<< HEAD
=======
        self.update_pushButton.clicked.disconnect()
        self.logic.measure.sigPulseDataUpdated.disconnect()
>>>>>>> 61dc661f

    @Slot(dict)
    def toggle_lines(self, current_values_dict):
        """
        toggle lines based on the current values
        """
        self.sig_start_line.setVisible("sig_start" in current_values_dict)
        self.sig_end_line.setVisible("sig_end" in current_values_dict)
        self.ref_start_line.setVisible("ref_start" in current_values_dict)
        self.ref_end_line.setVisible("ref_end" in current_values_dict)

    def sig_lines_dragged(self):
        sig_start = self.sig_start_line.value()
        sig_end = self.sig_end_line.value()

        sig_start = (sig_start if sig_start <= sig_end else sig_end)
        sig_end = (sig_end if sig_end >= sig_start else sig_start)

        update_dict = dict()
        update_dict["sig_start"] = sig_start
        update_dict["sig_end"] = sig_end
        self.sig_line_changed_sig.emit(update_dict)

    def ref_lines_dragged(self):
        ref_start = self.ref_start_line.value()
        ref_end = self.ref_end_line.value()

        ref_start = (ref_start if ref_start <= ref_end else ref_end)
        ref_end = (ref_end if ref_end >= ref_start else ref_start)

        update_dict = dict()
        update_dict["ref_start"] = ref_start
        update_dict["ref_end"] = ref_end
        self.ref_line_changed_sig.emit(update_dict)

    @Slot(dict)
    def update_lines(self, data_dict):
        if "sig_start" in data_dict:
            self.sig_start_line.setValue(data_dict["sig_start"])
        if "sig_end" in data_dict:
            self.sig_end_line.setValue(data_dict["sig_end"])
        if "ref_start" in data_dict:
            self.ref_start_line.setValue(data_dict["ref_start"])
        if "ref_end" in data_dict:
            self.ref_end_line.setValue(data_dict["ref_end"])

    @Slot(object)
    def pulse_updated(self, pulse_data):
        self.pulse_image.setData(x=pulse_data[0], y=pulse_data[1])

    @Slot(bool)
    def set_lines_movable(self, movable):
        """
        Enable or disable the ability to move the lines.

        :param bool movable: If True, lines can be moved. If False, they are locked in place.
        """
        self.sig_start_line.setMovable(movable)
        self.sig_end_line.setMovable(movable)
        self.ref_start_line.setMovable(movable)
        self.ref_end_line.setMovable(movable)


<<<<<<< HEAD
class StateEstimationTimeTraceWidget(QWidget):
=======
class StateEstimationTimeTraceWidget(QtWidgets.QWidget):
    """Display the time trace data."""

>>>>>>> 61dc661f
    _log = get_logger(__name__)

    def __init__(self):
        # Get the path to the *.ui file
        qdyne_dir = os.path.dirname(os.path.dirname(__file__))
        ui_file = os.path.join(qdyne_dir, "ui", "state_estimation_time_trace_widget.ui")

        # Load it
        super(StateEstimationTimeTraceWidget, self).__init__()

        uic.loadUi(ui_file, self)

    def activate(self):
        self._activate_widgets()

    def _activate_widgets(self):
        self.time_trace_image = pg.PlotDataItem(
            np.arange(10), np.zeros(10), pen=palette.c1
        )
        self.time_trace_PlotWidget.addItem(self.time_trace_image)
        self.time_trace_PlotWidget.setLabel(axis="top", text="readouts", units="#")
        self.time_trace_PlotWidget.setLabel(axis="bottom", text="time", units="s")
        self.time_trace_PlotWidget.setLabel(axis="left", text="signal", units="")

    def deactivate(self):
        self.close()

<<<<<<< HEAD
    @Slot()
    def update_time_trace_image(self, time_trace, readout_interval):
        y = time_trace
=======
    def connect_signals(self):
        # Connect update signals from qdyne_measurement_logic
        self.logic.measure.sigTimeTraceDataUpdated.connect(self.time_trace_updated)

    def disconnect_signals(self):
        self.logic.measure.sigTimeTraceDataUpdated.disconnect()

    def update_time_trace(self):
        self.logic.measure.get_raw_data()
        self.logic.measure.get_pulse()
        self.logic.measure.sigPulseDataUpdated.emit()
        self.logic.measure.extract_data()
        self.logic.measure.estimate_state()
        self.logic.measure.sigTimeTraceDataUpdated.emit()

    def time_trace_updated(self):
        y = self.logic.data.time_trace
        time_between_readouts = (
            self.logic.pulsedmasterlogic()
            .sequencegeneratorlogic()
            .get_ensemble_info(
                self.logic.pulsedmasterlogic().sequencegeneratorlogic().loaded_asset[0]
            )[0]
        )
>>>>>>> 61dc661f
        self.time_trace_PlotWidget.setLabel(axis="bottom", text="time", units="s")
        if readout_interval == 0:
            readout_interval = 1
            self._log.warn(
                "Time between readouts could not be determined from loaded pulse sequence. "
                "Make sure a pulse sequence is loaded. Switching to number of readouts as x axis."
            )
            self.time_trace_PlotWidget.setLabel(
                axis="bottom", text="readouts", units="#"
            )
        x = np.arange(len(y)) * readout_interval
        self.time_trace_image.setData(x=x, y=y)<|MERGE_RESOLUTION|>--- conflicted
+++ resolved
@@ -34,17 +34,9 @@
 from qudi.gui.qdyne.tools.multi_settings_widget import MultiSettingsWidget
 from qudi.util.widgets.scientific_spinbox import ScienDSpinBox
 
-<<<<<<< HEAD
 
 class StateEstimationTab(QWidget):
-=======
-class StateEstimationTab(QtWidgets.QWidget):
-    """Tab for the state estimation in a Qdyne measurement.
-    This tab handles the TimeTag or TimeSeries data from the hardware. It shows the
-    histogram data and allows to set the extraction window of the laser pulse. It can
-    show the extracted time trace data."""
-
->>>>>>> 61dc661f
+
     def __init__(self, logic):
         super().__init__()
         self._log = get_logger(__name__)
@@ -151,8 +143,9 @@
         self._logic().measure.analysis_timer_interval = self._analysis_interval_spinbox.value()
 
 
-<<<<<<< HEAD
 class StateEstimationSettingsWidget(MultiSettingsWidget):
+    """Settings widget in the state estimation tab."""
+
     def __init__(self, mediator, dataclass_obj):
         super().__init__(mediator, dataclass_obj)
 
@@ -205,156 +198,6 @@
 
     def __init__(self):
         self._log = getLogger(__name__)
-=======
-class StateEstimationSettingsWidget(SettingsWidget):
-    """Settings widget of the state estimation tab"""
-
-    def __init__(self, settings, method_list):
-        super(StateEstimationSettingsWidget, self).__init__(settings, method_list)
-
-    @QtCore.Slot(float, float)
-    def update_from_sig_lines(self, sig_start, sig_end):
-        param_names = self.settings.current_setting.__annotations__
-        if "sig_start" in param_names:
-            self.settings.current_setting.sig_start = sig_start
-            self.settings_widget.widgets["sig_start"].setValue(sig_start)
-        if "sig_end" in param_names:
-            self.settings.current_setting.sig_end = sig_end
-            self.settings_widget.widgets["sig_end"].setValue(sig_end)
-
-    @QtCore.Slot(float, float)
-    def update_from_ref_lines(self, ref_start, ref_end):
-        param_names = self.settings.current_setting.__annotations__
-        if "ref_start" in param_names:
-            self.settings.current_setting.ref_start = ref_start
-            self.settings_widget.widgets["ref_start"].setValue(ref_start)
-
-        if "ref_end" in param_names:
-            self.settings.current_setting.ref_end = ref_end
-            self.settings_widget.widgets["ref_end"].setValue(ref_end)
-
-
-# class StateEstimationSettingWidget(QtWidgets.QWidget):
-#     _log = get_logger(__name__)
-#     method_updated_sig = QtCore.Signal()
-#     setting_name_updated_sig = QtCore.Signal()
-#     setting_widget_updated_sig = QtCore.Signal()
-#     add_button_pushed_sig = QtCore.Signal(str)
-#     remove_setting_sig = QtCore.Signal(str)
-#
-#     def __init__(self, logic):
-#         self.logic = logic()
-#         self.estimator = logic().estimator
-#         self.settings = logic().settings.estimator_stg
-#         # Get the path to the *.ui file
-#         qdyne_dir = os.path.dirname(os.path.dirname(__file__))
-#         ui_file = os.path.join(qdyne_dir, "ui", "settings_widget.ui")
-#
-#         # Load it
-#         super(StateEstimationSettingWidget, self).__init__()
-#
-#         uic.loadUi(ui_file, self)
-#
-#     def activate(self):
-#         self._activate_widgets()
-#
-#     def _activate_widgets(self):
-#         self.se_method_comboBox.addItems(self.estimator.method_lists)
-#         self.se_method_comboBox.setCurrentText(self.settings.current_method)
-#         self.se_setting_comboBox.addItems(self.settings.current_setting_list)
-#         self.se_setting_comboBox.setCurrentText(self.settings.current_stg_name)
-#         self.se_setting_comboBox.setEditable(True)
-#         self.se_setting_add_pushButton.setToolTip('Enter new name in combo box')
-#
-#         self.se_settings_widget = DataclassWidget(self.settings.current_setting)
-#         self.se_settings_gridLayout.addWidget(self.se_settings_widget)
-#
-#     def deactivate(self):
-#         pass
-#
-#     def connect_signals(self):
-#         self.se_method_comboBox.currentTextChanged.connect(self.update_current_method)
-#         self.se_setting_comboBox.currentIndexChanged.connect(self.update_current_setting)
-#         self.se_setting_add_pushButton.clicked.connect(self.add_setting)
-#         self.se_setting_delete_pushButton.clicked.connect(self.delete_setting)
-#         self.add_button_pushed_sig.connect(self.settings.add_setting)
-#         self.remove_setting_sig.connect(self.settings.remove_setting)
-#
-#     def disconnect_signals(self):
-#         self.se_method_comboBox.currentTextChanged.disconnect()
-#         self.se_setting_comboBox.currentTextChanged.disconnect()
-#         self.se_setting_add_pushButton.clicked.disconnect()
-#         self.se_setting_delete_pushButton.clicked.disconnect()
-#
-#     def update_current_method(self):
-#         self.settings.current_method = self.se_method_comboBox.currentText()
-#         self.se_setting_comboBox.blockSignals(True)
-#         self.se_setting_comboBox.clear()
-#         self.se_setting_comboBox.blockSignals(False)
-#         self.se_setting_comboBox.addItems(self.settings.current_setting_list)
-#         self.settings.current_stg_name = "default"
-#         self.se_setting_comboBox.setCurrentText(self.settings.current_stg_name)
-#
-#     def update_current_setting(self):
-#         self.settings.current_stg_name = self.se_setting_comboBox.currentText()
-#         self.update_widget()
-#         self.setting_name_updated_sig.emit()
-#
-#     def update_widget(self):
-#         self.se_settings_widget.update_data(self.settings.current_setting)
-#         self.setting_widget_updated_sig.emit()
-#
-#     def add_setting(self):
-#         new_name = self.se_setting_comboBox.currentText()
-#         if new_name in self.settings.current_setting_list:
-#             self._log.error("Setting name already exists")
-#         else:
-#             self.add_button_pushed_sig.emit(new_name)
-#             self.se_setting_comboBox.addItem(self.settings.current_stg_name)
-#             self.se_setting_comboBox.setCurrentText(self.settings.current_stg_name)
-#             self.update_widget()
-#
-#     def delete_setting(self):
-#         stg_name_to_remove = self.se_setting_comboBox.currentText()
-#
-#         if stg_name_to_remove == "default":
-#             self._log.error("Cannot delete default setting")
-#         else:
-#             index_to_remove = self.se_setting_comboBox.findText(stg_name_to_remove)
-#             next_index = int(index_to_remove - 1)
-#             self.se_setting_comboBox.setCurrentIndex(next_index)
-#             self.settings.current_stg_name = self.se_setting_comboBox.currentText()
-#             self.se_setting_comboBox.removeItem(index_to_remove)
-#             self.remove_setting_sig.emit(stg_name_to_remove)
-#
-#     @QtCore.Slot(float, float)
-#     def update_from_sig_lines(self, sig_start, sig_end):
-#         param_names = self.settings.current_setting.__annotations__
-#         if "sig_start" in param_names:
-#             self.settings.current_setting.sig_start = sig_start
-#             self.se_settings_widget.widgets["sig_start"].setValue(sig_start)
-#         if "sig_end" in param_names:
-#             self.settings.current_setting.sig_end = sig_end
-#             self.se_settings_widget.widgets["sig_end"].setValue(sig_end)
-#
-#     @QtCore.Slot(float, float)
-#     def update_from_ref_lines(self, ref_start, ref_end):
-#         param_names = self.settings.current_setting.__annotations__
-#         if "ref_start" in param_names:
-#             self.settings.current_setting.ref_start = ref_start
-#             self.se_settings_widget.widgets["ref_start"].setValue(ref_start)
-#
-#         if "ref_end" in param_names:
-#             self.settings.current_setting.ref_end = ref_end
-#             self.se_settings_widget.widgets["ref_end"].setValue(ref_end)
-
-
-class StateEstimationPulseWidget(QtWidgets.QWidget):
-    """Display the pulse histogram and extraction window of the TimeTag or
-    TimeSeries data."""
-    sig_line_changed_sig = QtCore.Signal(float, float)
-    ref_line_changed_sig = QtCore.Signal(float, float)
->>>>>>> 61dc661f
 
         self.sig_start = 0
         self.sig_end = 0
@@ -415,11 +258,6 @@
         self.sig_end_line.sigPositionChangeFinished.disconnect()
         self.ref_start_line.sigPositionChangeFinished.disconnect()
         self.ref_end_line.sigPositionChangeFinished.disconnect()
-<<<<<<< HEAD
-=======
-        self.update_pushButton.clicked.disconnect()
-        self.logic.measure.sigPulseDataUpdated.disconnect()
->>>>>>> 61dc661f
 
     @Slot(dict)
     def toggle_lines(self, current_values_dict):
@@ -483,13 +321,9 @@
         self.ref_end_line.setMovable(movable)
 
 
-<<<<<<< HEAD
 class StateEstimationTimeTraceWidget(QWidget):
-=======
-class StateEstimationTimeTraceWidget(QtWidgets.QWidget):
     """Display the time trace data."""
 
->>>>>>> 61dc661f
     _log = get_logger(__name__)
 
     def __init__(self):
@@ -517,36 +351,9 @@
     def deactivate(self):
         self.close()
 
-<<<<<<< HEAD
     @Slot()
     def update_time_trace_image(self, time_trace, readout_interval):
         y = time_trace
-=======
-    def connect_signals(self):
-        # Connect update signals from qdyne_measurement_logic
-        self.logic.measure.sigTimeTraceDataUpdated.connect(self.time_trace_updated)
-
-    def disconnect_signals(self):
-        self.logic.measure.sigTimeTraceDataUpdated.disconnect()
-
-    def update_time_trace(self):
-        self.logic.measure.get_raw_data()
-        self.logic.measure.get_pulse()
-        self.logic.measure.sigPulseDataUpdated.emit()
-        self.logic.measure.extract_data()
-        self.logic.measure.estimate_state()
-        self.logic.measure.sigTimeTraceDataUpdated.emit()
-
-    def time_trace_updated(self):
-        y = self.logic.data.time_trace
-        time_between_readouts = (
-            self.logic.pulsedmasterlogic()
-            .sequencegeneratorlogic()
-            .get_ensemble_info(
-                self.logic.pulsedmasterlogic().sequencegeneratorlogic().loaded_asset[0]
-            )[0]
-        )
->>>>>>> 61dc661f
         self.time_trace_PlotWidget.setLabel(axis="bottom", text="time", units="s")
         if readout_interval == 0:
             readout_interval = 1
