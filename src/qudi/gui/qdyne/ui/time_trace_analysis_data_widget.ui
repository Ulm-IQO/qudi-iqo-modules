--- conflicted
+++ resolved
@@ -6,8 +6,8 @@
    <rect>
     <x>0</x>
     <y>0</y>
-    <width>1136</width>
-    <height>713</height>
+    <width>907</width>
+    <height>704</height>
    </rect>
   </property>
   <property name="windowTitle">
@@ -44,107 +44,13 @@
     </widget>
    </item>
    <item>
-    <widget class="QTabWidget" name="tabWidget">
-     <property name="currentIndex">
-      <number>0</number>
+    <widget class="QGroupBox" name="plot1_GroupBox">
+     <property name="sizePolicy">
+      <sizepolicy hsizetype="Expanding" vsizetype="Expanding">
+       <horstretch>0</horstretch>
+       <verstretch>0</verstretch>
+      </sizepolicy>
      </property>
-<<<<<<< HEAD
-     <widget class="QWidget" name="freq_tab">
-      <property name="sizePolicy">
-       <sizepolicy hsizetype="Expanding" vsizetype="Preferred">
-        <horstretch>0</horstretch>
-        <verstretch>0</verstretch>
-       </sizepolicy>
-      </property>
-      <attribute name="title">
-       <string>Frequency</string>
-      </attribute>
-      <widget class="QGroupBox" name="plot1_GroupBox">
-       <property name="enabled">
-        <bool>true</bool>
-       </property>
-       <property name="geometry">
-        <rect>
-         <x>40</x>
-         <y>30</y>
-         <width>889</width>
-         <height>282</height>
-        </rect>
-       </property>
-       <property name="sizePolicy">
-        <sizepolicy hsizetype="Expanding" vsizetype="Expanding">
-         <horstretch>0</horstretch>
-         <verstretch>0</verstretch>
-        </sizepolicy>
-       </property>
-       <property name="title">
-        <string>Frequency domain</string>
-       </property>
-       <layout class="QVBoxLayout" name="verticalLayout_4">
-        <item>
-         <widget class="QGroupBox" name="horizontalGroupBox">
-          <property name="enabled">
-           <bool>true</bool>
-          </property>
-          <layout class="QHBoxLayout" name="horizontalLayout_2">
-           <item>
-            <widget class="QPushButton" name="get_peaks_pushButton">
-             <property name="text">
-              <string>get peaks</string>
-             </property>
-            </widget>
-           </item>
-           <item>
-            <widget class="QComboBox" name="current_peak_comboBox">
-             <property name="toolTip">
-              <string>Select the peak at the displayed index.</string>
-             </property>
-             <property name="placeholderText">
-              <string>Select the peak at the displayed index.</string>
-             </property>
-            </widget>
-           </item>
-           <item>
-            <widget class="QSpinBox" name="range_spinBox">
-             <property name="toolTip">
-              <string>Width around the peak that should be displayed.</string>
-             </property>
-            </widget>
-           </item>
-           <item>
-            <spacer name="horizontalSpacer_2">
-             <property name="orientation">
-              <enum>Qt::Horizontal</enum>
-             </property>
-             <property name="sizeHint" stdset="0">
-              <size>
-               <width>40</width>
-               <height>20</height>
-              </size>
-             </property>
-            </spacer>
-           </item>
-          </layout>
-         </widget>
-        </item>
-        <item>
-         <widget class="QSplitter" name="plot1_splitter_2">
-          <property name="sizePolicy">
-           <sizepolicy hsizetype="Expanding" vsizetype="Expanding">
-            <horstretch>0</horstretch>
-            <verstretch>0</verstretch>
-           </sizepolicy>
-          </property>
-          <property name="midLineWidth">
-           <number>0</number>
-          </property>
-          <property name="orientation">
-           <enum>Qt::Horizontal</enum>
-          </property>
-          <widget class="PlotWidget" name="plot1_PlotWidget">
-           <property name="sizeAdjustPolicy">
-            <enum>QAbstractScrollArea::AdjustIgnored</enum>
-=======
      <property name="title">
       <string>Frequency domain</string>
      </property>
@@ -156,76 +62,95 @@
           <widget class="QLabel" name="freq_peaks_label">
            <property name="text">
             <string>Signal peaks:</string>
->>>>>>> 61dc661f
            </property>
           </widget>
-          <widget class="FitWidget" name="plot1_fitwidget" native="true">
-           <property name="sizePolicy">
-            <sizepolicy hsizetype="Expanding" vsizetype="Preferred">
-             <horstretch>0</horstretch>
-             <verstretch>0</verstretch>
-            </sizepolicy>
+         </item>
+         <item>
+          <widget class="QComboBox" name="current_peak_comboBox">
+           <property name="toolTip">
+            <string>Select the peak at the displayed index.</string>
+           </property>
+           <property name="placeholderText">
+            <string>Select the peak at the displayed index.</string>
            </property>
           </widget>
-         </widget>
-        </item>
-       </layout>
-      </widget>
-     </widget>
-     <widget class="QWidget" name="time_tab">
-      <property name="sizePolicy">
-       <sizepolicy hsizetype="Expanding" vsizetype="Preferred">
-        <horstretch>0</horstretch>
-        <verstretch>0</verstretch>
-       </sizepolicy>
-      </property>
-      <attribute name="title">
-       <string>Time</string>
-      </attribute>
-      <widget class="QGroupBox" name="plot2_GroupBox">
-       <property name="geometry">
-        <rect>
-         <x>60</x>
-         <y>40</y>
-         <width>889</width>
-         <height>315</height>
-        </rect>
-       </property>
-       <property name="sizePolicy">
-        <sizepolicy hsizetype="Expanding" vsizetype="Expanding">
-         <horstretch>0</horstretch>
-         <verstretch>0</verstretch>
-        </sizepolicy>
-       </property>
-       <property name="title">
-        <string>Time domain</string>
-       </property>
-       <layout class="QVBoxLayout" name="verticalLayout_2">
-        <item>
-         <widget class="QSplitter" name="plot2_splitter">
-          <property name="sizePolicy">
-           <sizepolicy hsizetype="Expanding" vsizetype="Expanding">
-            <horstretch>0</horstretch>
-            <verstretch>0</verstretch>
-           </sizepolicy>
-          </property>
-          <property name="orientation">
-           <enum>Qt::Horizontal</enum>
-          </property>
-          <widget class="PlotWidget" name="plot2_PlotWidget"/>
-          <widget class="FitWidget" name="plot2_fitwidget" native="true">
-           <property name="sizePolicy">
-            <sizepolicy hsizetype="Expanding" vsizetype="Preferred">
-             <horstretch>0</horstretch>
-             <verstretch>0</verstretch>
-            </sizepolicy>
+         </item>
+         <item>
+          <widget class="QSpinBox" name="range_spinBox">
+           <property name="toolTip">
+            <string>Width around the peak that should be displayed.</string>
            </property>
           </widget>
-         </widget>
-        </item>
-       </layout>
-      </widget>
-     </widget>
+         </item>
+         <item>
+          <spacer name="horizontalSpacer_2">
+           <property name="orientation">
+            <enum>Qt::Horizontal</enum>
+           </property>
+           <property name="sizeHint" stdset="0">
+            <size>
+             <width>40</width>
+             <height>20</height>
+            </size>
+           </property>
+          </spacer>
+         </item>
+        </layout>
+       </widget>
+      </item>
+      <item>
+       <widget class="QSplitter" name="plot1_splitter">
+        <property name="sizePolicy">
+         <sizepolicy hsizetype="Expanding" vsizetype="Expanding">
+          <horstretch>0</horstretch>
+          <verstretch>0</verstretch>
+         </sizepolicy>
+        </property>
+        <property name="midLineWidth">
+         <number>0</number>
+        </property>
+        <property name="orientation">
+         <enum>Qt::Horizontal</enum>
+        </property>
+        <widget class="PlotWidget" name="plot1_PlotWidget">
+         <property name="sizeAdjustPolicy">
+          <enum>QAbstractScrollArea::AdjustIgnored</enum>
+         </property>
+        </widget>
+        <widget class="FitWidget" name="plot1_fitwidget" native="true"/>
+       </widget>
+      </item>
+     </layout>
+    </widget>
+   </item>
+   <item>
+    <widget class="QGroupBox" name="plot2_GroupBox">
+     <property name="sizePolicy">
+      <sizepolicy hsizetype="Expanding" vsizetype="Expanding">
+       <horstretch>0</horstretch>
+       <verstretch>0</verstretch>
+      </sizepolicy>
+     </property>
+     <property name="title">
+      <string>Time domain</string>
+     </property>
+     <layout class="QVBoxLayout" name="verticalLayout_2">
+      <item>
+       <widget class="QSplitter" name="plot2_splitter">
+        <property name="sizePolicy">
+         <sizepolicy hsizetype="Expanding" vsizetype="Expanding">
+          <horstretch>0</horstretch>
+          <verstretch>0</verstretch>
+         </sizepolicy>
+        </property>
+        <property name="orientation">
+         <enum>Qt::Horizontal</enum>
+        </property>
+        <widget class="PlotWidget" name="plot2_PlotWidget"/>
+        <widget class="FitWidget" name="plot2_fitwidget" native="true"/>
+       </widget>
+      </item>
+     </layout>
     </widget>
    </item>
   </layout>
@@ -243,6 +168,10 @@
    <container>1</container>
   </customwidget>
  </customwidgets>
+ <tabstops>
+  <tabstop>plot1_PlotWidget</tabstop>
+  <tabstop>plot2_PlotWidget</tabstop>
+ </tabstops>
  <resources/>
  <connections/>
 </ui>