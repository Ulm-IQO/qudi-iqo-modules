--- conflicted
+++ resolved
@@ -30,43 +30,12 @@
 from qudi.core.connector import Connector
 from qudi.core.configoption import ConfigOption
 from qudi.util.colordefs import QudiPalettePale as palette
-<<<<<<< HEAD
-from qudi.core.module import GuiBase, ModuleState
-from qudi.interface.data_instream_interface import StreamChannelType
-
-
-class TimeSeriesMainWindow(QtWidgets.QMainWindow):
-    """ Create the Main Window based on the *.ui file. """
-
-    def __init__(self, **kwargs):
-        # Get the path to the *.ui file
-        this_dir = os.path.dirname(__file__)
-        ui_file = os.path.join(this_dir, 'ui_time_series_gui.ui')
-
-        # Load it
-        super().__init__(**kwargs)
-        loadUi(ui_file, self)
-
-
-class TimeSeriesSelectionDialog(QtWidgets.QDialog):
-    """ Create the trace selection dialog based on the *.ui file. """
-
-    def __init__(self, **kwargs):
-        # Get the path to the *.ui file
-        this_dir = os.path.dirname(__file__)
-        ui_file = os.path.join(this_dir, 'time_series_selector_dialog.ui')
-
-        # Load it
-        super().__init__(**kwargs)
-        loadUi(ui_file, self)
-=======
 from qudi.util.helpers import is_integer_type
 from qudi.util.units import ScaledFloat
 from qudi.core.module import GuiBase
 from qudi.gui.time_series.main_window import TimeSeriesGuiMainWindow
 from qudi.gui.time_series.settings_dialog import TraceViewDialog, ChannelSettingsDialog
 from qudi.interface.data_instream_interface import SampleTiming
->>>>>>> 5596240c
 
 
 class TimeSeriesGui(GuiBase):
@@ -112,31 +81,10 @@
         self._channels_per_axis = [set(), set()]
 
     def on_activate(self):
-<<<<<<< HEAD
-        """ Definition and initialisation of the GUI.
-        """
-        self._use_antialias = bool(self._use_antialias)
-
-        #####################
-        # Configuring the dock widgets
-        # Use the inherited class 'TimeSeriesMainWindow' to create the GUI window
-        self._mw = TimeSeriesMainWindow()
-
-        # Setup dock widgets
-        # self._mw.centralwidget.hide()
-        self._mw.setDockNestingEnabled(True)
-
-        # Get hardware constraints and extract channel names
-        hw_constr = self._time_series_logic.streamer_constraints
-        digital_channels = [ch.name for ch in hw_constr.digital_channels]
-        analog_channels = [ch.name for ch in hw_constr.analog_channels]
-        all_channels = digital_channels + analog_channels
-=======
         """ Initialisation of the GUI """
         self._mw = TimeSeriesGuiMainWindow()
         # Get hardware constraints
-        logic = self._time_series_logic_con()
-        hw_constr = logic.streamer_constraints
+        hw_constr = self._time_series_logic.streamer_constraints
         all_channels = list(hw_constr.channel_units)
 
         # Refine ConfigOptions
@@ -146,7 +94,6 @@
         self._current_value_channel_precision = {
             ch: self._current_value_channel_precision.get(ch, None) for ch in all_channels
         }
->>>>>>> 5596240c
 
         # Configure PlotWidget
         if hw_constr.sample_timing == SampleTiming.RANDOM:
@@ -262,8 +209,6 @@
     def on_deactivate(self):
         """ Deactivate the module
         """
-        logic = self._time_series_logic_con()
-
         # disconnect signals
         self._mw.trace_plot_widget.plotItem.vb.sigResized.disconnect()
         self._mw.toggle_trace_action.triggered.disconnect()
@@ -280,10 +225,10 @@
         self.sigStopRecording.disconnect()
         self.sigTraceSettingsChanged.disconnect()
         self.sigChannelSettingsChanged.disconnect()
-        logic.sigDataChanged.disconnect(self.update_data)
-        logic.sigTraceSettingsChanged.disconnect(self.update_trace_settings)
-        logic.sigChannelSettingsChanged.disconnect(self.update_channel_settings)
-        logic.sigStatusChanged.disconnect(self.update_status)
+        self._time_series_logic.sigDataChanged.disconnect(self.update_data)
+        self._time_series_logic.sigTraceSettingsChanged.disconnect(self.update_trace_settings)
+        self._time_series_logic.sigChannelSettingsChanged.disconnect(self.update_channel_settings)
+        self._time_series_logic.sigStatusChanged.disconnect(self.update_status)
         self._mw.close()
 
     @property
@@ -303,9 +248,8 @@
             self._apply_trace_view_settings(dialog.get_channel_states())
 
     def _exec_channel_settings_dialog(self):
-        logic = self._time_series_logic_con()
-        active_channels, averaged_channels = logic.channel_settings
-        channels = list(logic.streamer_constraints.channel_units)
+        active_channels, averaged_channels = self._time_series_logic.channel_settings
+        channels = list(self._time_series_logic.streamer_constraints.channel_units)
         channel_states = {ch: (ch in active_channels, ch in averaged_channels) for ch in channels}
         dialog = ChannelSettingsDialog(channels, parent=self._mw)
         dialog.set_channel_states(channel_states)
@@ -324,7 +268,7 @@
             raise
 
     def _apply_trace_view_settings(self, setting):
-        active_channels, averaged_channels = self._time_series_logic_con().channel_settings
+        active_channels, averaged_channels = self._time_series_logic.channel_settings
         for chnl, (show_data, show_average, precision) in setting.items():
             chnl_active = chnl in active_channels
             data_visible = show_data and chnl_active
@@ -360,7 +304,7 @@
         self._current_value_channel = self._mw.current_value_combobox.currentText()
 
         # Update plot widget axes
-        channel_units = self._time_series_logic_con().streamer_constraints.channel_units
+        channel_units = self._time_series_logic.streamer_constraints.channel_units
         different_units = list({unit for ch, unit in channel_units.items() if ch in enabled})
         self._channels_per_axis = list()
         if len(different_units) == 2:
@@ -431,7 +375,7 @@
                     val = smooth_data[channel][-1]
                 else:
                     val = data[channel][-1]
-                constraints = self._time_series_logic_con().streamer_constraints
+                constraints = self._time_series_logic.streamer_constraints
                 ch_unit = constraints.channel_units[channel]
                 precision = self._current_value_channel_precision[channel]
                 if is_integer_type(constraints.data_type):
@@ -467,35 +411,6 @@
             self.sigStopRecording.emit()
 
     @QtCore.Slot(bool, bool)
-<<<<<<< HEAD
-    def update_status(self, running=None, recording=None):
-        """
-        Function to ensure that the GUI displays the current measurement status
-
-        @param bool running: True if the data trace streaming is running
-        @param bool recording: True if the data trace recording is active
-        """
-        if running is None:
-            running = self._time_series_logic.module_state == ModuleState.LOCKED
-        if recording is None:
-            recording = self._time_series_logic.data_recording_active
-
-        self._mw.start_trace_Action.setChecked(running)
-        self._mw.start_trace_Action.setText('Stop trace' if running else 'Start trace')
-
-        self._mw.record_trace_Action.setChecked(recording)
-        self._mw.record_trace_Action.setText('Save recorded' if recording else 'Start recording')
-
-        self._mw.data_rate_DoubleSpinBox.setEnabled(not running)
-        self._mw.oversampling_SpinBox.setEnabled(not running)
-        self._mw.trace_length_DoubleSpinBox.setEnabled(not running)
-        self._mw.moving_average_spinBox.setEnabled(not running)
-        self._mw.channel_settings_Action.setEnabled(not running)
-
-        self._mw.start_trace_Action.setEnabled(True)
-        self._mw.record_trace_Action.setEnabled(running)
-        return
-=======
     def update_status(self, running: bool, recording: bool) -> None:
         """ Function to ensure that the GUI represents the current measurement status """
         # Update toolbutton states
@@ -508,7 +423,6 @@
         self._mw.channel_settings_action.setEnabled(not running)
         self._mw.toggle_trace_action.setEnabled(True)
         self._mw.record_trace_action.setEnabled(running)
->>>>>>> 5596240c
 
     @QtCore.Slot()
     def _trace_settings_changed(self):
@@ -544,8 +458,8 @@
         self._mw.toolbar.show()
         self._mw.addToolBar(QtCore.Qt.TopToolBarArea, self._mw.toolbar)
         # Restore status if something went wrong
-        self.update_status(running=self._time_series_logic_con().module_state() == 'locked',
-                           recording=self._time_series_logic_con().data_recording_active)
+        self.update_status(running=self._time_series_logic.module_state() == 'locked',
+                           recording=self._time_series_logic.data_recording_active)
 
     @QtCore.Slot(dict)
     def update_trace_settings(self, settings_dict):
@@ -571,7 +485,7 @@
                 settings_dict['moving_average_width']
             )
             self._mw.settings_dockwidget.moving_average_spinbox.blockSignals(False)
-        sample_timing = self._time_series_logic_con().streamer_constraints.sample_timing
+        sample_timing = self._time_series_logic.streamer_constraints.sample_timing
         if sample_timing == SampleTiming.RANDOM:
             self._mw.trace_plot_widget.setRange(
                 xRange=[0, settings_dict['trace_window_size'] * settings_dict['data_rate']],
