--- conflicted
+++ resolved
@@ -86,14 +86,9 @@
         """ Initialisation of the GUI """
         self._mw = TimeSeriesGuiMainWindow()
         # Get hardware constraints
-<<<<<<< HEAD
-        hw_constr = self._time_series_logic.streamer_constraints
-        all_channels = list(hw_constr.channel_units)
-=======
-        logic = self._time_series_logic_con()
+        logic = self._time_series_logic_con
         self._streamer_constraints = logic.streamer_constraints
         all_channels = list(self._streamer_constraints.channel_units)
->>>>>>> 5ec8cef1
 
         # Refine ConfigOptions
         self._visible_traces = {
@@ -267,14 +262,9 @@
             self._apply_trace_view_settings(dialog.get_channel_states())
 
     def _exec_channel_settings_dialog(self):
-<<<<<<< HEAD
-        active_channels, averaged_channels = self._time_series_logic.channel_settings
-        channels = list(self._time_series_logic.streamer_constraints.channel_units)
-=======
-        logic = self._time_series_logic_con()
+        logic = self._time_series_logic_con
         active_channels, averaged_channels = logic.channel_settings
         channels = list(self._streamer_constraints.channel_units)
->>>>>>> 5ec8cef1
         channel_states = {ch: (ch in active_channels, ch in averaged_channels) for ch in channels}
         dialog = ChannelSettingsDialog(channels, parent=self._mw)
         dialog.set_channel_states(channel_states)
@@ -329,12 +319,8 @@
         self._current_value_channel = self._mw.current_value_combobox.currentText()
 
         # Update plot widget axes
-<<<<<<< HEAD
-        channel_units = self._time_series_logic.streamer_constraints.channel_units
-=======
-        self._streamer_constraints = self._time_series_logic_con().streamer_constraints
+        self._streamer_constraints = self._time_series_logic_con.streamer_constraints
         channel_units = self._streamer_constraints.channel_units
->>>>>>> 5ec8cef1
         different_units = list({unit for ch, unit in channel_units.items() if ch in enabled})
         self._channels_per_axis = list()
         if len(different_units) == 2:
@@ -517,13 +503,8 @@
                 settings_dict['moving_average_width']
             )
             self._mw.settings_dockwidget.moving_average_spinbox.blockSignals(False)
-<<<<<<< HEAD
-        sample_timing = self._time_series_logic.streamer_constraints.sample_timing
-        if sample_timing == SampleTiming.RANDOM:
-=======
-        self._streamer_constraints = self._time_series_logic_con().streamer_constraints
+        self._streamer_constraints = self._time_series_logic_con.streamer_constraints
         if self._streamer_constraints.sample_timing == SampleTiming.RANDOM:
->>>>>>> 5ec8cef1
             self._mw.trace_plot_widget.setRange(
                 xRange=[0, settings_dict['trace_window_size'] * settings_dict['data_rate']],
                 disableAutoRange=False
