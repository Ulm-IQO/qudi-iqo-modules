# -*- coding: utf-8 -*-

"""
This file contains the qudi time series streaming gui.

Copyright (c) 2021, the qudi developers. See the AUTHORS.md file at the top-level directory of this
distribution and on <https://github.com/Ulm-IQO/qudi-iqo-modules/>

This file is part of qudi.

Qudi is free software: you can redistribute it and/or modify it under the terms of
the GNU Lesser General Public License as published by the Free Software Foundation,
either version 3 of the License, or (at your option) any later version.

Qudi is distributed in the hope that it will be useful, but WITHOUT ANY WARRANTY;
without even the implied warranty of MERCHANTABILITY or FITNESS FOR A PARTICULAR PURPOSE.
See the GNU Lesser General Public License for more details.

You should have received a copy of the GNU Lesser General Public License along with qudi.
If not, see <https://www.gnu.org/licenses/>.
"""

import os
import pyqtgraph as pg
from PySide2 import QtCore, QtWidgets

from qudi.core.statusvariable import StatusVar
from qudi.util.uic import loadUi
from qudi.core.connector import Connector
from qudi.core.configoption import ConfigOption
from qudi.util.colordefs import QudiPalettePale as palette
from qudi.util.helpers import is_integer_type, is_float_type
from qudi.core.module import GuiBase
from qudi.gui.time_series.main_window import TimeSeriesGuiMainWindow
from qudi.gui.time_series.settings_dialog import TraceViewDialog, ChannelSettingsDialog
from qudi.interface.data_instream_interface import SampleTiming


class TimeSeriesGui(GuiBase):
    """
    GUI module to be used in conjunction with TimeSeriesReaderLogic.

    Example config for copy-paste:

    time_series_gui:
        module.Class: 'time_series.time_series_gui.TimeSeriesGui'
        options:
            use_antialias: True  # optional, set to False if you encounter performance issues
        connect:
            _time_series_logic_con: <TimeSeriesReaderLogic_name>
    """

    # declare connectors
    _time_series_logic_con = Connector(interface='TimeSeriesReaderLogic')

    # declare ConfigOptions
    _use_antialias = ConfigOption('use_antialias', default=True, constructor=lambda x: bool(x))

    sigStartCounter = QtCore.Signal()
    sigStopCounter = QtCore.Signal()
    sigStartRecording = QtCore.Signal()
    sigStopRecording = QtCore.Signal()
    sigTraceSettingsChanged = QtCore.Signal(dict)
    sigChannelSettingsChanged = QtCore.Signal(list, list)

    _current_value_channel = StatusVar(name='current_value_channel', default='None')
    _visible_traces = StatusVar(name='visible_traces', default=None)

    def __init__(self, *args, **kwargs):
        super().__init__(*args, **kwargs)

        self._mw = None
        self._vb = None
        self.curves = dict()
        self.averaged_curves = dict()

        self._channels_per_axis = [set(), set()]

    def on_activate(self):
        """ Initialisation of the GUI """
        self._mw = TimeSeriesGuiMainWindow()
        # Get hardware constraints
        logic = self._time_series_logic_con()
        hw_constr = logic.streamer_constraints

        # Refine ConfigOptions
        if self._visible_traces is None:
            self._visible_traces = {ch: (True, True) for ch in hw_constr.channel_units}
        else:
            self._visible_traces = {
                ch: self._visible_traces.get(ch, (True, True)) for ch in hw_constr.channel_units
            }

        # Configure PlotWidget
        if hw_constr.sample_timing == SampleTiming.RANDOM:
            self._mw.trace_plot_widget.setLabel('bottom', 'Sample')
        else:
            self._mw.trace_plot_widget.setLabel('bottom', 'Time', units='s')
        self._mw.trace_plot_widget.setMouseEnabled(x=False, y=False)
        self._mw.trace_plot_widget.setMouseTracking(False)
        self._mw.trace_plot_widget.setMenuEnabled(False)
        self._mw.trace_plot_widget.hideButtons()
        # Create second ViewBox to plot with two independent y-axes
        self._vb = pg.ViewBox()
        self._mw.trace_plot_widget.scene().addItem(self._vb)
        self._mw.trace_plot_widget.getAxis('right').linkToView(self._vb)
        self._vb.setXLink(self._mw.trace_plot_widget)
        self._vb.setMouseEnabled(x=False, y=False)
        self._vb.setMenuEnabled(False)
        # Sync resize events
        self._mw.trace_plot_widget.plotItem.vb.sigResized.connect(self.__update_viewbox_sync)

        self._mw.trace_plot_widget.disableAutoRange(axis='x')
        # self._mw.trace_plot_widget.setAutoVisible(x=True)

        self.curves = dict()
        self.averaged_curves = dict()
        for i, ch in enumerate(hw_constr.channel_units):
            # Determine pen style
            # FIXME: Choosing a pen width != 1px (not cosmetic) causes massive performance drops
            # For mixed signals each signal type (digital or analog) has the same color
            # If just a single signal type is present, alternate the colors accordingly
            if i % 3 == 0:
                pen1 = pg.mkPen(palette.c2, cosmetic=True)
                pen2 = pg.mkPen(palette.c1, cosmetic=True)
            elif i % 3 == 1:
                pen1 = pg.mkPen(palette.c3, cosmetic=True)
                pen2 = pg.mkPen(palette.c4, cosmetic=True)
            else:
                pen1 = pg.mkPen(palette.c5, cosmetic=True)
                pen2 = pg.mkPen(palette.c6, cosmetic=True)
            self.averaged_curves[ch] = pg.PlotCurveItem(pen=pen1,
                                                        clipToView=True,
                                                        downsampleMethod='subsample',
                                                        autoDownsample=True,
                                                        antialias=self._use_antialias)
            self.curves[ch] = pg.PlotCurveItem(pen=pen2,
                                               clipToView=True,
                                               downsampleMethod='subsample',
                                               autoDownsample=True,
                                               antialias=self._use_antialias)

        # Connecting user interactions
        self._mw.toggle_trace_action.triggered[bool].connect(self.trace_toggled)
        self._mw.record_trace_action.triggered[bool].connect(self.record_toggled)
        self._mw.snapshot_trace_action.triggered.connect(logic.save_trace_snapshot,
                                                         QtCore.Qt.QueuedConnection)
        self._mw.settings_dockwidget.trace_length_spinbox.editingFinished.connect(
            self.trace_settings_changed
        )
        self._mw.settings_dockwidget.data_rate_spinbox.editingFinished.connect(
            self.trace_settings_changed
        )
        self._mw.settings_dockwidget.oversampling_spinbox.editingFinished.connect(
            self.trace_settings_changed
        )
        self._mw.settings_dockwidget.moving_average_spinbox.editingFinished.connect(
            self.trace_settings_changed
        )
        self._mw.current_value_combobox.currentIndexChanged.connect(
            self.current_value_channel_changed
        )

        # Connect the default view and settings actions
        self._mw.restore_default_view_action.triggered.connect(self.restore_default_view)
        self._mw.trace_view_selection_action.triggered.connect(self._exec_trace_view_dialog)
        self._mw.channel_settings_action.triggered.connect(self._exec_channel_settings_dialog)

        # Connect signals to/from logic
        self.sigStartCounter.connect(logic.start_reading, QtCore.Qt.QueuedConnection)
        self.sigStopCounter.connect(logic.stop_reading, QtCore.Qt.QueuedConnection)
        self.sigStartRecording.connect(logic.start_recording, QtCore.Qt.QueuedConnection)
        self.sigStopRecording.connect(logic.stop_recording, QtCore.Qt.QueuedConnection)
        self.sigTraceSettingsChanged.connect(logic.set_trace_settings, QtCore.Qt.QueuedConnection)
        self.sigChannelSettingsChanged.connect(logic.set_channel_settings,
                                               QtCore.Qt.QueuedConnection)

        logic.sigDataChanged.connect(self.update_data, QtCore.Qt.QueuedConnection)
        logic.sigTraceSettingsChanged.connect(self.update_trace_settings,
                                              QtCore.Qt.QueuedConnection)
        logic.sigChannelSettingsChanged.connect(self.update_channel_settings,
                                                QtCore.Qt.QueuedConnection)
        logic.sigStatusChanged.connect(self.update_status, QtCore.Qt.QueuedConnection)

        self.update_status(running=logic.module_state() == 'locked',
                           recording=logic.data_recording_active)
        self.update_channel_settings(logic.active_channel_names, logic.averaged_channel_names)
        self.update_trace_settings(logic.trace_settings)
        self.update_data(*logic.trace_data, *logic.averaged_trace_data)
        self.apply_trace_view_settings(self._visible_traces)
        index = self._mw.current_value_combobox.findText(self._current_value_channel)
        if index < 0:
            self._mw.current_value_combobox.setCurrentIndex(0)
        else:
            self._mw.current_value_combobox.setCurrentIndex(index)
        self.show()

    def show(self):
        """Make window visible and put it above all other windows.
        """
        self._mw.show()
        self._mw.raise_()
        self._mw.activateWindow()

    def on_deactivate(self):
        """ Deactivate the module
        """
        logic = self._time_series_logic_con()

        # disconnect signals
        self._mw.trace_plot_widget.plotItem.vb.sigResized.disconnect()
        self._mw.toggle_trace_action.triggered.disconnect()
        self._mw.record_trace_action.triggered.disconnect()
        self._mw.snapshot_trace_action.triggered.disconnect()
        self._mw.settings_dockwidget.trace_length_spinbox.editingFinished.disconnect()
        self._mw.settings_dockwidget.data_rate_spinbox.editingFinished.disconnect()
        self._mw.settings_dockwidget.oversampling_spinbox.editingFinished.disconnect()
        self._mw.settings_dockwidget.moving_average_spinbox.editingFinished.disconnect()
        self._mw.restore_default_view_action.triggered.disconnect()
        self.sigStartCounter.disconnect()
        self.sigStopCounter.disconnect()
        self.sigStartRecording.disconnect()
        self.sigStopRecording.disconnect()
        self.sigTraceSettingsChanged.disconnect()
        self.sigChannelSettingsChanged.disconnect()
        logic.sigDataChanged.disconnect(self.update_data)
        logic.sigTraceSettingsChanged.disconnect(self.update_trace_settings)
        logic.sigChannelSettingsChanged.disconnect(self.update_channel_settings)
        logic.sigStatusChanged.disconnect(self.update_status)
        self._mw.close()

    def _exec_trace_view_dialog(self):
        dialog = TraceViewDialog(self._visible_traces.keys(), parent=self._mw)
        dialog.set_channel_states(self._visible_traces)
        # Show modal dialog and update logic if necessary
        if dialog.exec_() == QtWidgets.QDialog.Accepted:
            self.apply_trace_view_settings(dialog.get_channel_states())

    def _exec_channel_settings_dialog(self):
        logic = self._time_series_logic_con()
        active_channels, averaged_channels = logic.channel_settings
        channels = list(logic.streamer_constraints.channel_units)
        channel_states = {ch: (ch in active_channels, ch in averaged_channels) for ch in channels}
        dialog = ChannelSettingsDialog(channels, parent=self._mw)
        dialog.set_channel_states(channel_states)
        # Show modal dialog and update logic if necessary
        if dialog.exec_() == QtWidgets.QDialog.Accepted:
            self.apply_channel_settings(dialog.get_channel_states())

    @QtCore.Slot()
    def __update_viewbox_sync(self):
        """ Helper method to sync plots for both y-axes """
        try:
            self._vb.setGeometry(self._mw.trace_plot_widget.plotItem.vb.sceneBoundingRect())
            self._vb.linkedViewChanged(self._mw.trace_plot_widget.plotItem.vb, self._vb.XAxis)
        except:
            self.log.exception('sdsdasd')
            raise

    def apply_trace_view_settings(self, setting):
        active_channels, averaged_channels = self._time_series_logic_con().channel_settings
        for chnl, (show_data, show_average) in setting.items():
            chnl_active = chnl in active_channels
            data_visible = show_data and chnl_active
            average_visible = show_average and chnl_active and (chnl in averaged_channels)
            self._toggle_channel_data_plot(chnl, data_visible, average_visible)
        self._visible_traces = setting

    def apply_channel_settings(self, setting):
        self.sigChannelSettingsChanged.emit(
            [ch for ch, (enabled, _) in setting.items() if enabled],
            [ch for ch, (_, averaged) in setting.items() if averaged]
        )

    @QtCore.Slot(list, list)
    def update_channel_settings(self, enabled, averaged):
        # Update combobox
        self._mw.current_value_combobox.blockSignals(True)
        try:
            self._mw.current_value_combobox.clear()
            self._mw.current_value_combobox.addItem('None')
            self._mw.current_value_combobox.addItems(
                [f'average {ch}' for ch in averaged if ch in enabled]
            )
            self._mw.current_value_combobox.addItems(enabled)
            index = self._mw.current_value_combobox.findText(self._current_value_channel)
            if index < 0:
                self._mw.current_value_combobox.setCurrentIndex(0)
            else:
                self._mw.current_value_combobox.setCurrentIndex(index)
        finally:
            self._mw.current_value_combobox.blockSignals(False)
        self._current_value_channel = self._mw.current_value_combobox.currentText()

        # Update plot widget axes
        channel_units = self._time_series_logic_con().streamer_constraints.channel_units
        different_units = list({unit for ch, unit in channel_units.items() if ch in enabled})
        self._channels_per_axis = list()
        if len(different_units) == 2:
            self._mw.trace_plot_widget.showAxis('right')
            self._channels_per_axis = [
                tuple(ch for ch in enabled if channel_units[ch] == different_units[0]),
                tuple(ch for ch in enabled if channel_units[ch] == different_units[1])
            ]
            if len(enabled) == 2:
                self._mw.trace_plot_widget.setLabel('left',
                                                    self._channels_per_axis[0][0],
                                                    units=different_units[0])
                self._mw.trace_plot_widget.setLabel('right',
                                                    self._channels_per_axis[1][0],
                                                    units=different_units[1])
            else:
                self._mw.trace_plot_widget.setLabel('left', 'Signal', units=different_units[0])
                self._mw.trace_plot_widget.setLabel('right', 'Signal', units=different_units[1])
        elif len(different_units) > 2:
            self._mw.trace_plot_widget.hideAxis('right')
            self._channels_per_axis = [tuple(enabled), tuple()]
            self._mw.trace_plot_widget.setLabel('left', 'Signal', units='')
        elif len(enabled) == 2:
            self._mw.trace_plot_widget.hideAxis('right')
            self._channels_per_axis = [(enabled[0],), (enabled[1],)]
            self._mw.trace_plot_widget.setLabel('left',
                                                enabled[0],
                                                units=channel_units[enabled[0]])
            self._mw.trace_plot_widget.setLabel('right',
                                                enabled[1],
                                                units=channel_units[enabled[1]])
        elif len(enabled) > 2:
            self._mw.trace_plot_widget.hideAxis('right')
            self._channels_per_axis = [tuple(enabled), tuple()]
            self._mw.trace_plot_widget.setLabel('left', 'Signal', units=different_units[0])
        else:
            self._mw.trace_plot_widget.hideAxis('right')
            self._channels_per_axis = [tuple(enabled), tuple()]
            self._mw.trace_plot_widget.setLabel('left', enabled[0], units=different_units[0])

        for ch in channel_units:
            show_channel = (ch in enabled) and self._visible_traces[ch][0]
            show_average = show_channel and (ch in averaged) and self._visible_traces[ch][1]
            self._toggle_channel_data_plot(ch, show_channel, show_average)

    @QtCore.Slot(object, object, object, object)
    def update_data(self, data_time, data, smooth_time, smooth_data):
        """ The function that grabs the data and sends it to the plot """
        if data is not None:
            data_time = data_time - data_time[0]
            for channel, y_arr in data.items():
                self.curves[channel].setData(y=y_arr, x=data_time)
        if smooth_data is not None:
            smooth_time = smooth_time - smooth_time[0]
            for channel, y_arr in smooth_data.items():
                self.averaged_curves[channel].setData(y=y_arr, x=smooth_time)

        channel = self._mw.current_value_combobox.currentText()
        if channel and channel != 'None':
            if channel.startswith('average '):
                channel = channel.split('average ', 1)[-1]
                val = smooth_data[channel][-1]
            else:
<<<<<<< HEAD
                chnl = curr_value_channel
                val = data[chnl][-1]
            ch_type = self._time_series_logic.active_channel_types[chnl]
            ch_unit = self._time_series_logic.active_channel_units[chnl]
            if ch_type == StreamChannelType.ANALOG:
                self._mw.curr_value_Label.setText('{0:.6f} {1}'.format(val, ch_unit))
=======
                val = data[channel][-1]
            constraints = self._time_series_logic_con().streamer_constraints
            ch_unit = constraints.channel_units[channel]
            is_integer = is_integer_type(constraints.data_type)
            if is_integer:
                self._mw.current_value_label.setText(f'{val:,d} {ch_unit}')
>>>>>>> efb785a8
            else:
                self._mw.current_value_label.setText(f'{val:,.6f} {ch_unit}')

    @QtCore.Slot(bool)
    def trace_toggled(self, enabled: bool) -> None:
        """ Handling the toggle button to stop and start the stream """
        self._mw.toggle_trace_action.setEnabled(False)
        self._mw.record_trace_action.setEnabled(False)
        self._mw.settings_dockwidget.setEnabled(False)
        self._mw.channel_settings_action.setEnabled(False)
        if enabled:
            self.trace_settings_changed()
            self.sigStartCounter.emit()
        else:
            self.sigStopCounter.emit()

    @QtCore.Slot(bool)
    def record_toggled(self, enabled: bool) -> None:
        """ Handling the save button to save the data into a file """
        self._mw.toggle_trace_action.setEnabled(False)
        self._mw.record_trace_action.setEnabled(False)
        if enabled:
            self.sigStartRecording.emit()
        else:
            self.sigStopRecording.emit()

    @QtCore.Slot(bool, bool)
    def update_status(self, running: bool, recording: bool) -> None:
        """ Function to ensure that the GUI represents the current measurement status """
        # Update toolbutton states
        self._mw.toggle_trace_action.setChecked(running)
        self._mw.toggle_trace_action.setText('Stop trace' if running else 'Start trace')
        self._mw.record_trace_action.setChecked(recording)
        self._mw.record_trace_action.setText('Save recorded' if recording else 'Start recording')
        # Enable/Disable widgets and actions
        self._mw.settings_dockwidget.setEnabled(True)
        self._mw.channel_settings_action.setEnabled(not running)
        self._mw.toggle_trace_action.setEnabled(True)
        self._mw.record_trace_action.setEnabled(running)

    @QtCore.Slot()
    def trace_settings_changed(self):
        """ Handling the change of the count_length and sending it to the measurement.
        """
        settings = {
            'trace_window_size': self._mw.settings_dockwidget.trace_length_spinbox.value(),
            'data_rate': self._mw.settings_dockwidget.data_rate_spinbox.value(),
            'oversampling_factor': self._mw.settings_dockwidget.oversampling_spinbox.value(),
            'moving_average_width': self._mw.settings_dockwidget.moving_average_spinbox.value()
        }
        self.sigTraceSettingsChanged.emit(settings)

    @QtCore.Slot()
    def current_value_channel_changed(self):
        val = self._mw.current_value_combobox.currentText()
        if val == 'None':
            self._mw.current_value_label.setVisible(False)
            self._mw.current_value_label.setText('0')
        else:
            self._mw.current_value_label.setVisible(True)
        self._current_value_channel = val

    @QtCore.Slot()
    def restore_default_view(self):
        """ Restore the arrangement of DockWidgets to the default
        """
        # Show hidden dock widget and re-dock
        self._mw.settings_dockwidget.show()
        self._mw.settings_dockwidget.setFloating(False)
        self._mw.addDockWidget(QtCore.Qt.BottomDockWidgetArea, self._mw.settings_dockwidget)
        # Set the toolbar to its initial top area
        self._mw.toolbar.show()
        self._mw.addToolBar(QtCore.Qt.TopToolBarArea, self._mw.toolbar)
        # Restore status if something went wrong
        self.update_status(running=self._time_series_logic_con().module_state() == 'locked',
                           recording=self._time_series_logic_con().data_recording_active)

    @QtCore.Slot(dict)
    def update_trace_settings(self, settings_dict):
        if settings_dict['oversampling_factor'] != self._mw.settings_dockwidget.oversampling_spinbox.value():
            self._mw.settings_dockwidget.oversampling_spinbox.blockSignals(True)
            self._mw.settings_dockwidget.oversampling_spinbox.setValue(
                settings_dict['oversampling_factor']
            )
            self._mw.settings_dockwidget.oversampling_spinbox.blockSignals(False)
        if settings_dict['trace_window_size'] != self._mw.settings_dockwidget.trace_length_spinbox.value():
            self._mw.settings_dockwidget.trace_length_spinbox.blockSignals(True)
            self._mw.settings_dockwidget.trace_length_spinbox.setValue(
                settings_dict['trace_window_size']
            )
            self._mw.settings_dockwidget.trace_length_spinbox.blockSignals(False)
        if settings_dict['data_rate'] != self._mw.settings_dockwidget.data_rate_spinbox.value():
            self._mw.settings_dockwidget.data_rate_spinbox.blockSignals(True)
            self._mw.settings_dockwidget.data_rate_spinbox.setValue(settings_dict['data_rate'])
            self._mw.settings_dockwidget.data_rate_spinbox.blockSignals(False)
        if settings_dict['moving_average_width'] != self._mw.settings_dockwidget.moving_average_spinbox.value():
            self._mw.settings_dockwidget.moving_average_spinbox.blockSignals(True)
            self._mw.settings_dockwidget.moving_average_spinbox.setValue(
                settings_dict['moving_average_width']
            )
            self._mw.settings_dockwidget.moving_average_spinbox.blockSignals(False)
        sample_timing = self._time_series_logic_con().streamer_constraints.sample_timing
        if sample_timing == SampleTiming.RANDOM:
            self._mw.trace_plot_widget.setRange(
                xRange=[0, settings_dict['trace_window_size'] * settings_dict['data_rate']],
                disableAutoRange=False
            )
        else:
            self._mw.trace_plot_widget.setRange(
                xRange=[0, settings_dict['trace_window_size']],
                disableAutoRange=False
            )

    def _remove_channel_from_plot(self, channel: str) -> None:
        data_curve = self.curves[channel]
        average_curve = self.averaged_curves[channel]
        if data_curve in self._vb.addedItems:
            self._vb.removeItem(data_curve)
        if data_curve in self._mw.trace_plot_widget.items():
            self._mw.trace_plot_widget.removeItem(data_curve)
        if average_curve in self._vb.addedItems:
            self._vb.removeItem(average_curve)
        if average_curve in self._mw.trace_plot_widget.items():
            self._mw.trace_plot_widget.removeItem(average_curve)

    def _toggle_channel_data_plot(self, channel, show_data: bool, show_average: bool):
        self._remove_channel_from_plot(channel)
        if show_data:
            if channel in self._channels_per_axis[0]:
                self._mw.trace_plot_widget.addItem(self.curves[channel])
            else:
                self._vb.addItem(self.curves[channel])
        if show_average:
            if channel in self._channels_per_axis[0]:
                self._mw.trace_plot_widget.addItem(self.averaged_curves[channel])
            else:
                self._vb.addItem(self.averaged_curves[channel])<|MERGE_RESOLUTION|>--- conflicted
+++ resolved
@@ -357,21 +357,12 @@
                 channel = channel.split('average ', 1)[-1]
                 val = smooth_data[channel][-1]
             else:
-<<<<<<< HEAD
-                chnl = curr_value_channel
-                val = data[chnl][-1]
-            ch_type = self._time_series_logic.active_channel_types[chnl]
-            ch_unit = self._time_series_logic.active_channel_units[chnl]
-            if ch_type == StreamChannelType.ANALOG:
-                self._mw.curr_value_Label.setText('{0:.6f} {1}'.format(val, ch_unit))
-=======
                 val = data[channel][-1]
             constraints = self._time_series_logic_con().streamer_constraints
             ch_unit = constraints.channel_units[channel]
             is_integer = is_integer_type(constraints.data_type)
             if is_integer:
                 self._mw.current_value_label.setText(f'{val:,d} {ch_unit}')
->>>>>>> efb785a8
             else:
                 self._mw.current_value_label.setText(f'{val:,.6f} {ch_unit}')
 
