--- conflicted
+++ resolved
@@ -22,19 +22,11 @@
 
 __all__ = ('AxesControlDockWidget', 'AxesControlWidget')
 
-<<<<<<< HEAD
-from typing import Tuple
-from PySide2 import QtCore, QtGui, QtWidgets
-from qudi.util.widgets.scientific_spinbox import ScienDSpinBox
-from qudi.util.widgets.slider import DoubleSlider
-from qudi.interface.scanning_probe_interface import ScannerAxis
-=======
 from typing import Tuple, Dict
 from PySide2 import QtCore, QtGui, QtWidgets
 from qudi.util.widgets.scientific_spinbox import ScienDSpinBox
 from qudi.util.widgets.slider import DoubleSlider
 from qudi.interface.scanning_probe_interface import ScannerAxis, BackScanCapability
->>>>>>> f078104b
 
 
 class AxesControlDockWidget(QtWidgets.QDockWidget):
@@ -47,11 +39,7 @@
                                       'set_assumed_unit_prefix', 'emit_current_settings',
                                       'set_backward_settings_visibility'})
 
-<<<<<<< HEAD
-    def __init__(self, scanner_axes: Tuple[ScannerAxis]):
-=======
     def __init__(self, scanner_axes: Tuple[ScannerAxis], back_scan_capability: BackScanCapability):
->>>>>>> f078104b
         super().__init__('Axes Control')
         self.setObjectName('axes_control_dockWidget')
         widget = AxesControlWidget(scanner_axes=scanner_axes, back_scan_capability=back_scan_capability)
@@ -74,11 +62,7 @@
     sigTargetChanged = QtCore.Signal(str, float)
     sigSliderMoved = QtCore.Signal(str, float)
 
-<<<<<<< HEAD
-    def __init__(self, *args, scanner_axes: Tuple[ScannerAxis], **kwargs):
-=======
     def __init__(self, *args, scanner_axes: Tuple[ScannerAxis], back_scan_capability: BackScanCapability, **kwargs):
->>>>>>> f078104b
         super().__init__(*args, **kwargs)
         self._back_scan_capability = back_scan_capability
         self.axes_widgets = dict()
@@ -134,40 +118,6 @@
             label.setFont(font)
             label.setAlignment(QtCore.Qt.AlignRight | QtCore.Qt.AlignVCenter)
 
-<<<<<<< HEAD
-            res_spinbox = QtWidgets.QSpinBox()
-            res_spinbox.setObjectName('{0}_resolution_spinBox'.format(ax_name))
-            res_spinbox.setRange(axis.resolution.minimum, min(2 ** 31 - 1, axis.resolution.maximum))
-            res_spinbox.setValue(axis.resolution.minimum)
-            res_spinbox.setSuffix(' px')
-            res_spinbox.setButtonSymbols(QtWidgets.QAbstractSpinBox.NoButtons)
-            res_spinbox.setMinimumSize(50, 0)
-            res_spinbox.setSizePolicy(QtWidgets.QSizePolicy.Preferred,
-                                      QtWidgets.QSizePolicy.Preferred)
-
-            min_spinbox = ScienDSpinBox()
-            min_spinbox.setObjectName('{0}_min_range_scienDSpinBox'.format(ax_name))
-            min_spinbox.setRange(*axis.position.bounds)
-            min_spinbox.setValue(axis.position.minimum)
-            min_spinbox.setSuffix(axis.unit)
-            min_spinbox.setButtonSymbols(QtWidgets.QAbstractSpinBox.NoButtons)
-            min_spinbox.setMinimumSize(75, 0)
-            min_spinbox.setSizePolicy(QtWidgets.QSizePolicy.Preferred,
-                                      QtWidgets.QSizePolicy.Preferred)
-
-            max_spinbox = ScienDSpinBox()
-            max_spinbox.setObjectName('{0}_max_range_scienDSpinBox'.format(ax_name))
-            max_spinbox.setRange(*axis.position.bounds)
-            max_spinbox.setValue(axis.position.maximum)
-            max_spinbox.setSuffix(axis.unit)
-            max_spinbox.setButtonSymbols(QtWidgets.QAbstractSpinBox.NoButtons)
-            max_spinbox.setMinimumSize(75, 0)
-            max_spinbox.setSizePolicy(QtWidgets.QSizePolicy.Preferred,
-                                      QtWidgets.QSizePolicy.Preferred)
-
-            init_pos = (axis.position.maximum - axis.position.minimum) / 2 + axis.position.minimum
-
-=======
             for direction in ['forward', 'backward']:
                 res_spinbox = QtWidgets.QSpinBox()
                 res_spinbox.setObjectName(f'{ax_name}_{direction}_resolution_spinBox')
@@ -200,7 +150,6 @@
             widgets['eq_checkbox'] = check_box
 
             # slider for moving the scanner
->>>>>>> f078104b
             slider = DoubleSlider(QtCore.Qt.Horizontal)
             slider.setObjectName('{0}_position_doubleSlider'.format(ax_name))
             slider.setRange(*axis.position.bounds)
@@ -212,21 +161,7 @@
             slider.setValue(init_pos)
             slider.setMinimumSize(150, 0)
             slider.setSizePolicy(QtWidgets.QSizePolicy.Expanding, QtWidgets.QSizePolicy.Fixed)
-<<<<<<< HEAD
-
-            pos_spinbox = ScienDSpinBox()
-            pos_spinbox.setObjectName('{0}_position_scienDSpinBox'.format(ax_name))
-            pos_spinbox.setRange(*axis.position.bounds)
-            pos_spinbox.setValue(init_pos)
-            pos_spinbox.setSuffix(axis.unit)
-            pos_spinbox.setButtonSymbols(QtWidgets.QAbstractSpinBox.NoButtons)
-            pos_spinbox.setMinimumSize(75, 0)
-            pos_spinbox.setSizePolicy(QtWidgets.QSizePolicy.Preferred,
-                                      QtWidgets.QSizePolicy.Preferred)
-            pos_spinbox.dynamic_precision = False
-=======
             widgets['slider'] = slider
->>>>>>> f078104b
 
             # Add to layout
             layout.addWidget(label, index, 0)
