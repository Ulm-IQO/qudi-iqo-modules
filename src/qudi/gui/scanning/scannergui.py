# -*- coding: utf-8 -*-

"""
This file contains the qudi GUI for general Confocal control.

Copyright (c) 2021, the qudi developers. See the AUTHORS.md file at the top-level directory of this
distribution and on <https://github.com/Ulm-IQO/qudi-iqo-modules/>

This file is part of qudi.

Qudi is free software: you can redistribute it and/or modify it under the terms of
the GNU Lesser General Public License as published by the Free Software Foundation,
either version 3 of the License, or (at your option) any later version.

Qudi is distributed in the hope that it will be useful, but WITHOUT ANY WARRANTY;
without even the implied warranty of MERCHANTABILITY or FITNESS FOR A PARTICULAR PURPOSE.
See the GNU Lesser General Public License for more details.

You should have received a copy of the GNU Lesser General Public License along with qudi.
If not, see <https://www.gnu.org/licenses/>.
"""

import os
import numpy as np
import copy as cp
from typing import Union, Tuple
from functools import partial
from PySide2 import QtCore, QtGui, QtWidgets
from PySide2.QtWidgets import QAction
#from PyQt5.QtWidgets import  QAction
import qudi.util.uic as uic
from qudi.core.connector import Connector
from qudi.core.statusvariable import StatusVar
from qudi.core.configoption import ConfigOption
from qudi.interface.scanning_probe_interface import ScanData
from qudi.core.module import GuiBase
from qudi.logic.scanning_optimize_logic import OptimizerScanSequence
<<<<<<< HEAD
from qudi.gui.scanning.tilt_correction_dcokwidget import TiltCorrectionDockWidget
from qudi.gui.scanning.Tilt_correction_toggle_switch import ActivateTiltCorrection
=======
from qudi.gui.scanning.tilt_correction_dockwidget import TiltCorrectionDockWidget
>>>>>>> 6cd2ff89
from qudi.gui.scanning.axes_control_dockwidget import AxesControlDockWidget
from qudi.gui.scanning.optimizer_setting_dialog import OptimizerSettingDialog
from qudi.gui.scanning.scan_settings_dialog import ScannerSettingDialog
from qudi.gui.scanning.scan_dockwidget import ScanDockWidget
from qudi.gui.scanning.optimizer_dockwidget import OptimizerDockWidget
from qudi.util.widgets.toggle_switch import ToggleSwitch
<<<<<<< HEAD
from qudi.gui.switch.switch_state_widgets import SwitchRadioButtonWidget, ToggleSwitchWidget
=======
from qudi.gui.switch.switch_state_widgets import SwitchRadioButtonWidget
>>>>>>> 6cd2ff89


class ConfocalMainWindow(QtWidgets.QMainWindow):
    """ Create the Mainwindow based on the corresponding *.ui file. """

    def __init__(self):
        # Get the path to the *.ui file
        this_dir = os.path.dirname(__file__)
        ui_file = os.path.join(this_dir, 'ui_scannergui.ui')

        # Load it
        super().__init__()
        uic.loadUi(ui_file, self)

        self.action_toggle_tilt_correction = ToggleIconsQAction(self, 'Tilt correction',
                                              "./artwork/icons/correct-tilt_toggle.svg",
                                              "./artwork/icons/correct-tilt_toggle_off.svg")
        self.util_toolBar.addAction(self.action_toggle_tilt_correction)
        return

    def mouseDoubleClickEvent(self, event):
        if event.button() == QtCore.Qt.LeftButton:
            self.action_utility_zoom.setChecked(not self.action_utility_zoom.isChecked())
            event.accept()
        else:
            super().mouseDoubleClickEvent(event)
        return

<<<<<<< HEAD
        # Create the tilt correction dock widget

    #tilt_correction_dock_widget = TiltCorrectionDockWidget()

        # Add the dock widget to the main window
    #self.addDockWidget(Qt.DockWidgetArea(8), tilt_correction_dock_widget)
=======
>>>>>>> 6cd2ff89

class SaveDialog(QtWidgets.QDialog):
    """ Dialog to provide feedback and block GUI while saving """
    def __init__(self, parent, title="Please wait", text="Saving..."):
        super().__init__(parent)
        self.setWindowTitle(title)
        self.setWindowModality(QtCore.Qt.WindowModal)
        self.setAttribute(QtCore.Qt.WA_ShowWithoutActivating)

        # Dialog layout
        self.text = QtWidgets.QLabel("<font size='16'>" + text + "</font>")
        self.hbox = QtWidgets.QHBoxLayout()
        self.hbox.addSpacerItem(QtWidgets.QSpacerItem(50, 0))
        self.hbox.addWidget(self.text)
        self.hbox.addSpacerItem(QtWidgets.QSpacerItem(50, 0))
        self.setLayout(self.hbox)


class ScannerGui(GuiBase):
    """ Main confocal GUI Class for XY and depth scans.

    Example config for copy-paste:

    scanner_gui:
        module.Class: 'scanning.scannergui.ScannerGui'
        options:
            image_axes_padding: 0.02
            default_position_unit_prefix: null  # optional, use unit prefix characters, e.g. 'u' or 'n'
            optimizer_plot_dimensions: [2, 1]   # for all optimizer sub widgets, (2=XY, 1=Z)
            min_crosshair_size_fraction: 0.02   # minimum crosshair size as fraction of the displayed scan range
        connect:
            scanning_logic: scanning_probe_logic
            data_logic: scanning_data_logic
            optimize_logic: scanning_optimize_logic

    """

    # declare connectors
    _scanning_logic = Connector(name='scanning_logic', interface='ScanningProbeLogic')
    _data_logic = Connector(name='data_logic', interface='ScanningDataLogic')
    _optimize_logic = Connector(name='optimize_logic', interface='ScanningOptimizeLogic')

    # config options for gui
    _default_position_unit_prefix = ConfigOption(name='default_position_unit_prefix', default=None)
    # for all optimizer sub widgets, (2= xy, 1=z)
    _optimizer_plot_dims = ConfigOption(name='optimizer_plot_dimensions', default=[2,1])
    # minimum crosshair size as fraction of the displayed scan range
    _min_crosshair_size_fraction = ConfigOption(name='min_crosshair_size_fraction', default=1/50, missing='nothing')

    # status vars
    _window_state = StatusVar(name='window_state', default=None)
    _window_geometry = StatusVar(name='window_geometry', default=None)

    # signals
    sigScannerTargetChanged = QtCore.Signal(dict, object)
    sigScanSettingsChanged = QtCore.Signal(dict)
    sigToggleScan = QtCore.Signal(bool, tuple, object)
    sigOptimizerSettingsChanged = QtCore.Signal(dict)
    sigToggleOptimize = QtCore.Signal(bool)
    sigSaveScan = QtCore.Signal(object, object)
    sigSaveFinished = QtCore.Signal()
    sigShowSaveDialog = QtCore.Signal(bool)

    def __init__(self, *args, **kwargs):
        super().__init__(*args, **kwargs)

        # QMainWindow and QDialog child instances
        self._mw = None
        self._ssd = None
        self._osd = None

        # References to automatically generated GUI elements
        self.axes_control_widgets = None
        self.optimizer_settings_axes_widgets = None
        self.scanner_settings_axes_widgets = None
        self.scan_2d_dockwidgets = None
        self.scan_1d_dockwidgets = None

        # References to static dockwidgets
        self.optimizer_dockwidget = None
        self.scanner_control_dockwidget = None

        # misc
        self._optimizer_id = 0
        self._scanner_settings_locked = False
        self._optimizer_state = {'is_running': False}
        self._n_save_tasks = 0
        return

    def on_activate(self):
        """ Initializes all needed UI files and establishes the connectors.

        This method executes the all the inits for the differnt GUIs and passes
        the event argument from fysom to the methods.
        """
        self._optimizer_id = self._optimize_logic().module_uuid

        self.scan_2d_dockwidgets = dict()
        self.scan_1d_dockwidgets = dict()

        # Initialize main window
        self._mw = ConfocalMainWindow()
        self._mw.setDockNestingEnabled(True)

        # Initialize fixed dockwidgets
        self._init_static_dockwidgets()

        # Initialize dialog windows
        self._init_optimizer_settings()
        self._init_scanner_settings()
        self._save_dialog = SaveDialog(self._mw)

        # Automatically generate scanning widgets for desired scans
        scans = list()
        axes = tuple(self._scanning_logic().scanner_axes)
        for i, first_ax in enumerate(axes, 1):
            #if not scans:
            scans.append((first_ax,))
            for second_ax in axes[i:]:
                scans.append((first_ax, second_ax))
        for scan in scans:
            self._add_scan_dockwidget(scan)

        # Initialize widget data
        self.scanner_settings_updated()
        self.scanner_target_updated()
        self.scan_state_updated(self._scanning_logic().module_state() != 'idle')

        # Connect signals
        self.sigScannerTargetChanged.connect(
            self._scanning_logic().set_target_position, QtCore.Qt.QueuedConnection
        )
        self.sigScanSettingsChanged.connect(
            self._scanning_logic().set_scan_settings, QtCore.Qt.QueuedConnection
        )
        self.sigToggleScan.connect(self._scanning_logic().toggle_scan, QtCore.Qt.QueuedConnection)
        self.sigToggleOptimize.connect(
            self._optimize_logic().toggle_optimize, QtCore.Qt.QueuedConnection
        )
        self._mw.action_optimize_position.triggered[bool].connect(self.toggle_optimize, QtCore.Qt.QueuedConnection)
        self._mw.action_restore_default_view.triggered.connect(self.restore_default_view)
        self._mw.action_save_all_scans.triggered.connect(lambda x: self.save_scan_data(scan_axes=None))
        self.sigSaveScan.connect(self._data_logic().save_scan_by_axis, QtCore.Qt.QueuedConnection)
        self.sigSaveFinished.connect(self._save_dialog.hide, QtCore.Qt.QueuedConnection)
        self._data_logic().sigSaveStateChanged.connect(self._track_save_status)

        self._mw.action_utility_zoom.toggled.connect(self.toggle_cursor_zoom)
        self._mw.action_utility_full_range.triggered.connect(
            self._scanning_logic().set_full_scan_ranges, QtCore.Qt.QueuedConnection
        )
        self._mw.action_history_forward.triggered.connect(
            self._data_logic().history_next, QtCore.Qt.QueuedConnection
        )
        self._mw.action_history_back.triggered.connect(
            self._data_logic().history_previous, QtCore.Qt.QueuedConnection
        )

        self._scanning_logic().sigScannerTargetChanged.connect(
            self.scanner_target_updated, QtCore.Qt.QueuedConnection
        )
        self._scanning_logic().sigScanSettingsChanged.connect(
            self.scanner_settings_updated, QtCore.Qt.QueuedConnection
        )
        self._scanning_logic().sigScanStateChanged.connect(
            self.scan_state_updated, QtCore.Qt.QueuedConnection
        )
        self._data_logic().sigHistoryScanDataRestored.connect(
            self._update_from_history, QtCore.Qt.QueuedConnection
        )
        self._optimize_logic().sigOptimizeStateChanged.connect(
            self.optimize_state_updated, QtCore.Qt.QueuedConnection
        )
        self.sigOptimizerSettingsChanged.connect(
            self._optimize_logic().set_optimize_settings, QtCore.Qt.QueuedConnection)

        self.sigShowSaveDialog.connect(lambda x: self._save_dialog.show() if x else self._save_dialog.hide(),
                                       QtCore.Qt.DirectConnection)

        # tilt correction signals
        tilt_widget = self.tilt_correction_dockwidget
        tilt_widget.tilt_set_01_pushButton.clicked.connect(lambda: self.tilt_corr_set_support_vector(0),
                                                                       QtCore.Qt.QueuedConnection)
        tilt_widget.tilt_set_02_pushButton.clicked.connect(lambda: self.tilt_corr_set_support_vector(1),
                                                                       QtCore.Qt.QueuedConnection)
        tilt_widget.tilt_set_03_pushButton.clicked.connect(lambda: self.tilt_corr_set_support_vector(2),
                                                                       QtCore.Qt.QueuedConnection)
        tilt_widget.tilt_set_04_pushButton.clicked.connect(lambda: self.tilt_corr_set_support_vector(3),
                                                                       QtCore.Qt.QueuedConnection)
<<<<<<< HEAD
        tilt_widget.auto_origin_switch.toggle_switch.sigStateChanged.connect(self.tilt_corr_support_vector_updated,
                                                                       QtCore.Qt.QueuedConnection)
        self.toggle_switch_widget.toggle_switch.sigStateChanged.connect(self.toggle_tilt_correction,
                                                                        QtCore.Qt.QueuedConnection)
        self._mw.action_toggle_tilt_correction.triggered.connect(self.toggle_tilt_correction,
                                                                QtCore.Qt.QueuedConnection)

        self.tilt_corr_support_vector_updated()
=======
        tilt_widget.auto_origin_switch.toggle_switch.sigStateChanged.connect(self.apply_tilt_corr_support_vectors,
                                                                       QtCore.Qt.QueuedConnection)
        self._mw.action_toggle_tilt_correction.triggered.connect(self.toggle_tilt_correction,
                                                                QtCore.Qt.QueuedConnection)
        [box.valueChanged.connect(self.apply_tilt_corr_support_vectors, QtCore.Qt.QueuedConnection)
                                  for box_row in tilt_widget.support_vecs_box for box in box_row]
        self._scanning_logic().sigTiltCorrSettingsChanged.connect(
            self.tilt_corr_support_vector_updated, QtCore.Qt.QueuedConnection)
>>>>>>> 6cd2ff89

        # Initialize dockwidgets to default view
        self.restore_default_view()
        self.show()

        self.restore_history()

        self._restore_window_geometry(self._mw)
        self._restore_tilt_correction()

        return

    def on_deactivate(self):
        """ Reverse steps of activation

        @return int: error code (0:OK, -1:error)
        """
        # Remember window position and geometry and close window
        self._save_window_geometry(self._mw)
        self._mw.close()

        # Disconnect signals
        self.sigScannerTargetChanged.disconnect()
        self.sigScanSettingsChanged.disconnect()
        self.sigToggleScan.disconnect()
        self.sigToggleOptimize.disconnect()
        self.sigOptimizerSettingsChanged.disconnect()
        self._mw.action_optimize_position.triggered[bool].disconnect()
        self._mw.action_restore_default_view.triggered.disconnect()
        self._mw.action_history_forward.triggered.disconnect()
        self._mw.action_history_back.triggered.disconnect()
        self._mw.action_utility_full_range.triggered.disconnect()
        self._mw.action_utility_zoom.toggled.disconnect()
        self._scanning_logic().sigScannerTargetChanged.disconnect(self.scanner_target_updated)
        self._scanning_logic().sigScanSettingsChanged.disconnect(self.scanner_settings_updated)
        self._scanning_logic().sigScanStateChanged.disconnect(self.scan_state_updated)
        self._optimize_logic().sigOptimizeStateChanged.disconnect(self.optimize_state_updated)
        self._data_logic().sigHistoryScanDataRestored.disconnect(self._update_from_history)
        self.scanner_control_dockwidget.sigTargetChanged.disconnect()
        self.scanner_control_dockwidget.sigSliderMoved.disconnect()

        for scan in tuple(self.scan_1d_dockwidgets):
            self._remove_scan_dockwidget(scan)
        for scan in tuple(self.scan_2d_dockwidgets):
            self._remove_scan_dockwidget(scan)

<<<<<<< HEAD
        self.toggle_switch_widget.toggle_switch.sigStateChanged.disconnect()
=======
>>>>>>> 6cd2ff89
        tilt_widget = self.tilt_correction_dockwidget
        tilt_widget.tilt_set_01_pushButton.clicked.disconnect()
        tilt_widget.tilt_set_02_pushButton.clicked.disconnect()
        tilt_widget.tilt_set_03_pushButton.clicked.disconnect()
        tilt_widget.tilt_set_04_pushButton.clicked.disconnect()
        tilt_widget.auto_origin_switch.toggle_switch.sigStateChanged.disconnect()
<<<<<<< HEAD
=======
        self._scanning_logic().sigTiltCorrSettingsChanged.disconnect()
>>>>>>> 6cd2ff89
        self._mw.action_toggle_tilt_correction.triggered.disconnect()

    def show(self):
        """Make main window visible and put it above all other windows. """
        # Show the Main Confocal GUI:
        self._mw.show()
        self._mw.activateWindow()
        self._mw.raise_()

    def _init_optimizer_settings(self):
        """ Configuration and initialisation of the optimizer settings dialog.
        """
        # Create the Settings window
        self._osd = OptimizerSettingDialog(tuple(self._scanning_logic().scanner_axes.values()),
                                           tuple(self._scanning_logic().scanner_channels.values()),
                                           self._optimizer_plot_dims)

        # Connect MainWindow actions
        self._mw.action_optimizer_settings.triggered.connect(lambda x: self._osd.exec_())

        # Connect the action of the settings window with the code:
        self._osd.accepted.connect(self.change_optimizer_settings)
        self._osd.rejected.connect(self.update_optimizer_settings)
        self._osd.button_box.button(QtWidgets.QDialogButtonBox.Apply).clicked.connect(
            self.change_optimizer_settings)
        # pull in data
        self.update_optimizer_settings()
        return

    def _init_scanner_settings(self):
        """
        """
        # Create the Settings dialog
        self._ssd = ScannerSettingDialog(tuple(self._scanning_logic().scanner_axes.values()),
                                         self._scanning_logic().scanner_constraints)

        # Connect MainWindow actions
        self._mw.action_scanner_settings.triggered.connect(lambda x: self._ssd.exec_())

        # Connect the action of the settings dialog with the GUI module:
        self._ssd.accepted.connect(self.apply_scanner_settings)
        self._ssd.rejected.connect(self.restore_scanner_settings)
        self._ssd.button_box.button(QtWidgets.QDialogButtonBox.Apply).clicked.connect(
            self.apply_scanner_settings
        )

    def _init_static_dockwidgets(self):
        self.scanner_control_dockwidget = AxesControlDockWidget(
            tuple(self._scanning_logic().scanner_axes.values())
        )
        if self._default_position_unit_prefix is not None:
            self.scanner_control_dockwidget.set_assumed_unit_prefix(
                self._default_position_unit_prefix
            )
        self.scanner_control_dockwidget.setAllowedAreas(QtCore.Qt.TopDockWidgetArea)
        self._mw.addDockWidget(QtCore.Qt.TopDockWidgetArea, self.scanner_control_dockwidget)
        self.scanner_control_dockwidget.visibilityChanged.connect(
            self._mw.action_view_scanner_control.setChecked)
        self._mw.action_view_scanner_control.triggered[bool].connect(
            self.scanner_control_dockwidget.setVisible)

        self._mw.action_view_line_scan.triggered[bool].connect(
            lambda is_vis: [wid.setVisible(is_vis) for wid in self.scan_1d_dockwidgets.values()]
        )
        self.scanner_control_dockwidget.sigResolutionChanged.connect(
            lambda ax, res: self.sigScanSettingsChanged.emit({'resolution': {ax: res}})
             if not self._scanner_settings_locked else None
        )
        self.scanner_control_dockwidget.sigRangeChanged.connect(
            lambda ax, ranges: self.sigScanSettingsChanged.emit({'range': {ax: ranges}})
            if not self._scanner_settings_locked else None
        )
        # TODO: When "current target" value box is clicked in, a move is excecuted. Why and how?
        self.scanner_control_dockwidget.sigTargetChanged.connect(
            lambda ax, pos: self.set_scanner_target_position({ax: pos})
        )
        # ToDo: Implement a way to avoid too fast position update from slider movement.
        # todo: why is _update_scan_crosshairds issuing (not only displaying) at all?
        self.scanner_control_dockwidget.sigSliderMoved.connect(
            #lambda ax, pos: self._update_scan_markers(pos_dict={ax: pos}, exclude_scan=None)
            lambda ax, pos: self.set_scanner_target_position({ax: pos})
        )

        self.optimizer_dockwidget = OptimizerDockWidget(axes=self._scanning_logic().scanner_axes,
                                                        plot_dims=self._optimizer_plot_dims,
                                                        sequence=self._optimize_logic().scan_sequence)
        self.optimizer_dockwidget.setAllowedAreas(QtCore.Qt.TopDockWidgetArea)
        self._mw.addDockWidget(QtCore.Qt.TopDockWidgetArea, self.optimizer_dockwidget)
        self.optimizer_dockwidget.visibilityChanged.connect(self._mw.action_view_optimizer.setChecked)
        self._mw.action_view_optimizer.triggered[bool].connect(self.optimizer_dockwidget.setVisible)

<<<<<<< HEAD
        # Create a ToggleSwitchWidget
        self.toggle_switch_widget = ToggleSwitchWidget(switch_states=('Tilt_Correction:OFF',
                                                                      'Tilt_Correction:ON'))

        # Set size policy for the ToggleSwitchWidget
        self.toggle_switch_widget.setSizePolicy(QtWidgets.QSizePolicy.Fixed, QtWidgets.QSizePolicy.Fixed)
        #toggle_switch_widget.setStyleSheet("QToolButton { height: 20px; width: 80px; }")

        # Add the widget to the toolbar as a button
        self._mw.util_toolBar.addWidget(self.toggle_switch_widget)

        self._mw.util_toolBar.visibilityChanged.connect(
            self._mw.action_view_toolbar.setChecked)
        self._mw.action_view_toolbar.triggered[bool].connect(self._mw.util_toolBar.setVisible)

=======
        self._mw.util_toolBar.visibilityChanged.connect(self._mw.action_view_toolbar.setChecked)
        self._mw.action_view_toolbar.triggered[bool].connect(self._mw.util_toolBar.setVisible)

        # Add tilt correction widget to the toolbar as a button
>>>>>>> 6cd2ff89
        self.tilt_correction_dockwidget = TiltCorrectionDockWidget(scanner_axes=self._scanning_logic().scanner_axes)
        self.tilt_correction_dockwidget.setAllowedAreas(QtCore.Qt.BottomDockWidgetArea)
        self._mw.addDockWidget(QtCore.Qt.BottomDockWidgetArea, self.tilt_correction_dockwidget)
        self.tilt_correction_dockwidget.setVisible(False)
<<<<<<< HEAD
=======
        self.tilt_correction_dockwidget.visibilityChanged.connect(self._mw.action_view_tilt_correction.setChecked)
>>>>>>> 6cd2ff89
        self._mw.action_view_tilt_correction.triggered[bool].connect(self.tilt_correction_dockwidget.setVisible)



    @QtCore.Slot()
    def restore_default_view(self):
        """ Restore the arrangement of DockWidgets to default """
        self._mw.setDockNestingEnabled(True)

        # Remove all dockwidgets from main window layout
        self._mw.removeDockWidget(self.optimizer_dockwidget)
        self._mw.removeDockWidget(self.scanner_control_dockwidget)
        self._mw.removeDockWidget(self.tilt_correction_dockwidget)
        for dockwidget in self.scan_2d_dockwidgets.values():
            self._mw.removeDockWidget(dockwidget)
        for dockwidget in self.scan_1d_dockwidgets.values():
            self._mw.removeDockWidget(dockwidget)

        # Return toolbar to default position
        self._mw.util_toolBar.show()
        self._mw.addToolBar(QtCore.Qt.ToolBarArea.TopToolBarArea, self._mw.util_toolBar)

        # Add axes control dock widget to layout
        self.scanner_control_dockwidget.setFloating(False)
        self.scanner_control_dockwidget.show()
        self._mw.addDockWidget(QtCore.Qt.BottomDockWidgetArea, self.scanner_control_dockwidget)

        # Add tilt correction dock widget
        self.tilt_correction_dockwidget.setFloating(False)
        self.tilt_correction_dockwidget.setVisible(False)
        self._mw.addDockWidget(QtCore.Qt.BottomDockWidgetArea, self.tilt_correction_dockwidget)

        # Add dynamically created dock widgets to layout
        dockwidgets_2d = tuple(self.scan_2d_dockwidgets.values())
        dockwidgets_1d = tuple(self.scan_1d_dockwidgets.values())
        multiple_2d_scans = len(dockwidgets_2d) > 1
        multiple_1d_scans = len(dockwidgets_1d) > 1
        has_1d_scans = bool(dockwidgets_1d)
        has_2d_scans = bool(dockwidgets_2d)
        if has_2d_scans:
            for i, dockwidget in enumerate(dockwidgets_2d):
                dockwidget.show()
                self._mw.addDockWidget(QtCore.Qt.TopDockWidgetArea, dockwidget)
                dockwidget.setFloating(False)
        if has_1d_scans:
            for i, dockwidget in enumerate(dockwidgets_1d):
                dockwidget.show()
                self._mw.addDockWidget(QtCore.Qt.TopDockWidgetArea, dockwidget)
                dockwidget.setFloating(False)
        # Add optimizer dock widget to layout
        self.optimizer_dockwidget.show()
        self._mw.addDockWidget(QtCore.Qt.TopDockWidgetArea, self.optimizer_dockwidget)
        self.optimizer_dockwidget.setFloating(False)

        # split scan dock widget with optimizer dock widget if needed. Resize all groups.
        if has_1d_scans and has_2d_scans:
            self._mw.splitDockWidget(dockwidgets_1d[0], self.optimizer_dockwidget,
                                     QtCore.Qt.Vertical)
            self._mw.resizeDocks((dockwidgets_1d[0], self.optimizer_dockwidget),
                                 (3, 2),
                                 QtCore.Qt.Vertical)
            self._mw.resizeDocks((dockwidgets_2d[0], dockwidgets_1d[0]),
                                 (1, 1),
                                 QtCore.Qt.Horizontal)
        elif multiple_2d_scans:
            self._mw.splitDockWidget(dockwidgets_2d[1],
                                     self.optimizer_dockwidget,
                                     QtCore.Qt.Vertical)
            self._mw.resizeDocks((dockwidgets_2d[1], self.optimizer_dockwidget),
                                 (3, 2),
                                 QtCore.Qt.Vertical)
            self._mw.resizeDocks((dockwidgets_2d[0], dockwidgets_2d[1]),
                                 (1, 1),
                                 QtCore.Qt.Horizontal)
        elif has_1d_scans:
            self._mw.resizeDocks((dockwidgets_1d[0], self.optimizer_dockwidget),
                                 (1, 1),
                                 QtCore.Qt.Horizontal)
        elif has_2d_scans:
            self._mw.resizeDocks((dockwidgets_2d[0], self.optimizer_dockwidget),
                                 (1, 1),
                                 QtCore.Qt.Horizontal)

        # tabify dockwidgets if needed, needs to be done after .splitDockWidget()
        if multiple_2d_scans:
            if has_1d_scans:
                for ii, dockwidget in enumerate(dockwidgets_2d[1:]):
                    self._mw.tabifyDockWidget(dockwidgets_2d[ii], dockwidget)
                dockwidgets_2d[0].raise_()
            else:
                for ii, dockwidget in enumerate(dockwidgets_2d[2:]):
                    if ii == 0:
                        self._mw.tabifyDockWidget(dockwidgets_2d[ii], dockwidget)
                    else:
                        self._mw.tabifyDockWidget(dockwidgets_2d[ii+1], dockwidget)
                dockwidgets_2d[0].raise_()
        if multiple_1d_scans:
            for ii, dockwidget in enumerate(dockwidgets_1d[1:]):
                self._mw.tabifyDockWidget(dockwidgets_1d[ii], dockwidget)
            dockwidgets_1d[0].raise_()

        return

    def _restore_tilt_correction(self):

        tilt_settings = self._scanning_logic().tilt_correction_settings

        self.tilt_corr_support_vector_updated(tilt_settings)
        self.apply_tilt_corr_support_vectors()

    @QtCore.Slot(tuple)
    def save_scan_data(self, scan_axes=None):
        """
        Save data for a given (or all) scan axis.
        @param tuple scan_axes: Axis to save. Save all currently displayed if None.
        """
        self.sigShowSaveDialog.emit(True)
        try:
            data_logic = self._data_logic()
            if scan_axes is None:
                scan_axes = [scan.scan_axes for scan in data_logic.get_all_current_scan_data()]
            else:
                scan_axes = [scan_axes]
            for ax in scan_axes:
                try:
                    cbar_range = self.scan_2d_dockwidgets[ax].scan_widget.image_widget.levels
                except KeyError:
                    cbar_range = None
                self.sigSaveScan.emit(ax, cbar_range)
        finally:
            pass

    def _track_save_status(self, in_progress):
        if in_progress:
            self._n_save_tasks += 1
        else:
            self._n_save_tasks -= 1

        if self._n_save_tasks == 0:
            self.sigSaveFinished.emit()

    def _remove_scan_dockwidget(self, axes):
        try:
            dockwidget = self.scan_1d_dockwidgets.pop(axes)
        except KeyError:
            dockwidget = self.scan_2d_dockwidgets.pop(axes)
        dockwidget.scan_widget.sigMarkerPositionChanged.disconnect()
        dockwidget.scan_widget.toggle_scan_button.clicked.disconnect()
        dockwidget.scan_widget.save_scan_button.clicked.disconnect()
        dockwidget.scan_widget.sigZoomAreaSelected.disconnect()
        self._mw.removeDockWidget(dockwidget)
        dockwidget.setParent(None)
        dockwidget.deleteLater()

    def _add_scan_dockwidget(self, axes):
        axes_constr = self._scanning_logic().scanner_axes
        axes_constr = tuple(axes_constr[ax] for ax in axes)
        channel_constr = list(self._scanning_logic().scanner_channels.values())
        optimizer_range = self._optimize_logic().scan_range
        axes = tuple(axes)

        if len(axes) == 1:
            if axes in self.scan_1d_dockwidgets:
                self.log.error('Unable to add scanning widget for axes {0}. Widget for this scan '
                               'already created. Remove old widget first.'.format(axes))
                return
            marker_bounds = (axes_constr[0].value_range, (None, None))
            dockwidget = ScanDockWidget(axes=axes_constr, channels=channel_constr)
            dockwidget.scan_widget.set_marker_bounds(marker_bounds)
            dockwidget.scan_widget.set_plot_range(x_range=axes_constr[0].value_range)
            self.scan_1d_dockwidgets[axes] = dockwidget

            # todo not working on view/restore default
            #dockwidget.visibilityChanged.connect(self._mw.action_view_line_scan.setChecked)
        else:
            if axes in self.scan_2d_dockwidgets:
                self.log.error('Unable to add scanning widget for axes {0}. Widget for this scan '
                               'already created. Remove old widget first.'.format(axes))
                return
            marker_size = tuple(abs(optimizer_range[ax]) for ax in axes)
            marker_bounds = (axes_constr[0].value_range, axes_constr[1].value_range)
            dockwidget = ScanDockWidget(axes=axes_constr, channels=channel_constr,
                                        xy_region_min_size_percentile=self._min_crosshair_size_fraction)
            dockwidget.scan_widget.set_marker_size(marker_size)
            dockwidget.scan_widget.set_marker_bounds(marker_bounds)
            dockwidget.scan_widget.set_plot_range(x_range=axes_constr[0].value_range,
                                                  y_range=axes_constr[1].value_range)
            self.scan_2d_dockwidgets[axes] = dockwidget

        dockwidget.setAllowedAreas(QtCore.Qt.TopDockWidgetArea)
        self._mw.addDockWidget(QtCore.Qt.TopDockWidgetArea, dockwidget)
        dockwidget.scan_widget.sigMarkerPositionChanged.connect(
            self.__get_marker_update_func(axes)
        )
        dockwidget.scan_widget.toggle_scan_button.clicked.connect(
            self.__get_toggle_scan_func(axes)
        )
        dockwidget.scan_widget.save_scan_button.clicked.connect(
            self.__get_save_scan_data_func(axes)
        )
        dockwidget.scan_widget.sigZoomAreaSelected.connect(
            self.__get_range_from_selection_func(axes)
        )

    def _add_tilt_correction_dock_widget(self):
        dockwidget = TiltCorrectionDockWidget()
        self._mw.addDockWidget(QtCore.Qt.TopDockWidgetArea, dockwidget)

    def set_active_tab(self, axes):
        avail_axs = list(self.scan_1d_dockwidgets.keys())
        avail_axs.extend(self.scan_2d_dockwidgets.keys())

        if axes not in avail_axs:
            raise ValueError(f"Unknown axes: {axes}")

        if len(axes) == 1:
            self.scan_1d_dockwidgets.get(axes).raise_()
        else:
            self.scan_2d_dockwidgets.get(axes).raise_()

    @QtCore.Slot(bool)
    def toggle_cursor_zoom(self, enable):
        if self._mw.action_utility_zoom.isChecked() != enable:
            self._mw.action_utility_zoom.blockSignals(True)
            self._mw.action_utility_zoom.setChecked(enable)
            self._mw.action_utility_zoom.blockSignals(False)

        for dockwidget in self.scan_2d_dockwidgets.values():
            dockwidget.scan_widget.toggle_zoom(enable)
        for dockwidget in self.scan_1d_dockwidgets.values():
            dockwidget.scan_widget.toggle_zoom(enable)

    @QtCore.Slot()
    def apply_scanner_settings(self):
        """ ToDo: Document
        """
        # ToDo: Implement backwards scanning functionality
        forward_freq = {ax: freq[0] for ax, freq in self._ssd.settings_widget.frequency.items()}
        self.sigScanSettingsChanged.emit({'frequency': forward_freq})

    @QtCore.Slot()
    def restore_scanner_settings(self):
        """ ToDo: Document
        """
        self.scanner_settings_updated({'frequency': self._scanning_logic().scan_frequency})

    @QtCore.Slot(bool)
    def scanner_settings_toggle_gui_lock(self, locked):
        if locked:
            self._scanner_settings_locked = True
            # todo: maybe disable/grey out scanner gui elements
        else:
            self._scanner_settings_locked = False #unlock

    @QtCore.Slot(dict)
    def scanner_settings_updated(self, settings=None):
        """
        Update scanner settings from logic and set widgets accordingly.

        @param dict settings: Settings dict containing the scanner settings to update.
                              If None (default) read the scanner setting from logic and update.
        """
        if not isinstance(settings, dict):
            settings = self._scanning_logic().scan_settings

        if self._scanner_settings_locked:
            return
        # ToDo: Handle all remaining settings
        # ToDo: Implement backwards scanning functionality

        if 'resolution' in settings:
            self.scanner_control_dockwidget.set_resolution(settings['resolution'])
        if 'range' in settings:
            self.scanner_control_dockwidget.set_range(settings['range'])
        if 'frequency' in settings:
            old_freq = self._ssd.settings_widget.frequency
            new_freq = {
                ax: (forward, old_freq[ax][1]) for ax, forward in settings['frequency'].items()
            }
            self._ssd.settings_widget.set_frequency(new_freq)
        return

    @QtCore.Slot(dict)
    def set_scanner_target_position(self, target_pos):
        """
        Issues new target to logic and updates gui.

        @param dict target_pos:
        """
        if not self._scanner_settings_locked:
            self.sigScannerTargetChanged.emit(target_pos, self.module_uuid)
            # update gui with target, not actual logic values
            # we can not rely on the execution order of the above emit
            self.scanner_target_updated(pos_dict=target_pos, caller_id=None)
        else:
            # refresh gui with stored values
            self.scanner_target_updated(pos_dict=None, caller_id=None)

    def scanner_target_updated(self, pos_dict=None, caller_id=None):
        """
        Updates the scanner target and set widgets accordingly.

        @param dict pos_dict: The scanner position dict to update each axis position.
                              If None (default) read the scanner position from logic and update.
        @param int caller_id: The qudi module object id responsible for triggering this update
        """

        # If this update has been issued by this module, do not update display.
        # This has already been done before notifying the logic.
        if caller_id is self.module_uuid:
            return

        if not isinstance(pos_dict, dict):
            pos_dict = self._scanning_logic().scanner_target

        self._update_scan_markers(pos_dict)
        self.scanner_control_dockwidget.set_target(pos_dict)

    def scan_state_updated(self, is_running, scan_data=None, caller_id=None):
        scan_axes = scan_data.scan_axes if scan_data is not None else None
        self._toggle_enable_scan_buttons(not is_running, exclude_scan=scan_axes)
        if not self._optimizer_state['is_running']:
            self._toggle_enable_actions(not is_running)
        else:
            self._toggle_enable_actions(not is_running, exclude_action=self._mw.action_optimize_position)
        self._toggle_enable_scan_crosshairs(not is_running)
        self.scanner_settings_toggle_gui_lock(is_running)

        if scan_data is not None:
            if caller_id is self._optimizer_id:
                channel = self._osd.settings['data_channel']
                if scan_data.scan_dimension == 2:
                    x_ax, y_ax = scan_data.scan_axes
                    self.optimizer_dockwidget.set_image(image=scan_data.data[channel],
                                                        extent=scan_data.scan_range,
                                                        axs=scan_data.scan_axes)
                    self.optimizer_dockwidget.set_image_label(axis='bottom',
                                                              text=x_ax,
                                                              units=scan_data.axes_units[x_ax],
                                                              axs=scan_data.scan_axes)
                    self.optimizer_dockwidget.set_image_label(axis='left',
                                                              text=y_ax,
                                                              units=scan_data.axes_units[y_ax],
                                                              axs=scan_data.scan_axes)
                elif scan_data.scan_dimension == 1:
                    x_ax = scan_data.scan_axes[0]
                    self.optimizer_dockwidget.set_plot_data(
                        x=np.linspace(*scan_data.scan_range[0], scan_data.scan_resolution[0]),
                        y=scan_data.data[channel],
                        axs=scan_data.scan_axes
                    )
                    self.optimizer_dockwidget.set_plot_label(axis='bottom',
                                                             text=x_ax,
                                                             units=scan_data.axes_units[x_ax],
                                                             axs=scan_data.scan_axes)
                    self.optimizer_dockwidget.set_plot_label(axis='left',
                                                             text=channel,
                                                             units=scan_data.channel_units[channel],
                                                             axs=scan_data.scan_axes)
            else:
                if scan_data.scan_dimension == 2:
                    dockwidget = self.scan_2d_dockwidgets.get(scan_axes, None)
                else:
                    dockwidget = self.scan_1d_dockwidgets.get(scan_axes, None)
                if dockwidget is not None:
                    dockwidget.scan_widget.toggle_scan_button.setChecked(is_running)
                    self._update_scan_data(scan_data)
        return

    @QtCore.Slot(bool, dict, object)
    def optimize_state_updated(self, is_running, optimal_position=None, fit_data=None):
        self._optimizer_state['is_running'] = is_running
        _is_optimizer_valid_1d = not is_running
        _is_optimizer_valid_2d = not is_running

        self._toggle_enable_scan_buttons(not is_running)
        self._toggle_enable_actions(not is_running,
                                    exclude_action=self._mw.action_optimize_position)
        self._toggle_enable_scan_crosshairs(not is_running)
        self._mw.action_optimize_position.setChecked(is_running)
        self.scanner_settings_toggle_gui_lock(is_running)

        if fit_data is not None and optimal_position is None:
            raise ValueError("Can't understand fit_data without optimal position")

        # Update optimal position crosshair and marker
        if isinstance(optimal_position, dict):
            scan_axs = list(optimal_position.keys())
            if len(optimal_position) == 2:
                _is_optimizer_valid_2d = True
                self.optimizer_dockwidget.set_2d_position(tuple(optimal_position.values()),
                                                          scan_axs)

            elif len(optimal_position) == 1:
                _is_optimizer_valid_1d = True
                self.optimizer_dockwidget.set_1d_position(next(iter(optimal_position.values())),
                                                          scan_axs)
        if fit_data is not None and isinstance(optimal_position, dict):
            data = fit_data['fit_data']
            fit_res = fit_data['full_fit_res']
            if data.ndim == 1:
                self.optimizer_dockwidget.set_fit_data(scan_axs, y=data)
                sig_z = fit_res.params['sigma'].value
                self.optimizer_dockwidget.set_1d_position(next(iter(optimal_position.values())),
                                                          scan_axs, sigma=sig_z)
            elif data.ndim == 2:
                sig_x, sig_y = fit_res.params['sigma_x'].value, fit_res.params['sigma_y'].value
                self.optimizer_dockwidget.set_2d_position(tuple(optimal_position.values()),
                                                          scan_axs, sigma=[sig_x, sig_y])

        # Hide crosshair and 1d marker when scanning
        if len(scan_axs) == 2:
            self.optimizer_dockwidget.toogle_crosshair(scan_axs, _is_optimizer_valid_2d)
        else:
            self.optimizer_dockwidget.toogle_crosshair(None, _is_optimizer_valid_2d)
        if len(scan_axs) == 1:
            self.optimizer_dockwidget.toogle_marker(scan_axs, _is_optimizer_valid_1d)
        else:
            self.optimizer_dockwidget.toogle_marker(None, _is_optimizer_valid_1d)

    @QtCore.Slot(bool)
    def toggle_optimize(self, enabled):
        """
        """
        self._toggle_enable_actions(not enabled, exclude_action=self._mw.action_optimize_position)
        self._toggle_enable_scan_buttons(not enabled)
        self._toggle_enable_scan_crosshairs(not enabled)
        self.sigToggleOptimize.emit(enabled)

    def restore_history(self):
        """
        For all axes, restore last taken image.
        """
        avail_axs = list(self.scan_1d_dockwidgets.keys())
        avail_axs.extend(self.scan_2d_dockwidgets.keys())

        restored_axs = []
        ids_to_restore = np.asarray([self._data_logic().get_current_scan_id(ax) for ax in avail_axs])
        ids_to_restore = ids_to_restore[~np.isnan(ids_to_restore)].astype(int)

        [self._data_logic().restore_from_history(id) for id in ids_to_restore]

        # auto range 2d widgets
        # todo: shouldn't be needed, as .restore_from_history() calls _update_scan_data() calls autoRange()
        for ax in avail_axs:
            if len(ax) == 2:
                dockwidget = self.scan_2d_dockwidgets.get(ax, None)
                dockwidget.scan_widget.image_widget.autoRange()

    def _update_scan_markers(self, pos_dict, exclude_scan=None):
        """
        """
        for scan_axes, dockwidget in self.scan_2d_dockwidgets.items():
            if exclude_scan != scan_axes:
                old_x, old_y = dockwidget.scan_widget.marker_position
                new_pos = (pos_dict.get(scan_axes[0], old_x), pos_dict.get(scan_axes[1], old_y))
                dockwidget.scan_widget.blockSignals(True)
                dockwidget.scan_widget.set_marker_position(new_pos)
                dockwidget.scan_widget.blockSignals(False)
        for scan_axes, dockwidget in self.scan_1d_dockwidgets.items():
            if exclude_scan != scan_axes:
                new_pos = pos_dict.get(scan_axes[0], dockwidget.scan_widget.marker_position)
                dockwidget.scan_widget.blockSignals(True)
                dockwidget.scan_widget.set_marker_position(new_pos)
                dockwidget.scan_widget.blockSignals(False)

    def _update_scan_sliders(self, pos_dict):
        """
        """
        for scan_axes, dockwidget in self.scan_2d_dockwidgets.items():
            if not any(ax in pos_dict for ax in scan_axes):
                continue
        self.scanner_control_dockwidget.set_target(pos_dict)

    @QtCore.Slot(object)
    def _update_from_history(self, scan_data):
        self._update_scan_data(scan_data)
        self.set_active_tab(scan_data.scan_axes)

    @QtCore.Slot(object)
    def _update_scan_data(self, scan_data):
        """
        @param ScanData scan_data:
        """
        axes = scan_data.scan_axes
        try:
            dockwidget = self.scan_2d_dockwidgets[axes]
        except KeyError:
            dockwidget = self.scan_1d_dockwidgets.get(axes, None)
        if dockwidget is None:
            self.log.error(f'No scan dockwidget found for scan axes {axes}')
        else:
            dockwidget.scan_widget.set_scan_data(scan_data)

    def _toggle_enable_scan_crosshairs(self, enable):
        for dockwidget in self.scan_2d_dockwidgets.values():
            dockwidget.scan_widget.toggle_marker(enable)
        for axes, dockwidget in self.scan_1d_dockwidgets.items():
            dockwidget.scan_widget.toggle_marker(enable)

    def _toggle_enable_scan_buttons(self, enable, exclude_scan=None):
        for axes, dockwidget in self.scan_2d_dockwidgets.items():
            if exclude_scan != axes:
                dockwidget.scan_widget.toggle_scan_button.setEnabled(enable)
        for axes, dockwidget in self.scan_1d_dockwidgets.items():
            if exclude_scan != axes:
                dockwidget.scan_widget.toggle_scan_button.setEnabled(enable)

    def _toggle_enable_actions(self, enable, exclude_action=None):
        if exclude_action is not self._mw.action_utility_zoom:
            self._mw.action_utility_zoom.setEnabled(enable)
        if exclude_action is not self._mw.action_utility_full_range:
            self._mw.action_utility_full_range.setEnabled(enable)
        if exclude_action is not self._mw.action_history_back:
            self._mw.action_history_back.setEnabled(enable)
        if exclude_action is not self._mw.action_history_forward:
            self._mw.action_history_forward.setEnabled(enable)
        if exclude_action is not self._mw.action_optimize_position:
            self._mw.action_optimize_position.setEnabled(enable)
        if exclude_action is not self._mw.action_toggle_tilt_correction:
            self._mw.action_toggle_tilt_correction.setEnabled(enable)

    def __get_marker_update_func(self, axes: Union[Tuple[str], Tuple[str, str]]):
        def update_func(pos: Union[float, Tuple[float, float]]):
            if len(axes) == 1:
                pos_dict = {axes[0]: pos}
            else:
                pos_dict = {axes[0]: pos[0], axes[1]: pos[1]}
            #self._update_scan_markers(pos_dict, exclude_scan=axes)
            # self.scanner_control_dockwidget.widget().set_target(pos_dict)
            self.set_scanner_target_position(pos_dict)
        return update_func

    def __get_toggle_scan_func(self, axes: Union[Tuple[str], Tuple[str, str]]):
        def toggle_func(enabled):
            self._toggle_enable_scan_buttons(not enabled, exclude_scan=axes)
            self._toggle_enable_actions(not enabled)
            self._toggle_enable_scan_crosshairs(not enabled)
            self.sigToggleScan.emit(enabled, axes, self.module_uuid)
        return toggle_func

    def __get_save_scan_data_func(self, axes: Union[Tuple[str], Tuple[str, str]]):
        def save_scan_func():
            self.save_scan_data(axes)
        return save_scan_func

    def __get_range_from_selection_func(self, axes):
        if len(axes) == 2:
            def set_range_func(x_range, y_range):
                x_range = tuple(sorted(x_range))
                y_range = tuple(sorted(y_range))
                self.sigScanSettingsChanged.emit({'range': {axes[0]: x_range, axes[1]: y_range}})
                self._mw.action_utility_zoom.setChecked(False)
        else:
            def set_range_func(x_range):
                x_range = tuple(sorted(x_range))
                self.sigScanSettingsChanged.emit({'range': {axes[0]: x_range}})
                self._mw.action_utility_zoom.setChecked(False)
        return set_range_func

    @QtCore.Slot()
    def change_optimizer_settings(self):
        self.sigOptimizerSettingsChanged.emit(self._osd.settings)
        self.optimizer_dockwidget.scan_sequence = self._osd.settings['scan_sequence']
        self.update_crosshair_sizes()

    def update_crosshair_sizes(self):
        axes_constr = self._scanning_logic().scanner_axes
        for ax, dockwidget in self.scan_2d_dockwidgets.items():
            width = self._osd.settings['scan_range'][ax[0]]
            height = self._osd.settings['scan_range'][ax[1]]
            x_min, x_max = axes_constr[ax[0]].value_range
            y_min, y_max = axes_constr[ax[1]].value_range
            marker_bounds = (
                (x_min - width / 2, x_max + width / 2),
                (y_min - height / 2, y_max + height / 2)
            )
            dockwidget.scan_widget.blockSignals(True)
            try:
                old_pos = dockwidget.scan_widget.marker_position
                dockwidget.scan_widget.set_marker_size((width, height))
                dockwidget.scan_widget.set_marker_position(old_pos)
            finally:
                dockwidget.scan_widget.blockSignals(False)

    @QtCore.Slot(dict)
    def update_optimizer_settings(self, settings=None):
        if not isinstance(settings, dict):
            settings = self._optimize_logic().optimize_settings

        # Update optimizer settings QDialog
        self._osd.change_settings(settings)

        # Adjust optimizer settings
        if 'scan_sequence' in settings:
            new_settings = self._optimize_logic().check_sanity_optimizer_settings(settings, self._optimizer_plot_dims)
            if settings['scan_sequence'] != new_settings['scan_sequence']:
                new_seq = new_settings['scan_sequence']
                self.log.warning(f"Tried to update gui with illegal optimizer sequence= {settings['scan_sequence']}."
                                 f" Defaulted optimizer to= {new_seq}")
                self._optimize_logic().scan_sequence = new_seq
            settings = new_settings

            axes_constr = self._scanning_logic().scanner_axes
            self.optimizer_dockwidget.scan_sequence = settings['scan_sequence']

            for seq_step in settings['scan_sequence']:
                if len(seq_step) == 1:
                    axis = seq_step[0]
                    self.optimizer_dockwidget.set_plot_label(axis='bottom',
                                                             axs=seq_step,
                                                             text=axis,
                                                             units=axes_constr[axis].unit)
                    self.optimizer_dockwidget.set_plot_data(axs=seq_step)
                    self.optimizer_dockwidget.set_fit_data(axs=seq_step)
                elif len(seq_step) == 2:
                    x_axis, y_axis = seq_step
                    self.optimizer_dockwidget.set_image_label(axis='bottom',
                                                              axs=seq_step,
                                                              text=x_axis,
                                                              units=axes_constr[x_axis].unit)
                    self.optimizer_dockwidget.set_image_label(axis='left',
                                                              axs=seq_step,
                                                              text=y_axis,
                                                              units=axes_constr[y_axis].unit)
                    self.optimizer_dockwidget.set_image(None, axs=seq_step,
                                                        extent=((-0.5, 0.5), (-0.5, 0.5)))

                # Adjust 1D plot y-axis label
                if 'data_channel' in settings and len(seq_step)==1:
                    channel_constr = self._scanning_logic().scanner_channels
                    channel = settings['data_channel']
                    self.optimizer_dockwidget.set_plot_label(axs=seq_step, axis='left',
                                                             text=channel,
                                                             units=channel_constr[channel].unit)

                # Adjust crosshair size according to optimizer range
                self.update_crosshair_sizes()

    def tilt_corr_set_support_vector(self, idx_vector=0):
        target = self._scanning_logic().scanner_target

<<<<<<< HEAD
        dim_idxs = [(idx, key) for idx,key in enumerate(target.keys())]
        support_vecs = self.tilt_correction_dockwidget.support_vecs_box

        [support_vecs[idx_vector][dim[0]].setValue(target[dim[1]]) for dim in dim_idxs]

        self.tilt_corr_support_vector_updated()

    def tilt_corr_support_vector_updated(self):

        support_vecs = self.tilt_correction_dockwidget.support_vecs_box
        support_vecs_val = self.tilt_correction_dockwidget.support_vectors
        dim_idxs = [(idx, key) for idx, key in enumerate(self._scanning_logic().scanner_axes.keys())]

        all_vecs_valid = True
        for vec in [0,1,2,3]:
            vecs_valid = [support_vecs[vec][dim[0]].is_valid for dim in dim_idxs]
            all_vecs_valid = np.all(vecs_valid) and all_vecs_valid

        if all_vecs_valid:
            shift_vec = support_vecs_val[-1]
            if not np.all([np.isfinite(el) for el in shift_vec]):
                shift_vec = None
            self._scanning_logic().configure_tilt_correction(support_vecs_val[:-1],
                                                             shift_vec)
            self.toggle_switch_widget.setEnabled(True)
            self._mw.action_toggle_tilt_correction.setEnabled(True)
        else:
            self._scanning_logic().configure_tilt_correction(None, None)
            self.toggle_switch_widget.set_state('Tilt_Correction:OFF')
            self.toggle_switch_widget.setEnabled(False)
            self._mw.action_toggle_tilt_correction.setEnabled(False)

    def toggle_tilt_correction(self, state):
        # toggle switch
        if type(state) == str:
            enabled = True if state == 'Tilt_Correction:ON' else False
        # button
        if type(state) == bool:
            enabled = state

        self._scanning_logic().toggle_tilt_correction(enabled)

        icon_on = QtGui.QIcon(QtGui.QPixmap("./artwork/icons/correct-tilt.svg"))
        icon_off = QtGui.QIcon(QtGui.QPixmap("./artwork/icons/correct-tilt_off.svg"))
        if enabled:
            self._mw.action_toggle_tilt_correction.setIcon(icon_on)
        else:
            self._mw.action_toggle_tilt_correction.setIcon(icon_off)

=======
        self.tilt_correction_dockwidget.set_support_vector(target, idx_vector)
        self.apply_tilt_corr_support_vectors()

    def tilt_corr_support_vector_updated(self, settings):
        """
        Signal new vectors from logic and update gui accordingly.

        @param dict settings: scanning probe logic settings dict
        @return:
        """

        tilt_widget = self.tilt_correction_dockwidget

        if settings:
            sup_vecs = np.asarray([settings['vec_1'], settings['vec_2'], settings['vec_3']])
            shift_vec = settings.get('vec_shift', {})
            shift_vec = {} if shift_vec is None else shift_vec
            auto_origin = settings['auto_origin']
            axes = list(tilt_widget.support_vectors[0].keys())
            #self.log.debug(f"Update vectors from logic: {sup_vecs}, {shift_vec}")

            default_vec = {ax: np.inf for ax in axes}
            shift_vec = {**default_vec, **shift_vec}

            auto_state = 'ON' if auto_origin else 'OFF'

            tilt_widget.blockSignals(True)
            tilt_widget.set_auto_origin(auto_state, reset=False)
            tilt_widget.blockSignals(False)

            for i_row, box_row in enumerate(tilt_widget.support_vecs_box):
                for j_col, box in enumerate(box_row):
                    ax = axes[j_col]
                    if i_row == len(tilt_widget.support_vecs_box)-1:
                        vec = shift_vec
                    else:
                        vec = sup_vecs[i_row]

                    box.blockSignals(True)
                    box.setValue(vec[ax])
                    box.blockSignals(False)

    def apply_tilt_corr_support_vectors(self):

        support_vecs = self.tilt_correction_dockwidget.support_vecs_box
        support_vecs_val = self.tilt_correction_dockwidget.support_vectors

        dim_idxs = [(idx, key) for idx, key in enumerate(self._scanning_logic().scanner_axes.keys())]

        all_vecs_valid = True
        vecs_to_check = [0,1,2] if self.tilt_correction_dockwidget.auto_origin else [0,1,2,3]
        for vec in vecs_to_check:
            vecs_valid = [support_vecs[vec][dim[0]].is_valid for dim in dim_idxs]
            all_vecs_valid = np.all(vecs_valid) and all_vecs_valid

        self.toggle_tilt_correction(False)
        self._scanning_logic().configure_tilt_correction(None, None)
        self._mw.action_toggle_tilt_correction.setEnabled(False)

        if all_vecs_valid:
            shift_vec = support_vecs_val[-1]
            if self.tilt_correction_dockwidget.auto_origin:
                shift_vec = None

            support_vecs = support_vecs_val[:-1]
            self._scanning_logic().configure_tilt_correction(support_vecs,
                                                             shift_vec)
            self._mw.action_toggle_tilt_correction.setEnabled(True)

    def toggle_tilt_correction(self, state):
        if type(state) != bool:
            raise ValueError

        self._scanning_logic().toggle_tilt_correction(state)
        self._mw.action_toggle_tilt_correction.set_state(state)
        self._mw.action_toggle_tilt_correction.setChecked(state)


class ToggleIconsQAction(QAction):

    def __init__(self, parent, text, icon_on, icon_off):
        self.icon_on = QtGui.QIcon(QtGui.QPixmap(icon_on))
        self.icon_off = QtGui.QIcon(QtGui.QPixmap(icon_off))
        super().__init__(self.icon_off, text, parent, checkable=True)

        self.triggered.connect(self.set_state, QtCore.Qt.QueuedConnection)

    def set_state(self, enabled):
        if enabled:
            self.setIcon(self.icon_on)
        else:
            self.setIcon(self.icon_off)
>>>>>>> 6cd2ff89
<|MERGE_RESOLUTION|>--- conflicted
+++ resolved
@@ -35,23 +35,14 @@
 from qudi.interface.scanning_probe_interface import ScanData
 from qudi.core.module import GuiBase
 from qudi.logic.scanning_optimize_logic import OptimizerScanSequence
-<<<<<<< HEAD
-from qudi.gui.scanning.tilt_correction_dcokwidget import TiltCorrectionDockWidget
-from qudi.gui.scanning.Tilt_correction_toggle_switch import ActivateTiltCorrection
-=======
 from qudi.gui.scanning.tilt_correction_dockwidget import TiltCorrectionDockWidget
->>>>>>> 6cd2ff89
 from qudi.gui.scanning.axes_control_dockwidget import AxesControlDockWidget
 from qudi.gui.scanning.optimizer_setting_dialog import OptimizerSettingDialog
 from qudi.gui.scanning.scan_settings_dialog import ScannerSettingDialog
 from qudi.gui.scanning.scan_dockwidget import ScanDockWidget
 from qudi.gui.scanning.optimizer_dockwidget import OptimizerDockWidget
 from qudi.util.widgets.toggle_switch import ToggleSwitch
-<<<<<<< HEAD
-from qudi.gui.switch.switch_state_widgets import SwitchRadioButtonWidget, ToggleSwitchWidget
-=======
 from qudi.gui.switch.switch_state_widgets import SwitchRadioButtonWidget
->>>>>>> 6cd2ff89
 
 
 class ConfocalMainWindow(QtWidgets.QMainWindow):
@@ -80,15 +71,6 @@
             super().mouseDoubleClickEvent(event)
         return
 
-<<<<<<< HEAD
-        # Create the tilt correction dock widget
-
-    #tilt_correction_dock_widget = TiltCorrectionDockWidget()
-
-        # Add the dock widget to the main window
-    #self.addDockWidget(Qt.DockWidgetArea(8), tilt_correction_dock_widget)
-=======
->>>>>>> 6cd2ff89
 
 class SaveDialog(QtWidgets.QDialog):
     """ Dialog to provide feedback and block GUI while saving """
@@ -277,16 +259,6 @@
                                                                        QtCore.Qt.QueuedConnection)
         tilt_widget.tilt_set_04_pushButton.clicked.connect(lambda: self.tilt_corr_set_support_vector(3),
                                                                        QtCore.Qt.QueuedConnection)
-<<<<<<< HEAD
-        tilt_widget.auto_origin_switch.toggle_switch.sigStateChanged.connect(self.tilt_corr_support_vector_updated,
-                                                                       QtCore.Qt.QueuedConnection)
-        self.toggle_switch_widget.toggle_switch.sigStateChanged.connect(self.toggle_tilt_correction,
-                                                                        QtCore.Qt.QueuedConnection)
-        self._mw.action_toggle_tilt_correction.triggered.connect(self.toggle_tilt_correction,
-                                                                QtCore.Qt.QueuedConnection)
-
-        self.tilt_corr_support_vector_updated()
-=======
         tilt_widget.auto_origin_switch.toggle_switch.sigStateChanged.connect(self.apply_tilt_corr_support_vectors,
                                                                        QtCore.Qt.QueuedConnection)
         self._mw.action_toggle_tilt_correction.triggered.connect(self.toggle_tilt_correction,
@@ -295,7 +267,6 @@
                                   for box_row in tilt_widget.support_vecs_box for box in box_row]
         self._scanning_logic().sigTiltCorrSettingsChanged.connect(
             self.tilt_corr_support_vector_updated, QtCore.Qt.QueuedConnection)
->>>>>>> 6cd2ff89
 
         # Initialize dockwidgets to default view
         self.restore_default_view()
@@ -342,20 +313,13 @@
         for scan in tuple(self.scan_2d_dockwidgets):
             self._remove_scan_dockwidget(scan)
 
-<<<<<<< HEAD
-        self.toggle_switch_widget.toggle_switch.sigStateChanged.disconnect()
-=======
->>>>>>> 6cd2ff89
         tilt_widget = self.tilt_correction_dockwidget
         tilt_widget.tilt_set_01_pushButton.clicked.disconnect()
         tilt_widget.tilt_set_02_pushButton.clicked.disconnect()
         tilt_widget.tilt_set_03_pushButton.clicked.disconnect()
         tilt_widget.tilt_set_04_pushButton.clicked.disconnect()
         tilt_widget.auto_origin_switch.toggle_switch.sigStateChanged.disconnect()
-<<<<<<< HEAD
-=======
         self._scanning_logic().sigTiltCorrSettingsChanged.disconnect()
->>>>>>> 6cd2ff89
         self._mw.action_toggle_tilt_correction.triggered.disconnect()
 
     def show(self):
@@ -447,36 +411,15 @@
         self.optimizer_dockwidget.visibilityChanged.connect(self._mw.action_view_optimizer.setChecked)
         self._mw.action_view_optimizer.triggered[bool].connect(self.optimizer_dockwidget.setVisible)
 
-<<<<<<< HEAD
-        # Create a ToggleSwitchWidget
-        self.toggle_switch_widget = ToggleSwitchWidget(switch_states=('Tilt_Correction:OFF',
-                                                                      'Tilt_Correction:ON'))
-
-        # Set size policy for the ToggleSwitchWidget
-        self.toggle_switch_widget.setSizePolicy(QtWidgets.QSizePolicy.Fixed, QtWidgets.QSizePolicy.Fixed)
-        #toggle_switch_widget.setStyleSheet("QToolButton { height: 20px; width: 80px; }")
-
-        # Add the widget to the toolbar as a button
-        self._mw.util_toolBar.addWidget(self.toggle_switch_widget)
-
-        self._mw.util_toolBar.visibilityChanged.connect(
-            self._mw.action_view_toolbar.setChecked)
-        self._mw.action_view_toolbar.triggered[bool].connect(self._mw.util_toolBar.setVisible)
-
-=======
         self._mw.util_toolBar.visibilityChanged.connect(self._mw.action_view_toolbar.setChecked)
         self._mw.action_view_toolbar.triggered[bool].connect(self._mw.util_toolBar.setVisible)
 
         # Add tilt correction widget to the toolbar as a button
->>>>>>> 6cd2ff89
         self.tilt_correction_dockwidget = TiltCorrectionDockWidget(scanner_axes=self._scanning_logic().scanner_axes)
         self.tilt_correction_dockwidget.setAllowedAreas(QtCore.Qt.BottomDockWidgetArea)
         self._mw.addDockWidget(QtCore.Qt.BottomDockWidgetArea, self.tilt_correction_dockwidget)
         self.tilt_correction_dockwidget.setVisible(False)
-<<<<<<< HEAD
-=======
         self.tilt_correction_dockwidget.visibilityChanged.connect(self._mw.action_view_tilt_correction.setChecked)
->>>>>>> 6cd2ff89
         self._mw.action_view_tilt_correction.triggered[bool].connect(self.tilt_correction_dockwidget.setVisible)
 
 
@@ -1119,57 +1062,6 @@
     def tilt_corr_set_support_vector(self, idx_vector=0):
         target = self._scanning_logic().scanner_target
 
-<<<<<<< HEAD
-        dim_idxs = [(idx, key) for idx,key in enumerate(target.keys())]
-        support_vecs = self.tilt_correction_dockwidget.support_vecs_box
-
-        [support_vecs[idx_vector][dim[0]].setValue(target[dim[1]]) for dim in dim_idxs]
-
-        self.tilt_corr_support_vector_updated()
-
-    def tilt_corr_support_vector_updated(self):
-
-        support_vecs = self.tilt_correction_dockwidget.support_vecs_box
-        support_vecs_val = self.tilt_correction_dockwidget.support_vectors
-        dim_idxs = [(idx, key) for idx, key in enumerate(self._scanning_logic().scanner_axes.keys())]
-
-        all_vecs_valid = True
-        for vec in [0,1,2,3]:
-            vecs_valid = [support_vecs[vec][dim[0]].is_valid for dim in dim_idxs]
-            all_vecs_valid = np.all(vecs_valid) and all_vecs_valid
-
-        if all_vecs_valid:
-            shift_vec = support_vecs_val[-1]
-            if not np.all([np.isfinite(el) for el in shift_vec]):
-                shift_vec = None
-            self._scanning_logic().configure_tilt_correction(support_vecs_val[:-1],
-                                                             shift_vec)
-            self.toggle_switch_widget.setEnabled(True)
-            self._mw.action_toggle_tilt_correction.setEnabled(True)
-        else:
-            self._scanning_logic().configure_tilt_correction(None, None)
-            self.toggle_switch_widget.set_state('Tilt_Correction:OFF')
-            self.toggle_switch_widget.setEnabled(False)
-            self._mw.action_toggle_tilt_correction.setEnabled(False)
-
-    def toggle_tilt_correction(self, state):
-        # toggle switch
-        if type(state) == str:
-            enabled = True if state == 'Tilt_Correction:ON' else False
-        # button
-        if type(state) == bool:
-            enabled = state
-
-        self._scanning_logic().toggle_tilt_correction(enabled)
-
-        icon_on = QtGui.QIcon(QtGui.QPixmap("./artwork/icons/correct-tilt.svg"))
-        icon_off = QtGui.QIcon(QtGui.QPixmap("./artwork/icons/correct-tilt_off.svg"))
-        if enabled:
-            self._mw.action_toggle_tilt_correction.setIcon(icon_on)
-        else:
-            self._mw.action_toggle_tilt_correction.setIcon(icon_off)
-
-=======
         self.tilt_correction_dockwidget.set_support_vector(target, idx_vector)
         self.apply_tilt_corr_support_vectors()
 
@@ -1261,5 +1153,4 @@
         if enabled:
             self.setIcon(self.icon_on)
         else:
-            self.setIcon(self.icon_off)
->>>>>>> 6cd2ff89
+            self.setIcon(self.icon_off)