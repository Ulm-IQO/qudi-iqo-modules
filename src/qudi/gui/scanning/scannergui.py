--- conflicted
+++ resolved
@@ -207,7 +207,6 @@
         self.scan_state_updated(scan_logic.module_state() != 'idle')
 
         # Connect signals
-<<<<<<< HEAD
         self.sigScannerTargetChanged.connect(
             self._scanning_logic().set_target_position, QtCore.Qt.ConnectionType.QueuedConnection
         )
@@ -219,21 +218,12 @@
             self._optimize_logic().toggle_optimize, QtCore.Qt.ConnectionType.QueuedConnection
         )
         self._mw.action_optimize_position.triggered[bool].connect(self.toggle_optimize, QtCore.Qt.ConnectionType.QueuedConnection)
-=======
-        self.sigScannerTargetChanged.connect(self._scanning_logic().set_target_position, QtCore.Qt.QueuedConnection)
-        self.sigFrequencyChanged.connect(scan_logic.set_scan_frequency, QtCore.Qt.QueuedConnection)
-        self.sigBackFrequencyChanged.connect(scan_logic.set_back_scan_frequency, QtCore.Qt.QueuedConnection)
-        self.sigUseBackScanSettings.connect(scan_logic.set_use_back_scan_settings, QtCore.Qt.QueuedConnection)
-        self.sigToggleScan.connect(scan_logic.toggle_scan, QtCore.Qt.QueuedConnection)
-        self.sigToggleOptimize.connect(self._optimize_logic().toggle_optimize, QtCore.Qt.QueuedConnection)
-        self._mw.action_optimize_position.triggered[bool].connect(self.toggle_optimize, QtCore.Qt.QueuedConnection)
         self._optimize_logic().sigOptimizeSequenceDimensionsChanged.connect(
-            self._init_optimizer_dockwidget, QtCore.Qt.QueuedConnection
+            self._init_optimizer_dockwidget, QtCore.Qt.ConnectionType.QueuedConnection
         )
         self._optimize_logic().sigOptimizeSequenceDimensionsChanged.connect(
-            self.update_optimizer_settings_from_logic, QtCore.Qt.QueuedConnection
-        )
->>>>>>> 1dd0332f
+            self.update_optimizer_settings_from_logic, QtCore.Qt.ConnectionType.QueuedConnection
+        )
         self._mw.action_restore_default_view.triggered.connect(self.restore_default_view)
         self._mw.action_save_all_scans.triggered.connect(lambda x: self.save_scan_data(scan_axes=None))
         self.sigSaveScan.connect(self._data_logic().save_scan_by_axis, QtCore.Qt.ConnectionType.QueuedConnection)
@@ -241,102 +231,52 @@
         self._data_logic().sigSaveStateChanged.connect(self._track_save_status)
 
         self._mw.action_utility_zoom.toggled.connect(self.toggle_cursor_zoom)
-<<<<<<< HEAD
-        self._mw.action_utility_full_range.triggered.connect(
-            self.set_full_range, QtCore.Qt.ConnectionType.QueuedConnection
-        )
-        self._mw.action_history_forward.triggered.connect(
-            self._data_logic().history_next, QtCore.Qt.ConnectionType.QueuedConnection
-        )
-        self._mw.action_history_back.triggered.connect(
-            self._data_logic().history_previous, QtCore.Qt.ConnectionType.QueuedConnection
-        )
-
-        self._scanning_logic().sigScannerTargetChanged.connect(
-            self.scanner_target_updated, QtCore.Qt.ConnectionType.QueuedConnection
-        )
-        self._scanning_logic().sigScanStateChanged.connect(
-            self.scan_state_updated, QtCore.Qt.ConnectionType.QueuedConnection
-        )
-        self._data_logic().sigHistoryScanDataRestored.connect(
-            self._update_from_history, QtCore.Qt.ConnectionType.QueuedConnection
-        )
-        self._optimize_logic().sigOptimizeStateChanged.connect(
-            self.optimize_state_updated, QtCore.Qt.ConnectionType.QueuedConnection
-        )
+        self._mw.action_utility_full_range.triggered.connect(self.set_full_range, QtCore.Qt.ConnectionType.QueuedConnection)
+        self._mw.action_history_forward.triggered.connect(self._data_logic().history_next, QtCore.Qt.ConnectionType.QueuedConnection)
+        self._mw.action_history_back.triggered.connect(self._data_logic().history_previous, QtCore.Qt.ConnectionType.QueuedConnection)
+
+        self._scanning_logic().sigScannerTargetChanged.connect(self.scanner_target_updated, QtCore.Qt.ConnectionType.QueuedConnection)
+        self._scanning_logic().sigScanSettingsChanged.connect(
+            self.update_scanner_settings_from_logic, QtCore.Qt.ConnectionType.QueuedConnection
+        )
+        self._scanning_logic().sigScanStateChanged.connect(self.scan_state_updated, QtCore.Qt.ConnectionType.QueuedConnection)
+        self._data_logic().sigHistoryScanDataRestored.connect(self._update_from_history, QtCore.Qt.ConnectionType.QueuedConnection)
+        self._optimize_logic().sigOptimizeStateChanged.connect(self.optimize_state_updated, QtCore.Qt.ConnectionType.QueuedConnection)
         self.sigOptimizerSettingsChanged.connect(
             self._optimize_logic().set_optimize_settings, QtCore.Qt.ConnectionType.QueuedConnection)
 
-        self.sigShowSaveDialog.connect(lambda x: self._save_dialog.show() if x else self._save_dialog.hide(),
-                                       QtCore.Qt.DirectConnection)
-
-        # tilt correction signals
-        tilt_widget = self.tilt_correction_dockwidget
-        tilt_widget.tilt_set_01_pushButton.clicked.connect(lambda: self.tilt_corr_set_support_vector(0),
-                                                                       QtCore.Qt.ConnectionType.QueuedConnection)
-        tilt_widget.tilt_set_02_pushButton.clicked.connect(lambda: self.tilt_corr_set_support_vector(1),
-                                                                       QtCore.Qt.ConnectionType.QueuedConnection)
-        tilt_widget.tilt_set_03_pushButton.clicked.connect(lambda: self.tilt_corr_set_support_vector(2),
-                                                                       QtCore.Qt.ConnectionType.QueuedConnection)
-        tilt_widget.tilt_set_04_pushButton.clicked.connect(lambda: self.tilt_corr_set_support_vector(3),
-                                                                       QtCore.Qt.ConnectionType.QueuedConnection)
-        tilt_widget.auto_origin_switch.toggle_switch.sigStateChanged.connect(self.apply_tilt_corr_support_vectors,
-                                                                       QtCore.Qt.ConnectionType.QueuedConnection)
-        self._mw.action_toggle_tilt_correction.triggered.connect(self.toggle_tilt_correction,
-                                                                QtCore.Qt.ConnectionType.QueuedConnection)
-        [box.valueChanged.connect(self.apply_tilt_corr_support_vectors, QtCore.Qt.ConnectionType.QueuedConnection)
-                                  for box_row in tilt_widget.support_vecs_box for box in box_row]
-        self._scanning_logic().sigTiltCorrSettingsChanged.connect(
-            self.tilt_corr_support_vector_updated, QtCore.Qt.ConnectionType.QueuedConnection)
-=======
-        self._mw.action_utility_full_range.triggered.connect(self.set_full_range, QtCore.Qt.QueuedConnection)
-        self._mw.action_history_forward.triggered.connect(self._data_logic().history_next, QtCore.Qt.QueuedConnection)
-        self._mw.action_history_back.triggered.connect(self._data_logic().history_previous, QtCore.Qt.QueuedConnection)
-
-        self._scanning_logic().sigScannerTargetChanged.connect(self.scanner_target_updated, QtCore.Qt.QueuedConnection)
-        self._scanning_logic().sigScanSettingsChanged.connect(
-            self.update_scanner_settings_from_logic, QtCore.Qt.QueuedConnection
-        )
-        self._scanning_logic().sigScanStateChanged.connect(self.scan_state_updated, QtCore.Qt.QueuedConnection)
-        self._data_logic().sigHistoryScanDataRestored.connect(self._update_from_history, QtCore.Qt.QueuedConnection)
-        self._optimize_logic().sigOptimizeStateChanged.connect(self.optimize_state_updated, QtCore.Qt.QueuedConnection)
-        self.sigOptimizerSettingsChanged.connect(
-            self._optimize_logic().set_optimize_settings, QtCore.Qt.QueuedConnection
-        )
-
         self.sigShowSaveDialog.connect(
-            lambda x: self._save_dialog.show() if x else self._save_dialog.hide(), QtCore.Qt.DirectConnection
+            lambda x: self._save_dialog.show() if x else self._save_dialog.hide(), QtCore.Qt.ConnectionType.DirectConnection
         )
 
         # tilt correction signals
         tilt_widget = self.tilt_correction_dockwidget
         tilt_widget.tilt_set_01_pushButton.clicked.connect(
-            lambda: self.tilt_corr_set_support_vector(0), QtCore.Qt.QueuedConnection
+            lambda: self.tilt_corr_set_support_vector(0), QtCore.Qt.ConnectionType.QueuedConnection
         )
         tilt_widget.tilt_set_02_pushButton.clicked.connect(
-            lambda: self.tilt_corr_set_support_vector(1), QtCore.Qt.QueuedConnection
+            lambda: self.tilt_corr_set_support_vector(1), QtCore.Qt.ConnectionType.QueuedConnection
         )
         tilt_widget.tilt_set_03_pushButton.clicked.connect(
-            lambda: self.tilt_corr_set_support_vector(2), QtCore.Qt.QueuedConnection
+            lambda: self.tilt_corr_set_support_vector(2), QtCore.Qt.ConnectionType.QueuedConnection
         )
         tilt_widget.tilt_set_04_pushButton.clicked.connect(
-            lambda: self.tilt_corr_set_support_vector(3), QtCore.Qt.QueuedConnection
+            lambda: self.tilt_corr_set_support_vector(3), QtCore.Qt.ConnectionType.QueuedConnection
         )
         tilt_widget.auto_origin_switch.toggle_switch.sigStateChanged.connect(
-            self.apply_tilt_corr_support_vectors, QtCore.Qt.QueuedConnection
+            self.apply_tilt_corr_support_vectors, QtCore.Qt.ConnectionType.QueuedConnection
         )
         self._mw.action_toggle_tilt_correction.triggered.connect(
-            self.toggle_tilt_correction, QtCore.Qt.QueuedConnection
+            self.toggle_tilt_correction, QtCore.Qt.ConnectionType.QueuedConnection
         )
         [
-            box.valueChanged.connect(self.apply_tilt_corr_support_vectors, QtCore.Qt.QueuedConnection)
+            box.valueChanged.connect(self.apply_tilt_corr_support_vectors, QtCore.Qt.ConnectionType.QueuedConnection)
             for box_row in tilt_widget.support_vecs_box
             for box in box_row
         ]
         self._scanning_logic().sigTiltCorrSettingsChanged.connect(
-            self.tilt_corr_support_vector_updated, QtCore.Qt.QueuedConnection
-        )
->>>>>>> 1dd0332f
+            self.tilt_corr_support_vector_updated, QtCore.Qt.ConnectionType.QueuedConnection
+        )
 
         # Initialize dockwidgets to default view
         self.restore_default_view()
@@ -424,12 +364,8 @@
         # Connect the action of the settings window with the code:
         self._osd.accepted.connect(self.change_optimizer_settings)
         self._osd.rejected.connect(self.update_optimizer_settings_from_logic)
-<<<<<<< HEAD
         self._osd.button_box.button(QtWidgets.QDialogButtonBox.StandardButton.Apply).clicked.connect(
             self.change_optimizer_settings)
-=======
-        self._osd.button_box.button(QtWidgets.QDialogButtonBox.Apply).clicked.connect(self.change_optimizer_settings)
->>>>>>> 1dd0332f
         # pull in data
         self.update_optimizer_settings_from_logic()
 
@@ -574,34 +510,6 @@
         has_1d_scans = bool(dockwidgets_1d)
         has_2d_scans = bool(dockwidgets_2d)
         if has_1d_scans and has_2d_scans:
-<<<<<<< HEAD
-            self._mw.splitDockWidget(dockwidgets_1d[0], self.optimizer_dockwidget,
-                                     QtCore.Qt.Vertical)
-            self._mw.resizeDocks((dockwidgets_1d[0], self.optimizer_dockwidget),
-                                 (3, 2),
-                                 QtCore.Qt.Vertical)
-            self._mw.resizeDocks((dockwidgets_2d[0], dockwidgets_1d[0]),
-                                 (1, 1),
-                                 QtCore.Qt.Orientation.Horizontal)
-        elif multiple_2d_scans:
-            self._mw.splitDockWidget(dockwidgets_2d[1],
-                                     self.optimizer_dockwidget,
-                                     QtCore.Qt.Vertical)
-            self._mw.resizeDocks((dockwidgets_2d[1], self.optimizer_dockwidget),
-                                 (3, 2),
-                                 QtCore.Qt.Vertical)
-            self._mw.resizeDocks((dockwidgets_2d[0], dockwidgets_2d[1]),
-                                 (1, 1),
-                                 QtCore.Qt.Orientation.Horizontal)
-        elif has_1d_scans:
-            self._mw.resizeDocks((dockwidgets_1d[0], self.optimizer_dockwidget),
-                                 (1, 1),
-                                 QtCore.Qt.Orientation.Horizontal)
-        elif has_2d_scans:
-            self._mw.resizeDocks((dockwidgets_2d[0], self.optimizer_dockwidget),
-                                 (1, 1),
-                                 QtCore.Qt.Orientation.Horizontal)
-=======
             self._mw.splitDockWidget(dockwidgets_1d[0], self.optimizer_dockwidget, QtCore.Qt.Vertical)
             self._mw.resizeDocks((dockwidgets_1d[0], self.optimizer_dockwidget), (3, 2), QtCore.Qt.Vertical)
             self._mw.resizeDocks((dockwidgets_2d[0], dockwidgets_1d[0]), (1, 1), QtCore.Qt.Horizontal)
@@ -613,7 +521,6 @@
             self._mw.resizeDocks((dockwidgets_1d[0], self.optimizer_dockwidget), (1, 1), QtCore.Qt.Horizontal)
         elif has_2d_scans:
             self._mw.resizeDocks((dockwidgets_2d[0], self.optimizer_dockwidget), (1, 1), QtCore.Qt.Horizontal)
->>>>>>> 1dd0332f
 
     def _tabify_dockwidgets(self):
         dockwidgets_2d = tuple(self.scan_2d_dockwidgets.values())
