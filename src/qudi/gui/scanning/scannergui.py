--- conflicted
+++ resolved
@@ -22,45 +22,28 @@
 import itertools
 import os
 from uuid import UUID
+from typing import Union, Tuple, Optional, List
 
 import numpy as np
-<<<<<<< HEAD
-from typing import Union, Tuple, Optional, List, Dict
-from PySide2 import QtCore, QtWidgets
-
-=======
-import copy as cp
-from typing import Union, Tuple
-from functools import partial
 from PySide2 import QtCore, QtGui, QtWidgets
 from PySide2.QtWidgets import QAction
-#from PyQt5.QtWidgets import  QAction
->>>>>>> 21210393
+
 import qudi.util.uic as uic
 from qudi.core.connector import Connector
 from qudi.core.statusvariable import StatusVar
 from qudi.core.configoption import ConfigOption
 from qudi.interface.scanning_probe_interface import ScanData
 from qudi.core.module import GuiBase
-<<<<<<< HEAD
-
-=======
-from qudi.logic.scanning_optimize_logic import OptimizerScanSequence
+
 from qudi.gui.scanning.tilt_correction_dockwidget import TiltCorrectionDockWidget
->>>>>>> 21210393
 from qudi.gui.scanning.axes_control_dockwidget import AxesControlDockWidget
 from qudi.gui.scanning.optimizer_setting_dialog import OptimizerSettingsDialog
 from qudi.gui.scanning.scan_settings_dialog import ScannerSettingDialog
 from qudi.gui.scanning.scan_dockwidget import ScanDockWidget
 from qudi.gui.scanning.optimizer_dockwidget import OptimizerDockWidget
-<<<<<<< HEAD
 from qudi.logic.scanning_data_logic import ScanningDataLogic
 from qudi.logic.scanning_probe_logic import ScanningProbeLogic
 from qudi.logic.scanning_optimize_logic import ScanningOptimizeLogic
-=======
-from qudi.util.widgets.toggle_switch import ToggleSwitch
-from qudi.gui.switch.switch_state_widgets import SwitchRadioButtonWidget
->>>>>>> 21210393
 
 
 class ConfocalMainWindow(QtWidgets.QMainWindow):
@@ -447,7 +430,6 @@
         self.tilt_correction_dockwidget.setVisible(False)
         self.tilt_correction_dockwidget.visibilityChanged.connect(self._mw.action_view_tilt_correction.setChecked)
         self._mw.action_view_tilt_correction.triggered[bool].connect(self.tilt_correction_dockwidget.setVisible)
-
 
 
     @QtCore.Slot()
@@ -559,13 +541,8 @@
     @QtCore.Slot(tuple)
     def save_scan_data(self, scan_axes: Union[None, Tuple[str], Tuple[str, str]]):
         """
-<<<<<<< HEAD
         Save data for a given scan axis.
         @param tuple scan_axes: Axis to save, leave None for all axes where data is available.
-=======
-        Save data for a given (or all) scan axis.
-        @param tuple scan_axes: Axis to save. Save all currently displayed if None.
->>>>>>> 21210393
         """
         self.sigShowSaveDialog.emit(True)
         if scan_axes is None:
@@ -1043,7 +1020,6 @@
         self._osd.set_frequency(optimize_logic.scan_frequency)
         self._osd.set_back_frequency(optimize_logic.back_scan_frequency)
 
-<<<<<<< HEAD
         axes_constr = self._scanning_logic().scanner_axes
         self.optimizer_dockwidget.scan_sequence = optimize_logic.scan_sequence
 
@@ -1078,9 +1054,6 @@
 
             # Adjust crosshair size according to optimizer range
             self.update_crosshair_sizes()
-=======
-                # Adjust crosshair size according to optimizer range
-                self.update_crosshair_sizes()
 
     def tilt_corr_set_support_vector(self, idx_vector=0):
         target = self._scanning_logic().scanner_target
@@ -1176,5 +1149,4 @@
         if enabled:
             self.setIcon(self.icon_on)
         else:
-            self.setIcon(self.icon_off)
->>>>>>> 21210393
+            self.setIcon(self.icon_off)