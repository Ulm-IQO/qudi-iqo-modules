--- conflicted
+++ resolved
@@ -20,59 +20,18 @@
 If not, see <https://www.gnu.org/licenses/>.
 """
 
-<<<<<<< HEAD
-__all__ = ['Scan1DDockWidget', 'Scan2DDockWidget']
-
-from PySide2 import QtGui, QtWidgets
-from qudi.util.widgets.scan_2d_widget import Scan2DWidget
-from qudi.util.widgets.scan_1d_widget import Scan1DWidget
-=======
 __all__ = ['ScanDockWidget']
 
 from PySide2 import QtWidgets
 from typing import Optional, Tuple, Sequence, Union
 from qudi.gui.scanning.scan_widget import Scan2DWidget, Scan1DWidget
 from qudi.interface.scanning_probe_interface import ScannerAxis, ScannerChannel
->>>>>>> e3c99ebf
 
 
 class ScanDockWidget(QtWidgets.QDockWidget):
     """
     """
 
-<<<<<<< HEAD
-    __transparent_crosshair_attrs = frozenset(
-        {'sigPositionChanged', 'sigPositionDragged', 'sigDragStarted', 'sigDragFinished'}
-    )
-    __transparent_widget_attrs = frozenset(
-        {'sigMouseClicked', 'sigMouseAreaSelected', 'sigScanToggled', 'selection_enabled',
-         'zoom_by_selection_enabled', 'toggle_selection', 'toggle_zoom_by_selection',
-         'set_image_extent', 'toggle_scan', 'toggle_enabled', 'set_scan_data'}
-    )
-
-    def __init__(self, *args, scan_axes, channels, **kwargs):
-        x_axis, y_axis = scan_axes
-
-        super().__init__(*args, **kwargs)
-
-        self._axes = (x_axis.name, y_axis.name)
-
-        self.setWindowTitle('{0}-{1} Scan'.format(x_axis.name.title(), y_axis.name.title()))
-        self.setObjectName('{0}_{1}_scan_dockWidget'.format(x_axis.name, y_axis.name))
-
-        icon = QtGui.QIcon(':/icons/scan-xy-start')
-        icon.addFile(':/icons/scan-stop', mode=QtGui.QIcon.Normal, state=QtGui.QIcon.On)
-        self.scan_widget = Scan2DWidget(channel_units={ch.name: ch.unit for ch in channels},
-                                        scan_icon=icon)
-        self.scan_widget.set_axis_label('bottom', label=x_axis.name.title(), unit=x_axis.unit)
-        self.scan_widget.set_axis_label('left', label=y_axis.name.title(), unit=y_axis.unit)
-        self.scan_widget.set_data_channels({ch.name: ch.unit for ch in channels})
-        self.scan_widget.add_crosshair(movable=True, min_size_factor=0.02)
-        self.scan_widget.crosshairs[-1].set_allowed_range((x_axis.value_range, y_axis.value_range))
-        self.scan_widget.crosshairs[-1].set_size((0.1, 0.1))
-        self.scan_widget.toggle_zoom_by_selection(True)
-
-=======
     def __init__(self,
                  axes: Union[Tuple[ScannerAxis], Tuple[ScannerAxis, ScannerAxis]],
                  channels: Sequence[ScannerChannel],
@@ -94,77 +53,8 @@
             self.scan_widget = Scan1DWidget(self._scan_axes, channels)
         else:
             self.scan_widget = Scan2DWidget(self._scan_axes, channels)
->>>>>>> e3c99ebf
         self.setWidget(self.scan_widget)
 
     @property
-<<<<<<< HEAD
-    def axes(self):
-        return self._axes
-
-    @property
-    def crosshair(self):
-        return self.scan_widget.crosshairs[-1]
-
-    def toggle_crosshair(self, enabled):
-        if enabled:
-            return self.scan_widget.show_crosshair(-1)
-        return self.scan_widget.hide_crosshair(-1)
-
-
-class Scan1DDockWidget(QtWidgets.QDockWidget):
-    """
-    """
-
-    __transparent_marker_attrs = frozenset(
-        {'sigPositionChanged', 'sigPositionDragged', 'sigDragStarted', 'sigDragFinished'}
-    )
-    __transparent_widget_attrs = frozenset(
-        {'sigMouseClicked', 'sigMouseAreaSelected', 'sigScanToggled', 'selection_enabled',
-         'zoom_by_selection_enabled', 'toggle_selection', 'toggle_zoom_by_selection', 'toggle_scan',
-         'toggle_enabled', 'set_scan_data'}
-    )
-
-    def __init__(self, *args, scan_axis, channels, **kwargs):
-        super().__init__(*args, **kwargs)
-
-        self._axis = scan_axis.name
-
-        self.setWindowTitle('{0} Scan'.format(scan_axis.name.title()))
-        self.setObjectName('{0}_scan_dockWidget'.format(scan_axis.name))
-
-        icon = QtGui.QIcon(':/icons/scan-xy-start')
-        icon.addFile(':/icons/scan-stop', mode=QtGui.QIcon.Normal, state=QtGui.QIcon.On)
-        self.scan_widget = Scan1DWidget(channel_units={ch.name: ch.unit for ch in channels},
-                                        scan_icon=icon)
-        self.scan_widget.set_axis_label(scan_axis.name.title(), scan_axis.unit)
-        self.scan_widget.set_data_channels({ch.name: ch.unit for ch in channels})
-        self.scan_widget.add_marker(movable=True)
-        self.scan_widget.markers[-1].set_allowed_range(scan_axis.value_range)
-        self.scan_widget.toggle_zoom_by_selection(True)
-
-        self.setWidget(self.scan_widget)
-
-    def __getattr__(self, item):
-        if item in self.__transparent_marker_attrs:
-            return getattr(self.scan_widget.markers[-1], item)
-        if item in self.__transparent_widget_attrs:
-            return getattr(self.scan_widget, item)
-        raise AttributeError('Scan1DDockWidget has no attribute "{0}"'.format(item))
-
-    @property
-    def axis(self):
-        return self._axis
-
-    @property
-    def marker(self):
-        return self.scan_widget.markers[-1]
-
-    def toggle_marker(self, enabled):
-        if enabled:
-            return self.scan_widget.show_marker(-1)
-        return self.scan_widget.hide_marker(-1)
-=======
     def scan_axes(self):
-        return self._scan_axes
->>>>>>> e3c99ebf
+        return self._scan_axes