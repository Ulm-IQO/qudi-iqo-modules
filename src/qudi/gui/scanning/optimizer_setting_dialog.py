# -*- coding: utf-8 -*-

"""
This file contains a custom QWidget class to provide optimizer settings for each scanner axis.

Copyright (c) 2021, the qudi developers. See the AUTHORS.md file at the top-level directory of this
distribution and on <https://github.com/Ulm-IQO/qudi-iqo-modules/>

This file is part of qudi.

Qudi is free software: you can redistribute it and/or modify it under the terms of
the GNU Lesser General Public License as published by the Free Software Foundation,
either version 3 of the License, or (at your option) any later version.

Qudi is distributed in the hope that it will be useful, but WITHOUT ANY WARRANTY;
without even the implied warranty of MERCHANTABILITY or FITNESS FOR A PARTICULAR PURPOSE.
See the GNU Lesser General Public License for more details.

You should have received a copy of the GNU Lesser General Public License along with qudi.
If not, see <https://www.gnu.org/licenses/>.
"""

__all__ = ('OptimizerSettingsDialog', 'OptimizerSettingsWidget', 'OptimizerAxesWidget')

from typing import List, Tuple, Dict, Iterable
from PySide2 import QtCore, QtGui, QtWidgets

from qudi.util.widgets.scientific_spinbox import ScienDSpinBox
from qudi.interface.scanning_probe_interface import ScannerAxis, ScannerChannel, BackScanCapability


class OptimizerSettingsDialog(QtWidgets.QDialog):
    """Dialog for user configurable settings for the scanning optimize logic."""

    def __init__(
        self,
        scanner_axes: Iterable[ScannerAxis],
        scanner_channels: Iterable[ScannerChannel],
        sequences: Dict[list, List[Tuple[Tuple[str, ...]]]],
        sequence_dimensions: List[list],
        back_scan_capability: BackScanCapability,
    ):
        super().__init__()
        self.setObjectName('optimizer_settings_dialog')
        self.setWindowTitle('Optimizer Settings')

        self.settings_widget = OptimizerSettingsWidget(
            scanner_axes=scanner_axes,
            scanner_channels=scanner_channels,
            sequences=sequences,
            sequence_dimensions=sequence_dimensions,
            back_scan_capability=back_scan_capability,
        )

        self.button_box = QtWidgets.QDialogButtonBox(
            QtWidgets.QDialogButtonBox.Ok | QtWidgets.QDialogButtonBox.Cancel | QtWidgets.QDialogButtonBox.Apply,
            QtCore.Qt.Horizontal,
            self,
        )
        self.button_box.accepted.connect(self.accept)
        self.button_box.rejected.connect(self.reject)

        layout = QtWidgets.QVBoxLayout()
        layout.addWidget(self.settings_widget)
        layout.addWidget(self.button_box)
        layout.setSizeConstraint(QtWidgets.QLayout.SetFixedSize)
        self.setLayout(layout)

    @property
    def data_channel(self) -> str:
        return self.settings_widget.data_channel

    @data_channel.setter
    def data_channel(self, ch: str) -> None:
        self.settings_widget.data_channel = ch

    @property
    def sequence(self) -> List[Tuple[str, ...]]:
        return self.settings_widget.sequence

    @sequence.setter
    def sequence(self, seq: List[Tuple[str, ...]]) -> None:
        self.settings_widget.sequence = seq

    @property
    def allowed_sequences(self) -> Tuple[Tuple[str, ...]]:
        return self.settings_widget.allowed_sequences

    @allowed_sequences.setter
    def allowed_sequences(self, sequences: Tuple[Tuple[str, ...]]) -> None:
        self.settings_widget.allowed_sequences = sequences

    @property
    def sequence_dimension(self) -> List[int]:
        return self.settings_widget.sequence_dimension

    @sequence_dimension.setter
    def sequence_dimension(self, dim: List[int]) -> None:
        self.settings_widget.sequence_dimension = dim

    @property
    def allowed_sequence_dimensions(self) -> List[int]:
        return self.settings_widget.allowed_sequence_dimensions

    @allowed_sequence_dimensions.setter
    def allowed_sequence_dimensions(self, sequence_dimensions: List[int]) -> None:
        self.settings_widget.allowed_sequence_dimensions = sequence_dimensions

    @property
    def range(self) -> Dict[str, float]:
        return self.settings_widget.axes_widget.range

    @property
    def resolution(self) -> Dict[str, int]:
        return self.settings_widget.axes_widget.resolution

    @property
    def back_resolution(self) -> Dict[str, int]:
        return self.settings_widget.axes_widget.back_resolution

    @property
    def frequency(self) -> Dict[str, float]:
        return self.settings_widget.axes_widget.frequency

    @property
    def back_frequency(self) -> Dict[str, float]:
        return self.settings_widget.axes_widget.back_frequency

    def set_range(self, settings: Dict[str, float]):
        self.settings_widget.axes_widget.set_range(settings)

    def set_resolution(self, settings: Dict[str, int]):
        self.settings_widget.axes_widget.set_resolution(settings)

    def set_back_resolution(self, settings: Dict[str, int]):
        self.settings_widget.axes_widget.set_back_resolution(settings)

    def set_frequency(self, settings: Dict[str, float]):
        self.settings_widget.axes_widget.set_frequency(settings)

    def set_back_frequency(self, settings: Dict[str, float]):
        self.settings_widget.axes_widget.set_back_frequency(settings)


class OptimizerSettingsWidget(QtWidgets.QWidget):
    """User configurable settings for the scanner optimizer logic."""

    def __init__(
        self,
        scanner_axes: Iterable[ScannerAxis],
        scanner_channels: Iterable[ScannerChannel],
        sequences: Dict[list, Tuple[Tuple[str, ...]]],
        sequence_dimensions: List[list],
        back_scan_capability: BackScanCapability,
    ):
        super().__init__()
        self.setObjectName('optimizer_settings_widget')

        self._avail_axes = sorted([ax.name for ax in scanner_axes])
        self._allowed_sequences = sequences
        self._allowed_sequence_dimensions = sequence_dimensions

        font = QtGui.QFont()
        font.setBold(True)

        self.data_channel_combobox = QtWidgets.QComboBox()
        self.data_channel_combobox.addItems(tuple(ch.name for ch in scanner_channels))

        self.optimize_sequence_dimensions_combobox = QtWidgets.QComboBox()
        self.optimize_sequence_dimensions_combobox.addItems([str(dim) for dim in self._allowed_sequence_dimensions])

        self.optimize_sequence_combobox = QtWidgets.QComboBox()
        self.optimize_sequence_combobox.addItems(
            [str(seq) for seq in self._allowed_sequences[self._allowed_sequence_dimensions[0]]]
        )

        # general settings
        label = QtWidgets.QLabel('Data channel:')
        label.setAlignment(QtCore.Qt.AlignVCenter | QtCore.Qt.AlignRight)
        label.setFont(font)
        misc_settings_groupbox = QtWidgets.QGroupBox('General settings')
        misc_settings_groupbox.setFont(font)

        layout = QtWidgets.QGridLayout()
        layout.addWidget(label, 0, 0)
        layout.addWidget(self.data_channel_combobox, 0, 1)
        layout.setColumnStretch(1, 1)
        misc_settings_groupbox.setLayout(layout)

        # scan settings
        label_opt_seq = QtWidgets.QLabel('Sequence:')
        label_opt_seq.setAlignment(QtCore.Qt.AlignLeft)
        label_opt_seq.setFont(font)

        label_opt_seq_dim = QtWidgets.QLabel('Sequence Dimension:')
        label_opt_seq_dim.setAlignment(QtCore.Qt.AlignLeft)
        label_opt_seq_dim.setFont(font)

        self.axes_widget = OptimizerAxesWidget(scanner_axes=scanner_axes, back_scan_capability=back_scan_capability)
        self.axes_widget.setObjectName('optimizer_axes_widget')

        scan_settings_groupbox = QtWidgets.QGroupBox('Scan settings')
        scan_settings_groupbox.setFont(font)

        layout = QtWidgets.QGridLayout()
        layout.addWidget(self.axes_widget, 0, 0, 1, -1)
        layout.addWidget(label_opt_seq_dim, 1, 0, 1, 1)
        layout.addWidget(self.optimize_sequence_dimensions_combobox, 1, 1, 1, 1)
        layout.addWidget(label_opt_seq, 2, 0, 1, 1)
        layout.addWidget(self.optimize_sequence_combobox, 2, 1, 1, 1)
        scan_settings_groupbox.setLayout(layout)

        layout = QtWidgets.QVBoxLayout()
        layout.addWidget(misc_settings_groupbox)
        layout.addWidget(scan_settings_groupbox)
        self.setLayout(layout)

        self.optimize_sequence_dimensions_combobox.currentIndexChanged.connect(self._update_sequence_combobox)

    @property
    def data_channel(self) -> str:
        return self.data_channel_combobox.currentText()

    @data_channel.setter
    def data_channel(self, ch: str) -> None:
        self.data_channel_combobox.blockSignals(True)
        self.data_channel_combobox.setCurrentText(ch)
        self.data_channel_combobox.blockSignals(False)

    @property
    def sequence(self) -> Tuple[Tuple[str, ...]]:
        return self._allowed_sequences[self.sequence_dimension][self.optimize_sequence_combobox.currentIndex()]

    @sequence.setter
    def sequence(self, seq: Tuple[Tuple[str, ...]]) -> None:
        self.optimize_sequence_combobox.blockSignals(True)
        try:
            idx_combo = self._allowed_sequences[self.sequence_dimension].index(seq)
        except ValueError:
            idx_combo = 0
        self.optimize_sequence_combobox.setCurrentIndex(idx_combo)
        self.optimize_sequence_combobox.blockSignals(False)

    @property
    def allowed_sequences(self) -> List[Tuple[str, ...]]:
        return self._allowed_sequences[self.sequence_dimension]

    @allowed_sequences.setter
    def allowed_sequences(self, sequences: Dict[list, List[Tuple[str, ...]]]) -> None:
        self._allowed_sequences = sequences
        self._populate_sequence_combobox()

    def _populate_sequence_combobox(self):
        self.optimize_sequence_combobox.blockSignals(True)
        self.optimize_sequence_combobox.clear()
        self.optimize_sequence_combobox.addItems([str(seq) for seq in self._allowed_sequences[self.sequence_dimension]])
        self.optimize_sequence_combobox.blockSignals(False)

    @property
    def sequence_dimension(self) -> List[int]:
        return self._allowed_sequence_dimensions[self.optimize_sequence_dimensions_combobox.currentIndex()]

    @sequence_dimension.setter
    def sequence_dimension(self, seq_dim: List[int]) -> None:
        self.optimize_sequence_dimensions_combobox.blockSignals(True)
        try:
            idx_combo = self._allowed_sequence_dimensions.index(seq_dim)
        except ValueError:
            idx_combo = 0
        self.optimize_sequence_dimensions_combobox.setCurrentIndex(idx_combo)
        self.optimize_sequence_dimensions_combobox.blockSignals(False)
        self._populate_sequence_combobox()

    @property
    def allowed_sequence_dimensions(self) -> List[int]:
        return self._allowed_sequence_dimensions

    @allowed_sequence_dimensions.setter
    def allowed_sequence_dimensions(self, sequence_dimensions: List[int]) -> None:
        self.optimize_sequence_dimensions_combobox.blockSignals(True)
        self._allowed_sequence_dimensions = sequence_dimensions
        self.optimize_sequence_dimensions_combobox.clear()
        self.optimize_sequence_dimensions_combobox.addItems([str(dim) for dim in self._allowed_sequence_dimensions])
        self.optimize_sequence_dimensions_combobox.blockSignals(False)
        self._populate_sequence_combobox()

    def _update_sequence_combobox(self, index: int) -> None:
        self.sequence_dimension = self.allowed_sequence_dimensions[index]
        self._populate_sequence_combobox()
        self.sequence = self.allowed_sequences[0]


class OptimizerAxesWidget(QtWidgets.QWidget):
    """Widget to set optimizer parameters for each scanner axes.

    There are spin boxes for range, resolution, backward resolution, frequency and backward frequency.
    A checkbox between the forward and backward resolution/frequency can be used to automatically
    have an equal setting for both directions. Depending on the back scan capability of the hardware, this checkbox
    is checked and disabled (if available but not configurable) or unchecked and disabled (not available).
    """

    def __init__(self, *args, scanner_axes: Iterable[ScannerAxis], back_scan_capability: BackScanCapability, **kwargs):
        super().__init__(*args, **kwargs)

        self._back_scan_capability = back_scan_capability

        # remember widgets references for later access
        self.axes_widgets = dict()

        font = QtGui.QFont()
        font.setBold(True)
        layout = QtWidgets.QGridLayout()

        for i, label_text in enumerate(
            ['Range', 'Resolution', '=', 'Back\nResolution', 'Frequency', '=', 'Back\nFrequency']
        ):
            label = QtWidgets.QLabel(label_text)
            label.setFont(font)
            label.setAlignment(QtCore.Qt.AlignCenter)
            layout.addWidget(label, 0, i + 1)
            if (
                '=' in label_text or 'Back' in label_text
            ) and BackScanCapability.AVAILABLE not in self._back_scan_capability:
                label.hide()

        for index, axis in enumerate(scanner_axes, 1):
            ax_name = axis.name
            self.axes_widgets[ax_name] = dict()
            label = QtWidgets.QLabel('{0}-Axis:'.format(ax_name.title()))
            label.setObjectName('{0}_axis_label'.format(ax_name))
            label.setFont(font)
            label.setAlignment(QtCore.Qt.AlignRight | QtCore.Qt.AlignVCenter)

            max_range = abs(axis.position.maximum - axis.position.minimum)
            range_spinbox = ScienDSpinBox()
            range_spinbox.setObjectName('{0}_range_scienDSpinBox'.format(ax_name))
            range_spinbox.setRange(0, max_range)
            range_spinbox.setSuffix(axis.unit)
            range_spinbox.setMinimumSize(75, 0)
<<<<<<< HEAD
            range_spinbox.setSizePolicy(QtWidgets.QSizePolicy.Preferred,
                                        QtWidgets.QSizePolicy.Preferred)

            res_spinbox = QtWidgets.QSpinBox()
            res_spinbox.setObjectName('{0}_resolution_spinBox'.format(ax_name))
            res_spinbox.setRange(axis.resolution.minimum, min(2 ** 31 - 1, axis.resolution.maximum))
            res_spinbox.setValue(axis.resolution.minimum)
            res_spinbox.setSuffix(' px')
            res_spinbox.setButtonSymbols(QtWidgets.QAbstractSpinBox.NoButtons)
            res_spinbox.setMinimumSize(50, 0)
            res_spinbox.setSizePolicy(QtWidgets.QSizePolicy.Preferred,
                                      QtWidgets.QSizePolicy.Preferred)

            freq_spinbox = ScienDSpinBox()
            freq_spinbox.setObjectName('{0}_frequency_scienDSpinBox'.format(ax_name))
            freq_spinbox.setRange(*axis.frequency.bounds)
            freq_spinbox.setValue(max(axis.frequency.minimum, axis.frequency.maximum / 100))
            freq_spinbox.setSuffix('Hz')
            freq_spinbox.setButtonSymbols(QtWidgets.QAbstractSpinBox.NoButtons)
            freq_spinbox.setMinimumSize(75, 0)
            freq_spinbox.setSizePolicy(QtWidgets.QSizePolicy.Preferred,
                                       QtWidgets.QSizePolicy.Preferred)
=======
            self.axes_widgets[ax_name]['range'] = range_spinbox

            for direction in ['forward', 'backward']:
                res_spinbox = QtWidgets.QSpinBox()
                res_spinbox.setObjectName(f'{ax_name}_{direction}_resolution_spinBox')
                res_spinbox.setRange(axis.resolution.minimum, min(2**31 - 1, axis.resolution.maximum))
                res_spinbox.setSuffix(' px')
                res_spinbox.setMinimumSize(50, 0)
                self.axes_widgets[ax_name][f'{direction}_res'] = res_spinbox

                freq_spinbox = ScienDSpinBox()
                freq_spinbox.setObjectName(f'{ax_name}_{direction}_frequency_scienDSpinBox')
                freq_spinbox.setRange(*axis.frequency.bounds)
                freq_spinbox.setSuffix('Hz')
                freq_spinbox.setMinimumSize(75, 0)
                self.axes_widgets[ax_name][f'{direction}_freq'] = freq_spinbox

            # same for every spinbox
            for spinbox in self.axes_widgets[ax_name].values():
                spinbox.setButtonSymbols(QtWidgets.QAbstractSpinBox.NoButtons)
                spinbox.setSizePolicy(QtWidgets.QSizePolicy.Preferred, QtWidgets.QSizePolicy.Preferred)

            # checkbox for having back settings equal to forward settings
            for setting in ['res', 'freq']:
                check_box = QtWidgets.QCheckBox()
                check_box.stateChanged.connect(self._get_equal_checkbox_callback(ax_name, setting))
                self.axes_widgets[ax_name][f'{setting}_eq'] = check_box

            if BackScanCapability.AVAILABLE not in self._back_scan_capability:
                for widget in ['res_eq', 'freq_eq', 'backward_res', 'backward_freq']:
                    self.axes_widgets[ax_name][widget].hide()
            else:
                if BackScanCapability.RESOLUTION_CONFIGURABLE not in self._back_scan_capability:
                    self.axes_widgets[ax_name]['res_eq'].setChecked(True)
                    self.axes_widgets[ax_name]['res_eq'].setEnabled(False)
                    for widget in ['res_eq', 'backward_res']:
                        self.axes_widgets[ax_name][widget].setToolTip("Back resolution is not configurable.")
                if BackScanCapability.FREQUENCY_CONFIGURABLE not in self._back_scan_capability:
                    self.axes_widgets[ax_name]['freq_eq'].setChecked(True)
                    self.axes_widgets[ax_name]['freq_eq'].setEnabled(False)
                    for widget in ['freq_eq', 'backward_freq']:
                        self.axes_widgets[ax_name][widget].setToolTip("Back frequency is not configurable.")

            for widget in ['res_eq', 'freq_eq']:
                if self.axes_widgets[ax_name][widget].isVisible() and self.axes_widgets[ax_name][widget].isEnabled():
                    self.axes_widgets[ax_name][widget].setChecked(True)
>>>>>>> f078104b

            # Add to layout
            layout.addWidget(label, index, 0)
            layout.addWidget(self.axes_widgets[ax_name]['range'], index, 1)
            layout.addWidget(self.axes_widgets[ax_name]['forward_res'], index, 2)
            layout.addWidget(self.axes_widgets[ax_name]['res_eq'], index, 3)
            layout.addWidget(self.axes_widgets[ax_name]['backward_res'], index, 4)
            layout.addWidget(self.axes_widgets[ax_name]['forward_freq'], index, 5)
            layout.addWidget(self.axes_widgets[ax_name]['freq_eq'], index, 6)
            layout.addWidget(self.axes_widgets[ax_name]['backward_freq'], index, 7)

        self.setLayout(layout)
        self.setMaximumHeight(self.sizeHint().height())

    @property
    def range(self) -> Dict[str, float]:
        return {ax: widgets['range'].value() for ax, widgets in self.axes_widgets.items()}

    @property
    def resolution(self) -> Dict[str, int]:
        return {ax: widgets['forward_res'].value() for ax, widgets in self.axes_widgets.items()}

    @property
    def back_resolution(self) -> Dict[str, int]:
        if BackScanCapability.RESOLUTION_CONFIGURABLE in self._back_scan_capability:
            return {ax: widgets['backward_res'].value() for ax, widgets in self.axes_widgets.items()}
        else:
            return {}

    @property
    def frequency(self) -> Dict[str, float]:
        return {ax: widgets['forward_freq'].value() for ax, widgets in self.axes_widgets.items()}

    @property
    def back_frequency(self) -> Dict[str, float]:
        if BackScanCapability.FREQUENCY_CONFIGURABLE in self._back_scan_capability:
            return {ax: widgets['backward_freq'].value() for ax, widgets in self.axes_widgets.items()}
        else:
            return {}

    def set_range(self, rng: Dict[str, float]):
        self._set_setting('range', rng)

    def set_resolution(self, resolution: Dict[str, int]):
        self._set_setting('forward_res', resolution)

    def set_back_resolution(self, resolution: Dict[str, int]):
        if BackScanCapability.RESOLUTION_CONFIGURABLE in self._back_scan_capability:
            self._set_setting('backward_res', resolution)

    def set_frequency(self, frequency: Dict[str, float]):
        self._set_setting('forward_freq', frequency)

    def set_back_frequency(self, frequency: Dict[str, float]):
        if BackScanCapability.FREQUENCY_CONFIGURABLE in self._back_scan_capability:
            self._set_setting('backward_freq', frequency)

    def _set_setting(self, setting: str, values: Dict[str, float]) -> None:
        for ax, val in values.items():
            spinbox = self.axes_widgets[ax][setting]
            spinbox.setValue(val)

    def _get_equal_checkbox_callback(self, axis: str, setting: str):
        @QtCore.Slot(bool)
        def callback(checked: bool):
            forward_spinbox = self.axes_widgets[axis][f'forward_{setting}']
            backward_spinbox = self.axes_widgets[axis][f'backward_{setting}']
            if checked:
                forward_spinbox.valueChanged.connect(backward_spinbox.setValue)
                backward_spinbox.setValue(forward_spinbox.value())  # set manually once
            else:
                forward_spinbox.valueChanged.disconnect()
            backward_spinbox.setDisabled(checked)

        return callback<|MERGE_RESOLUTION|>--- conflicted
+++ resolved
@@ -337,30 +337,6 @@
             range_spinbox.setRange(0, max_range)
             range_spinbox.setSuffix(axis.unit)
             range_spinbox.setMinimumSize(75, 0)
-<<<<<<< HEAD
-            range_spinbox.setSizePolicy(QtWidgets.QSizePolicy.Preferred,
-                                        QtWidgets.QSizePolicy.Preferred)
-
-            res_spinbox = QtWidgets.QSpinBox()
-            res_spinbox.setObjectName('{0}_resolution_spinBox'.format(ax_name))
-            res_spinbox.setRange(axis.resolution.minimum, min(2 ** 31 - 1, axis.resolution.maximum))
-            res_spinbox.setValue(axis.resolution.minimum)
-            res_spinbox.setSuffix(' px')
-            res_spinbox.setButtonSymbols(QtWidgets.QAbstractSpinBox.NoButtons)
-            res_spinbox.setMinimumSize(50, 0)
-            res_spinbox.setSizePolicy(QtWidgets.QSizePolicy.Preferred,
-                                      QtWidgets.QSizePolicy.Preferred)
-
-            freq_spinbox = ScienDSpinBox()
-            freq_spinbox.setObjectName('{0}_frequency_scienDSpinBox'.format(ax_name))
-            freq_spinbox.setRange(*axis.frequency.bounds)
-            freq_spinbox.setValue(max(axis.frequency.minimum, axis.frequency.maximum / 100))
-            freq_spinbox.setSuffix('Hz')
-            freq_spinbox.setButtonSymbols(QtWidgets.QAbstractSpinBox.NoButtons)
-            freq_spinbox.setMinimumSize(75, 0)
-            freq_spinbox.setSizePolicy(QtWidgets.QSizePolicy.Preferred,
-                                       QtWidgets.QSizePolicy.Preferred)
-=======
             self.axes_widgets[ax_name]['range'] = range_spinbox
 
             for direction in ['forward', 'backward']:
@@ -407,7 +383,6 @@
             for widget in ['res_eq', 'freq_eq']:
                 if self.axes_widgets[ax_name][widget].isVisible() and self.axes_widgets[ax_name][widget].isEnabled():
                     self.axes_widgets[ax_name][widget].setChecked(True)
->>>>>>> f078104b
 
             # Add to layout
             layout.addWidget(label, index, 0)
