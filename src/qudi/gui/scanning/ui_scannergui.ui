--- conflicted
+++ resolved
@@ -95,7 +95,6 @@
    <addaction name="action_utility_full_range"/>
    <addaction name="action_history_back"/>
    <addaction name="action_history_forward"/>
-   <addaction name="action_toggle_tilt_correction"/>
   </widget>
   <action name="action_scanner_settings">
    <property name="icon">
@@ -340,22 +339,6 @@
     <string>Tilt correction</string>
    </property>
   </action>
-<<<<<<< HEAD
-  <action name="action_toggle_tilt_correction">
-   <property name="checkable">
-    <bool>true</bool>
-   </property>
-   <property name="icon">
-    <iconset>
-     <normalon>../../../../../qudi-core/src/qudi/artwork/icons/correct-tilt_off.svg</normalon>
-    </iconset>
-   </property>
-   <property name="text">
-    <string>Tilt correction</string>
-   </property>
-  </action>
-=======
->>>>>>> 6cd2ff89
  </widget>
  <resources/>
  <connections>
