--- conflicted
+++ resolved
@@ -76,13 +76,6 @@
 
 
 class CameraGui(GuiBase):
-<<<<<<< HEAD
-    """
-    Main spectrometer camera class.
-
-    Todo: Example config for copy-paste:
-
-=======
     """ Main camera gui class.
 
     Example config for copy-paste:
@@ -91,7 +84,7 @@
         module.Class: 'camera.cameragui.CameraGui'
         connect:
             camera_logic: camera_logic
->>>>>>> 35fc0949
+
     """
 
     _camera_logic = Connector(name='camera_logic', interface='CameraLogic')
