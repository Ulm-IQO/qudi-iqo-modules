# -*- coding: utf-8 -*-

"""
This module contains the Qudi interface file for scanning probe hardware.

Copyright (c) 2021, the qudi developers. See the AUTHORS.md file at the top-level directory of this
distribution and on <https://github.com/Ulm-IQO/qudi-iqo-modules/>

This file is part of qudi.

Qudi is free software: you can redistribute it and/or modify it under the terms of
the GNU Lesser General Public License as published by the Free Software Foundation,
either version 3 of the License, or (at your option) any later version.

Qudi is distributed in the hope that it will be useful, but WITHOUT ANY WARRANTY;
without even the implied warranty of MERCHANTABILITY or FITNESS FOR A PARTICULAR PURPOSE.
See the GNU Lesser General Public License for more details.

You should have received a copy of the GNU Lesser General Public License along with qudi.
If not, see <https://www.gnu.org/licenses/>.
"""

import datetime
import numpy as np
from abc import abstractmethod
from qudi.core.module import Base


class ScanningProbeInterface(Base):
    """ This is the Interface class to define the controls for a scanning probe device

    A scanner device is hardware that can move multiple axes.
    """
    def __init__(self, *args, **kwargs):
        super().__init__(*args, **kwargs)
        self._coordinate_transform = None
        self._coordinate_transform_matrix = None

    def coordinate_transform(self, val, inverse=False):
        if self._coordinate_transform is None:
            return val
        return self._coordinate_transform(val, inverse)

    def set_coordinate_transform(self, transform_func, transform_matrix=None):
        if transform_func is not None:
            raise ValueError('Coordinate transformation not supported by scanning hardware.')

    @property
    def coordinate_transform_enabled(self):
        return self._coordinate_transform is not None

    @property
    def supports_coordinate_transform(self):
        return self.get_constraints().allow_coordinate_transform

    @abstractmethod
    def get_constraints(self):
        """ Get hardware constraints/limitations.

        @return dict: scanner constraints
        """
        pass

    @abstractmethod
    def reset(self):
        """ Hard reset of the hardware.
        """
        pass

    @abstractmethod
    def configure_scan(self, settings):
        """ Configure the hardware with all parameters needed for a 1D or 2D scan.

        @param ScanSettings settings: ScanSettings instance holding all parameters # TODO update me!

        @return (bool, ScanSettings): Failure indicator (fail=True),
                                      altered ScanSettings instance (same as "settings")
        """
        pass

    @abstractmethod
    def move_absolute(self, position, velocity=None, blocking=False):
        """ Move the scanning probe to an absolute position as fast as possible or with a defined
        velocity.

        Log error and return current target position if something fails or a scan is in progress.

        @param bool blocking: If True this call returns only after the final position is reached.
        """
        pass

    @abstractmethod
    def move_relative(self, distance, velocity=None, blocking=False):
        """ Move the scanning probe by a relative distance from the current target position as fast
        as possible or with a defined velocity.

        Log error and return current target position if something fails or a 1D/2D scan is in
        progress.

        @param bool blocking: If True this call returns only after the final position is reached.

        """
        pass

    @abstractmethod
    def get_target(self):
        """ Get the current target position of the scanner hardware
        (i.e. the "theoretical" position).

        @return dict: current target position per axis.
        """
        pass

    @abstractmethod
    def get_position(self):
        """ Get a snapshot of the actual scanner position (i.e. from position feedback sensors).
        For the same target this value can fluctuate according to the scanners positioning accuracy.

        For scanning devices that do not have position feedback sensors, simply return the target
        position (see also: ScanningProbeInterface.get_target).

        @return dict: current position per axis.
        """
        pass

    @abstractmethod
    def start_scan(self):
        """

        @return (bool): Failure indicator (fail=True)
        """
        pass

    @abstractmethod
    def stop_scan(self):
        """

        @return bool: Failure indicator (fail=True)
        """
        pass

    @abstractmethod
    def get_scan_data(self):
        """

        @return (bool, ScanData): Failure indicator (fail=True), ScanData instance used in the scan
        """

        #scan_data.save_trafo_func()
        return CoordinateTransformMixin.get_scan_data

    @abstractmethod
    def emergency_stop(self):
        """

        @return:
        """
        pass

    def _expand_coordinate(self, coord):
        """
        Expand coord dict to all scanner dimensions, setting missing axes to current scanner target.
        """

        scanner_axes = self.get_constraints().axes
        current_target = self.get_target()
        len_coord = 0
        axes_unused = scanner_axes.keys()

        if coord:
            len_coord = np.asarray((list(coord.values())[0])).size
            axes_unused = [ax for ax in scanner_axes.keys() if ax not in coord.keys()]
        coord_unused = {}

        for ax in axes_unused:
            target_coord = current_target[ax]
            coords = np.ones(len_coord)*target_coord if len_coord > 1 else target_coord
            coord_unused[ax] = coords

        coord.update(coord_unused)

        return coord


class ScanData:
    """
    Object representing all data associated to a SPM measurement.
    """

    def __init__(self, channels, scan_axes, scan_range, scan_resolution, scan_frequency,
                 target_at_start=None, position_feedback_axes=None):
        """

        @param ScannerChannel[] channels: ScannerChannel objects involved in this scan
        @param ScannerAxis[] scan_axes: ScannerAxis instances involved in the scan
        @param float[][2] scan_range: inclusive range for each scan axis
        @param int[] scan_resolution: planned number of points for each scan axis
        @param float scan_frequency: Scan pixel frequency of the fast axis
        @param dict target_at_start: optional, save scanner target (all axes) at beginning of scan
        @param ScannerAxis[] position_feedback_axes: optional, axes for which to acquire position
                                                     feedback during the scan.
        """
        # Sanity checking
        if not (0 < len(scan_axes) <= 2):
            raise ValueError('ScanData can only be used for 1D or 2D scans.')
        if len(channels) < 1:
            raise ValueError('At least one data channel must be specified for a valid scan.')
        if len(scan_axes) != len(scan_range):
            raise ValueError('Parameters "scan_axes" and "scan_range" must have same len. Given '
                             '{0:d} and {1:d}, respectively.'.format(len(scan_axes),
                                                                     len(scan_range)))
        if len(scan_axes) != len(scan_resolution):
            raise ValueError('Parameters "scan_axes" and "scan_resolution" must have same len. '
                             'Given {0:d} and {1:d}, respectively.'.format(len(scan_axes),
                                                                           len(scan_resolution)))
        if not all(isinstance(ax, ScannerAxis) for ax in scan_axes):
            raise TypeError(
                'Parameter "scan_axes" must be iterable containing only ScannerAxis objects')
        if not all(len(ax_range) == 2 for ax_range in scan_range):
            raise TypeError(
                'Parameter "scan_range" must be iterable containing only value pairs (len=2).')
        if not all(isinstance(res, int) for res in scan_resolution):
            raise TypeError(
                'Parameter "scan_resolution" must be iterable containing only integers.')
        if not all(isinstance(ch, ScannerChannel) for ch in channels):
            raise TypeError(
                'Parameter "channels" must be iterable containing only ScannerChannel objects.')
        if not all(np.issubdtype(ch.dtype, np.floating) for ch in channels):
            raise TypeError('channel dtypes must be either builtin or numpy floating types')

        self._scan_axes = tuple(scan_axes)
        self._scan_range = tuple((float(start), float(stop)) for (start, stop) in scan_range)
        self._scan_resolution = tuple(int(res) for res in scan_resolution)
        self._scan_frequency = float(scan_frequency)
        self._channels = tuple(channels)

        if position_feedback_axes is None:
            self._position_feedback_axes = None
        else:
            self._position_feedback_axes = tuple(position_feedback_axes)

        self._timestamp = None
        self._data = None
        self._position_data = None
        self._target_at_start = target_at_start
        self._coord_transform_info = {'enabled': False}
        # TODO: Automatic interpolation onto rectangular grid needs to be implemented (for position feedback HW)
        return

    def __copy__(self):
        new_inst = ScanData(channels=self._channels,
                            scan_axes=self._scan_axes,
                            scan_range=self._scan_range,
                            scan_resolution=self._scan_resolution,
                            scan_frequency=self._scan_frequency,
                            position_feedback_axes=self._position_feedback_axes)
        new_inst._timestamp = self._timestamp
        if self._data is not None:
            new_inst._data = self._data.copy()
        if self._position_data is not None:
            new_inst._position_data = self._position_data.copy()
        return new_inst

    def __deepcopy__(self, memodict={}):
        return self.copy()

    def __eq__(self, other):
        if not isinstance(other, ScanData):
            raise NotImplemented

        attrs = ('_timestamp', '_scan_frequency', '_scan_axes', '_scan_range', '_scan_resolution',
                 '_channels', '_position_feedback_axes', '_data', '_position_data', '_timestamp')
        return all(getattr(self, a) == getattr(other, a) for a in attrs)

    # ToDo: Roberto Create the methode save_trafo_func to save the trafomatrix/function
    @property
    def save_trafo_func(self):
        """ Save the current transformation matrix created by tilt correction
                @return dict: dictionary with the trafomatrix the degree of rotation and translationvector.

        """
        pass

    @property
    def scan_axes(self):
        return tuple(ax.name for ax in self._scan_axes)

    @property
    def scan_range(self):
        return self._scan_range

    @property
    def scan_resolution(self):
        return self._scan_resolution

    @property
    def scan_frequency(self):
        return self._scan_frequency

    @property
    def scanner_target_at_start(self):
        return self._target_at_start

    @scanner_target_at_start.setter
    def scanner_target_at_start(self, target_dict):
        self._target_at_start = target_dict

    @property
    def channels(self):
        return tuple(ch.name for ch in self._channels)

    @property
    def channel_units(self):
        return {ch.name: ch.unit for ch in self._channels}

    @property
    def axes_units(self):
        units = {ax.name: ax.unit for ax in self._scan_axes}
        if self.has_position_feedback:
            units.update({ax.name: ax.unit for ax in self._position_feedback_axes})
        return units

    @property
    def data(self):
        return self._data

    @data.setter
    def data(self, data_dict):
        assert tuple(data_dict.keys()) == self.channels
        assert all([val.shape == self.scan_resolution for val in data_dict.values()])
        self._data = data_dict

    @property
    def position_data(self):
        return self._position_data

    @property
    def has_position_feedback(self):
        return bool(self._position_feedback_axes)

    @property
    def scan_dimension(self):
        return len(self._scan_axes)

    def new_scan(self, timestamp=None):
        """

        @param timestamp:
        """
        if timestamp is None:
            self._timestamp = datetime.datetime.now()
        elif isinstance(timestamp, datetime.datetime):
            self._timestamp = timestamp
        else:
            raise TypeError('Optional parameter "timestamp" must be datetime.datetime object.')

        if self.has_position_feedback:
            self._position_data = {ax.name: np.full(self._scan_resolution, np.nan) for ax in
                                   self._position_feedback_axes}
        else:
            self._position_data = None
        self._data = {
            ch.name: np.full(self._scan_resolution, np.nan, dtype=ch.dtype) for ch in self._channels
        }
        return

    def copy(self):
        new_inst = ScanData(channels=self._channels,
                            scan_axes=self._scan_axes,
                            scan_range=self._scan_range,
                            scan_resolution=self._scan_resolution,
                            scan_frequency=self._scan_frequency,
                            position_feedback_axes=self._position_feedback_axes,
                            target_at_start=self._target_at_start)
        new_inst._timestamp = self._timestamp
        if self._data is not None:
            new_inst._data = {ch: arr.copy() for ch, arr in self._data.items()}
        if self._position_data is not None:
            new_inst._position_data = {ch: arr.copy() for ch, arr in self._position_data.items()}
        return new_inst

    def to_dict(self):
        dict_repr = {
            'scan_axes': tuple(ax.to_dict() for ax in self._scan_axes),
            'scan_range': self._scan_range,
            'scan_resolution': self._scan_resolution,
            'scan_frequency': self._scan_frequency,
            'channels': tuple(ch.to_dict() for ch in self._channels),
            'position_feedback_axes': None if self._position_feedback_axes is None else tuple(
                ax.to_dict() for ax in self._position_feedback_axes),
            'timestamp': None if self._timestamp is None else self._timestamp.timestamp(),
            'data': None if self._data is None else {ch: d.copy() for ch, d in self._data.items()},
            'position_data': None if self._position_data is None else {ax: d.copy() for ax, d in
                                                                       self._position_data.items()}
        }
        return dict_repr

    @classmethod
    def from_dict(cls, dict_repr):
        scan_axes = tuple(ScannerAxis.from_dict(ax) for ax in dict_repr['scan_axes'])
        if dict_repr['position_feedback_axes'] is None:
            position_feedback_axes = None
        else:
            position_feedback_axes = tuple(
                ScannerAxis.from_dict(ax) for ax in dict_repr['position_feedback_axes']
            )
        channels = tuple(ScannerChannel.from_dict(ch) for ch in dict_repr['channels'])
        new_inst = cls(channels=channels,
                       scan_axes=scan_axes,
                       scan_range=dict_repr['scan_range'],
                       scan_resolution=dict_repr['scan_resolution'],
                       scan_frequency=dict_repr['scan_frequency'],
                       position_feedback_axes=position_feedback_axes)
        new_inst._data = dict_repr['data']
        new_inst._position_data = dict_repr['position_data']
        if dict_repr['timestamp'] is not None:
            new_inst._timestamp = datetime.datetime.fromtimestamp(dict_repr['timestamp'])
        return new_inst

    @property
    def coord_transform_info(self):
        return self._coord_transform_info

    @coord_transform_info.setter
    def coord_transform_info(self, info_dict):
        self._coord_transform_info = info_dict


class ScannerChannel:
    """
    """
    def __init__(self, name, unit='', dtype=np.float64):
        if not isinstance(name, str):
            raise TypeError('Parameter "name" must be of type str.')
        if len(name) < 1:
            raise ValueError('Parameter "name" must be non-empty str.')
        if not isinstance(unit, str):
            raise TypeError('Parameter "unit" must be of type str.')
        # FIXME: Implement proper numpy type checking
        if not isinstance(dtype, type):
            raise TypeError('Parameter "dtype" must be numpy-compatible type.')
        self._name = name
        self._unit = unit
        self._dtype = dtype

    def __eq__(self, other):
        if not isinstance(other, ScannerChannel):
            raise NotImplemented
        attrs = ('_name', '_unit', '_dtype')
        return all(getattr(self, a) == getattr(other, a) for a in attrs)

    @property
    def name(self):
        return self._name

    @property
    def unit(self):
        return self._unit

    @property
    def dtype(self):
        return self._dtype

    def to_dict(self):
        return {'name': self._name, 'unit': self._unit, 'dtype': self._dtype.__name__}

    @classmethod
    def from_dict(cls, dict_repr):
        dict_repr['dtype'] = getattr(np, dict_repr['dtype'])
        return ScannerChannel(**dict_repr)


class ScannerAxis:
    """
    """

    def __init__(self, name, unit='', value_range=(-np.inf, np.inf), step_range=(0, np.inf),
                 resolution_range=(1, np.inf), frequency_range=(0, np.inf)):
        if not isinstance(name, str):
            raise TypeError('Parameter "name" must be of type str.')
        if name == '':
            raise ValueError('Parameter "name" must be non-empty str.')
        if not isinstance(unit, str):
            raise TypeError('Parameter "unit" must be of type str.')
        if not (len(value_range) == len(step_range) == len(resolution_range) == len(
                frequency_range) == 2):
            raise ValueError('Range parameters must be iterables of length 2')

        self._name = name
        self._unit = unit
        self._resolution_range = (int(min(resolution_range)), int(max(resolution_range))) #TODO np.inf cannot be casted as an int
        self._step_range = (float(min(step_range)), float(max(step_range)))
        self._value_range = (float(min(value_range)), float(max(value_range)))
        self._frequency_range = (float(min(frequency_range)), float(max(frequency_range)))

    def __eq__(self, other):
        if not isinstance(other, ScannerAxis):
            raise NotImplemented
        attrs = ('_name',
                 '_unit',
                 '_resolution_range',
                 '_step_range',
                 '_value_range',
                 '_frequency_range')
        return all(getattr(self, a) == getattr(other, a) for a in attrs)

    @property
    def name(self):
        return self._name

    @property
    def unit(self):
        return self._unit

    @property
    def resolution_range(self):
        return self._resolution_range

    @property
    def min_resolution(self):
        return self._resolution_range[0]

    @property
    def max_resolution(self):
        return self._resolution_range[1]

    @property
    def step_range(self):
        return self._step_range

    @property
    def min_step(self):
        return self._step_range[0]

    @property
    def max_step(self):
        return self._step_range[1]

    @property
    def value_range(self):
        return self._value_range

    @property
    def min_value(self):
        return self._value_range[0]

    @property
    def max_value(self):
        return self._value_range[1]

    @property
    def frequency_range(self):
        return self._frequency_range

    @property
    def min_frequency(self):
        return self._frequency_range[0]

    @property
    def max_frequency(self):
        return self._frequency_range[1]

    def clip_value(self, value):
        if value < self.min_value:
            return self.min_value
        elif value > self.max_value:
            return self.max_value
        return value

    def clip_resolution(self, res):
        if res < self.min_resolution:
            return self.min_resolution
        elif res > self.max_resolution:
            return self.max_resolution
        return res

    def clip_frequency(self, freq):
        if freq < self.min_frequency:
            return self.min_frequency
        elif freq > self.max_frequency:
            return self.max_frequency
        return freq

    def to_dict(self):
        dict_repr = {'name': self._name,
                     'unit': self._unit,
                     'value_range': self._value_range,
                     'step_range': self._step_range,
                     'resolution_range': self._resolution_range,
                     'frequency_range': self._frequency_range}
        return dict_repr

    @classmethod
    def from_dict(cls, dict_repr):
        return ScannerAxis(**dict_repr)


class ScanConstraints:
    """
    """

    def __init__(self, axes, channels, backscan_configurable, has_position_feedback,
                 square_px_only):
        """
        """
        if not all(isinstance(ax, ScannerAxis) for ax in axes):
            raise TypeError('Parameter "axes" must be of type ScannerAxis.')
        if not all(isinstance(ch, ScannerChannel) for ch in channels):
            raise TypeError('Parameter "channels" must be of type ScannerChannel.')
        if not isinstance(backscan_configurable, bool):
            raise TypeError('Parameter "backscan_configurable" must be of type bool.')
        if not isinstance(has_position_feedback, bool):
            raise TypeError('Parameter "has_position_feedback" must be of type bool.')
        if not isinstance(square_px_only, bool):
            raise TypeError('Parameter "square_px_only" must be of type bool.')

        self._axes = {ax.name: ax for ax in axes}
        self._channels = {ch.name: ch for ch in channels}
        self._backscan_configurable = bool(backscan_configurable)
        self._has_position_feedback = bool(has_position_feedback)
        self._square_px_only = bool(square_px_only)
        self._allow_coordinate_transform = False  # overwritten in CoordinateTransformMixin

    @property
    def axes(self):
        return self._axes.copy()

    @property
    def channels(self):
        return self._channels.copy()

    @property
    def backscan_configurable(self):  # TODO Incorporate in gui/logic toolchain?
        return self._backscan_configurable

    @property
    def has_position_feedback(self):  # TODO Incorporate in gui/logic toolchain?
        return self._has_position_feedback

    @property
    def square_px_only(self):  # TODO Incorporate in gui/logic toolchain?
        return self._square_px_only

    @property
    def allow_coordinate_transform(self):
        return self._allow_coordinate_transform


class CoordinateTransformMixin:
    """ Can be used by concrete hardware modules to facilitate coordinate transformation, except
    for performing scans.
    The transformation for scanning can be either implemented in the base or in the mixed hardware
    module.

    Usage:
        MyTransformationScanner(CoordinateTransformMixin, MyScanner):
            pass
    """

    def get_constraints(self):
        constr = super().get_constraints()
        constr._allow_coordinate_transform = True

        return constr

    def set_coordinate_transform(self, transform_func, transform_matrix=None):
        # ToDo: Proper sanity checking here, e.g. function signature etc.
        if transform_func is not None and not callable(transform_func):
            raise ValueError('Coordinate transformation function must be callable with '
                             'signature "coordinate_transform(value, inverse=False)"')
        self._coordinate_transform = transform_func
        self._coordinate_transform_matrix = transform_matrix

    def move_absolute(self, position, velocity=None, blocking=False):
        new_pos_bare = super().move_absolute(self.coordinate_transform(position), velocity, blocking)
        return self.coordinate_transform(new_pos_bare, inverse=True)

    def move_relative(self, distance, velocity=None, blocking=False):
        new_pos_bare =  super().move_relative(self.coordinate_transform(distance), velocity, blocking)
        return self.coordinate_transform(new_pos_bare, inverse=True)

    def get_target(self):
        return self.coordinate_transform(super().get_target(), inverse=True)

    def get_position(self):
        return self.coordinate_transform(super().get_position(), inverse=True)

    def get_scan_data(self):

        scan_data = super().get_scan_data()
        if scan_data:
            # todo: transform_func not needed, replace with valuable info (matrix, angle, ..)
            tilt_info = {'enabled': self.coordinate_transform_enabled,
<<<<<<< HEAD
                         'transform_func': self._coordinate_transform}
                        #'transform_matrix':scan_data.save_trafo_func,
                        # 'rotation_angle':,
                        # 'translation_vec':}

            scan_data._tilt_correction_info = tilt_info

            self.log.info(f"Get scan data for tilt corrected hw called. Info: {tilt_info}")
=======
                         }
            if self.coordinate_transform_enabled:
                transform_info = {'transform_func': self._coordinate_transform,
                                  'tansform_matrix': self._coordinate_transform_matrix.matrix}
                tilt_info.update(transform_info)

            scan_data.coord_transform_info = tilt_info
            self.log.debug(f"Get scan data for titl corrected hw called. Info: {tilt_info}")
>>>>>>> e8cb6d45

        return scan_data<|MERGE_RESOLUTION|>--- conflicted
+++ resolved
@@ -272,15 +272,6 @@
                  '_channels', '_position_feedback_axes', '_data', '_position_data', '_timestamp')
         return all(getattr(self, a) == getattr(other, a) for a in attrs)
 
-    # ToDo: Roberto Create the methode save_trafo_func to save the trafomatrix/function
-    @property
-    def save_trafo_func(self):
-        """ Save the current transformation matrix created by tilt correction
-                @return dict: dictionary with the trafomatrix the degree of rotation and translationvector.
-
-        """
-        pass
-
     @property
     def scan_axes(self):
         return tuple(ax.name for ax in self._scan_axes)
@@ -691,24 +682,13 @@
         if scan_data:
             # todo: transform_func not needed, replace with valuable info (matrix, angle, ..)
             tilt_info = {'enabled': self.coordinate_transform_enabled,
-<<<<<<< HEAD
-                         'transform_func': self._coordinate_transform}
-                        #'transform_matrix':scan_data.save_trafo_func,
-                        # 'rotation_angle':,
-                        # 'translation_vec':}
-
-            scan_data._tilt_correction_info = tilt_info
-
-            self.log.info(f"Get scan data for tilt corrected hw called. Info: {tilt_info}")
-=======
                          }
             if self.coordinate_transform_enabled:
                 transform_info = {'transform_func': self._coordinate_transform,
-                                  'tansform_matrix': self._coordinate_transform_matrix.matrix}
+                                  'transform_matrix': self._coordinate_transform_matrix.matrix}
                 tilt_info.update(transform_info)
 
             scan_data.coord_transform_info = tilt_info
             self.log.debug(f"Get scan data for titl corrected hw called. Info: {tilt_info}")
->>>>>>> e8cb6d45
 
         return scan_data