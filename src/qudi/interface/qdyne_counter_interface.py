# -*- coding: utf-8 -*-

"""
This file contains the Qudi hardware interface for qdyne counting devices.

Copyright (c) 2021, the qudi developers. See the AUTHORS.md file at the top-level directory of this
distribution and on <https://github.com/Ulm-IQO/qudi-iqo-modules/>

This file is part of qudi.

Qudi is free software: you can redistribute it and/or modify it under the terms of
the GNU Lesser General Public License as published by the Free Software Foundation,
either version 3 of the License, or (at your option) any later version.

Qudi is distributed in the hope that it will be useful, but WITHOUT ANY WARRANTY;
without even the implied warranty of MERCHANTABILITY or FITNESS FOR A PARTICULAR PURPOSE.
See the GNU Lesser General Public License for more details.

You should have received a copy of the GNU Lesser General Public License along with qudi.
If not, see <https://www.gnu.org/licenses/>.
"""

__all__ = [
    "CounterType",
    "GateMode",
    "QdyneCounterConstraints",
    "QdyneCounterInterface",
]

import numpy as np
from typing import Union, Type, Iterable, Mapping, Optional, Dict, List, Tuple, Sequence
from enum import Enum
from abc import abstractmethod
from qudi.core.module import Base
from qudi.util.constraints import ScalarConstraint


class CounterType(Enum):
    TIMETAGGER = 0
    TIMESERIES = 1


class GateMode(Enum):
    UNGATED = 0
    GATED = 1


class QdyneCounterConstraints:
    """Collection of constraints for hardware modules implementing QdyneCounterInterface"""

    def __init__(
        self,
        channel_units: Mapping[str, str],
        counter_type: Union[CounterType, int],
        gate_mode: GateMode,
        data_type: Union[Type[int], Type[float], Type[np.integer], Type[np.floating]],
        binwidth: Optional[ScalarConstraint] = None,
        record_length: Optional[ScalarConstraint] = None,
    ):
        if not isinstance(binwidth, ScalarConstraint) and binwidth is not None:
            raise TypeError(
                f'"binwidth" must be None or'
                f"{ScalarConstraint.__module__}.{ScalarConstraint.__qualname__} instance"
            )
        if not isinstance(record_length, ScalarConstraint) and record_length is not None:
            raise TypeError(
                f'"record_length" must be None or'
                f"{ScalarConstraint.__module__}.{ScalarConstraint.__qualname__} instance"
            )
        self._channel_units = {**channel_units}
        self._counter_type = CounterType(counter_type)
        self._gate_mode = gate_mode
        self._data_type = np.dtype(data_type).type
        self._binwidth = binwidth
        self._record_length = record_length

    @property
    def channel_units(self) -> Dict[str, str]:
        return self._channel_units.copy()

    @property
    def counter_type(self) -> CounterType:
        return self._counter_type

    @property
    def gate_mode(self) -> GateMode:
        return self._gate_mode

    @property
    def data_type(self) -> np.dtype:
        return self._data_type

    @property
    def binwidth(self) -> ScalarConstraint:
        return self._binwidth

    @property
    def record_length(self) -> ScalarConstraint:
        return self._record_length


class QdyneCounterInterface(Base):
    """Interface class to define the controls for qdyne counting devices.

    A "qdyne counter" is a hardware device that counts events with a time stamp (timetagger, usually digital counter)
    or as a stream of data (timeseries, usually analog counter) during the acquisition period.
    The goal is generally to detect when events happen after a time defining trigger. For a timetagger each event is
    outputted individually with its respective time stamp after the trigger. The timeseries counter records the data
    during the whole acquisition interval.
    It can be used in two modes :
    - "Gated" : The counter is active during high (or low) trigger state.
    - "Ungated" : After a trigger the counter acquires one sweep for a given time and returns in its idle state
                  waiting for the next trigger.
    """

    @property
    @abstractmethod
    def constraints(self) -> QdyneCounterConstraints:
        """Read-only property returning the constraints on the settings for this data streamer."""
        pass

    @property
    @abstractmethod
    def active_channels(self) -> List[str]:
        """Read-only property returning the currently configured active channel names"""
        pass

    @property
    @abstractmethod
<<<<<<< HEAD
    def gate_mode(self) -> int:
=======
    def counter_type(self) -> CounterType:
        """Read-only property returning the CounterType Enum"""
        pass

    @property
    @abstractmethod
    def gate_mode(self) -> GateMode:
>>>>>>> 6888a28f
        """Read-only property returning the currently configured GateMode Enum"""
        pass

    @property
    @abstractmethod
    def data_type(self) -> type:
        """Read-only property returning the current data type"""
        pass

    @property
    @abstractmethod
    def binwidth(self):
        """Read-only property returning the currently set bin width in seconds"""
        pass

    @property
    @abstractmethod
    def record_length(self):
        """Read-only property returning the currently set recording length in seconds for a single trigger/gate"""
        pass

    @abstractmethod
    def configure(
        self,
        active_channels: Sequence[str],
<<<<<<< HEAD
        gate_mode: int,
        buffer_size: int,
        sample_rate: float,
        number_of_gates,
=======
        bin_width: float,
        record_length: float,
        gate_mode: Union[GateMode, int],
        data_type: type
>>>>>>> 6888a28f
    ) -> None:
        """Configure a Qdyne counter. See read-only properties for information on each parameter."""
        pass

    @abstractmethod
    def get_status(self) -> int:
        """Receives the current status of the hardware and outputs it as return value.

         0 = unconfigured
         1 = idle
         2 = running
        -1 = error state
        """
        pass

    @abstractmethod
    def start_measure(self):
        """Start the qdyne counter."""
        pass

    @abstractmethod
    def stop_measure(self):
        """Stop the qdyne counter."""
        pass

    @abstractmethod
    def get_data(self) -> tuple:
        """Polls the current time tag data or time series data from the Qdyne counter.

        Return value is a numpy array of type as given in the constraints.
        The counter will return a tuple (1D-numpy-array, info_dict).
        If the counter is a time tagger it will return time tag data in the format
            returnarray = [0, timetag1, timetag2 ... 0, ...], where each 0 indicates a new sweep.
        If the counter is time series it will return time series data in the format
            returnarray = [val_11, val_12 ... val_1N, val_21 ...], where the value for every bin and every sweep
            is concatenated.

        info_dict is a dictionary with keys :
            - 'elapsed_sweeps' : the elapsed number of sweeps
            - 'elapsed_time' : the elapsed time in seconds
        If the hardware does not support these features, the values should be None
        """
        pass<|MERGE_RESOLUTION|>--- conflicted
+++ resolved
@@ -62,7 +62,10 @@
                 f'"binwidth" must be None or'
                 f"{ScalarConstraint.__module__}.{ScalarConstraint.__qualname__} instance"
             )
-        if not isinstance(record_length, ScalarConstraint) and record_length is not None:
+        if (
+            not isinstance(record_length, ScalarConstraint)
+            and record_length is not None
+        ):
             raise TypeError(
                 f'"record_length" must be None or'
                 f"{ScalarConstraint.__module__}.{ScalarConstraint.__qualname__} instance"
@@ -127,9 +130,6 @@
 
     @property
     @abstractmethod
-<<<<<<< HEAD
-    def gate_mode(self) -> int:
-=======
     def counter_type(self) -> CounterType:
         """Read-only property returning the CounterType Enum"""
         pass
@@ -137,7 +137,6 @@
     @property
     @abstractmethod
     def gate_mode(self) -> GateMode:
->>>>>>> 6888a28f
         """Read-only property returning the currently configured GateMode Enum"""
         pass
 
@@ -163,17 +162,13 @@
     def configure(
         self,
         active_channels: Sequence[str],
-<<<<<<< HEAD
         gate_mode: int,
         buffer_size: int,
         sample_rate: float,
         number_of_gates,
-=======
         bin_width: float,
         record_length: float,
-        gate_mode: Union[GateMode, int],
-        data_type: type
->>>>>>> 6888a28f
+        data_type: type,
     ) -> None:
         """Configure a Qdyne counter. See read-only properties for information on each parameter."""
         pass
