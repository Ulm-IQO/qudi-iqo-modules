# -*- coding: utf-8 -*-

"""
Interface for a generic input stream of data points with fixed sampling rate and data type.

Copyright (c) 2021, the qudi developers. See the AUTHORS.md file at the top-level directory of this
distribution and on <https://github.com/Ulm-IQO/qudi-iqo-modules/>

This file is part of qudi.

Qudi is free software: you can redistribute it and/or modify it under the terms of
the GNU Lesser General Public License as published by the Free Software Foundation,
either version 3 of the License, or (at your option) any later version.

Qudi is distributed in the hope that it will be useful, but WITHOUT ANY WARRANTY;
without even the implied warranty of MERCHANTABILITY or FITNESS FOR A PARTICULAR PURPOSE.
See the GNU Lesser General Public License for more details.

You should have received a copy of the GNU Lesser General Public License along with qudi.
If not, see <https://www.gnu.org/licenses/>.
"""

__all__ = ['StreamingMode', 'SampleTiming', 'DataInStreamConstraints', 'DataInStreamInterface']

import numpy as np
from typing import Union, Type, Iterable, Mapping, Optional, Dict, List, Tuple, Sequence
from enum import Enum
from abc import abstractmethod
from qudi.core.module import Base
from qudi.util.constraints import ScalarConstraint


class StreamingMode(Enum):
    INVALID = -1
    CONTINUOUS = 0
    FINITE = 1


class SampleTiming(Enum):
    INVALID = -1
    CONSTANT = 0
    TIMESTAMP = 1
    RANDOM = 2


class DataInStreamConstraints:
    """ Collection of constraints for hardware modules implementing DataInStreamInterface """
    def __init__(self,
                 channel_units: Mapping[str, str],
                 sample_timing: Union[SampleTiming, int],
                 streaming_modes: Iterable[Union[StreamingMode, int]],
                 data_type: Union[Type[int], Type[float], Type[np.integer], Type[np.floating]],
                 channel_buffer_size: Optional[ScalarConstraint],
                 sample_rate: Optional[ScalarConstraint] = None):
        if not isinstance(sample_rate, ScalarConstraint) and sample_rate is not None:
            raise TypeError(
                f'"sample_rate" must be None or'
                f'{ScalarConstraint.__module__}.{ScalarConstraint.__qualname__} instance'
            )
        if not isinstance(channel_buffer_size, ScalarConstraint):
            raise TypeError(
                f'"channel_buffer_size" must be '
                f'{ScalarConstraint.__module__}.{ScalarConstraint.__qualname__} instance'
            )
        self._channel_units = {**channel_units}
        self._sample_timing = SampleTiming(sample_timing)
        self._streaming_modes = [StreamingMode(mode) for mode in streaming_modes]
        self._data_type = np.dtype(data_type).type
        self._channel_buffer_size = channel_buffer_size
        if sample_rate is None:
<<<<<<< HEAD
            if self._sample_timing == SampleTiming.CONSTANT:
                raise ValueError('"sample_rate" ScalarConstraint must be provided if '
                                 'sample timing is SampleTiming.CONSTANT.')
=======
            if self._sample_timing != SampleTiming.RANDOM:
                raise ValueError('"sample_rate" ScalarConstraint must be provided if '
                                 '"sample_timing" is not SampleTiming.RANDOM')
>>>>>>> 0893691e
            self._sample_rate = ScalarConstraint(default=1, bounds=(1, 1), increment=0)
        else:
            self._sample_rate = sample_rate

    @property
    def channel_units(self) -> Dict[str, str]:
        return self._channel_units.copy()

    @property
    def sample_timing(self) -> SampleTiming:
        return self._sample_timing

    @property
    def streaming_modes(self) -> List[StreamingMode]:
        return self._streaming_modes.copy()

    @property
    def data_type(self) -> np.dtype:
        return self._data_type

    @property
    def sample_rate(self) -> ScalarConstraint:
        return self._sample_rate

    @property
    def channel_buffer_size(self) -> ScalarConstraint:
        return self._channel_buffer_size


class DataInStreamInterface(Base):
    """ Interface for a generic input stream (finite or infinite) of data points from multiple
    channels with common data type.

    A connecting logic module can choose to manage its own buffer array(s) and let the hardware
    module read samples directly into the provided arrays for maximum data throughput using
    "read_data_into_buffer" and "read_available_data_into_buffer". Alternatively one can call
    "read_data" or "read_single_point" which will return sufficiently large data arrays that are
    newly allocated each time the method is called (less efficient but no buffer handling needed).
    In any case each time a "read_..." method is called, the samples returned are not available
    anymore and will be consumed. So multiple logic modules can not read from the same data stream.

    The sample timing can behave according to 3 different modes (Enum). Check constraints to see
    which mode is used by the hardware.

    SampleTiming.CONSTANT: The sample rate is deterministic and constant. Each sample in the stream
                           has a fixed timing determined by the sample rate.
    SampleTiming.TIMESTAMP: The sample rate is just a hint for the hardware but can not be
                            considered constant. The hardware will provide a numpy.float64 timestamp
                            in seconds from the start of the stream for each sample. This requires
                            an additional timestamp buffer array in addition to the normal channel
                            sample buffer.
    SampleTiming.RANDOM: The sample rate is just a hint for the hardware but can not be
                         considered constant. There is no deterministic time correlation between
                         samples, except that they are acquired one after another.
    """

    @property
    @abstractmethod
    def constraints(self) -> DataInStreamConstraints:
        """ Read-only property returning the constraints on the settings for this data streamer. """
        pass

    @property
    @abstractmethod
    def available_samples(self) -> int:
        """ Read-only property to return the currently available number of samples per channel ready
        to read from buffer.
        It must be ensured that each channel can provide at least the number of samples returned
        by this property.
        """
        pass

    @property
    @abstractmethod
    def sample_rate(self) -> float:
        """ Read-only property returning the currently set sample rate in Hz.
        For SampleTiming.CONSTANT this is the sample rate of the hardware, for any other timing mode
        this property represents only a hint to the actual hardware timebase and can not be
        considered accurate.
        """
        pass

    @property
    @abstractmethod
    def channel_buffer_size(self) -> int:
        """ Read-only property returning the currently set buffer size in samples per channel.
        The total buffer size in bytes can be estimated by:
            <buffer_size> * <channel_count> * numpy.nbytes[<data_type>]

        For StreamingMode.FINITE this will also be the total number of samples to acquire per
        channel.
        """
        pass

    @property
    @abstractmethod
    def streaming_mode(self) -> StreamingMode:
        """ Read-only property returning the currently configured StreamingMode Enum """
        pass

    @property
    @abstractmethod
    def active_channels(self) -> List[str]:
        """ Read-only property returning the currently configured active channel names """
        pass

    @abstractmethod
    def configure(self,
                  active_channels: Sequence[str],
                  streaming_mode: Union[StreamingMode, int],
                  channel_buffer_size: int,
                  sample_rate: float) -> None:
        """ Configure a data stream. See read-only properties for information on each parameter. """
        pass

    @abstractmethod
    def start_stream(self) -> None:
        """ Start the data acquisition/streaming """
        pass

    @abstractmethod
    def stop_stream(self) -> None:
        """ Stop the data acquisition/streaming """
        pass

    @abstractmethod
    def read_data_into_buffer(self,
                              data_buffer: np.ndarray,
                              samples_per_channel: int,
                              timestamp_buffer: Optional[np.ndarray] = None) -> None:
        """ Read data from the stream buffer into a 1D numpy array given as parameter.
        Samples of all channels are stored interleaved in contiguous memory.
        In case of a multidimensional buffer array, this buffer will be flattened before written
        into.
        The 1D data_buffer can be unraveled into channel and sample indexing with:

            data_buffer.reshape([<samples_per_channel>, <channel_count>])

        The data_buffer array must have the same data type as self.constraints.data_type.

        In case of SampleTiming.TIMESTAMP a 1D numpy.float64 timestamp_buffer array has to be
        provided to be filled with timestamps corresponding to the data_buffer array. It must be
        able to hold at least <samples_per_channel> items:

        This function is blocking until the required number of samples has been acquired.
        """
        pass

    @abstractmethod
    def read_available_data_into_buffer(self,
                                        data_buffer: np.ndarray,
                                        timestamp_buffer: Optional[np.ndarray] = None) -> int:
        """ Read data from the stream buffer into a 1D numpy array given as parameter.
        All samples for each channel are stored in consecutive blocks one after the other.
        The number of samples read per channel is returned and can be used to slice out valid data
        from the buffer arrays like:

            valid_data = data_buffer[:<channel_count> * <return_value>]
            valid_timestamps = timestamp_buffer[:<return_value>]

        See "read_data_into_buffer" documentation for more details.

        This method will read all currently available samples into buffer. If number of available
        samples exceeds buffer size, read only as many samples as fit into the buffer.
        """
        pass

    @abstractmethod
    def read_data(self,
                  number_of_samples: Optional[int] = None
                  ) -> Tuple[np.ndarray, Union[np.ndarray, None]]:
        """ Read data from the stream buffer into a 1D numpy array and return it.
        All samples for each channel are stored in consecutive blocks one after the other.
        The returned data_buffer can be unraveled into channel samples with:

            data_buffer.reshape([<channel_count>, number_of_samples])

        The numpy array data type is the one defined in self.constraints.data_type.

        In case of SampleTiming.TIMESTAMP a 1D numpy.float64 timestamp_buffer array will be
        returned as well with timestamps corresponding to the data_buffer array.

        If number_of_samples is omitted all currently available samples are read from buffer.
        This method will not return until all requested samples have been read or a timeout occurs.
        """
        pass

    @abstractmethod
    def read_single_point(self) -> Tuple[np.ndarray, Union[None, np.float64]]:
        """ This method will initiate a single sample read on each configured data channel.
        In general this sample may not be acquired simultaneous for all channels and timing in
        general can not be assured. Us this method if you want to have a non-timing-critical
        snapshot of your current data channel input.
        May not be available for all devices.
        The returned 1D numpy array will contain one sample for each channel.

        In case of SampleTiming.TIMESTAMP a single numpy.float64 timestamp value will be returned
        as well.
        """
        pass<|MERGE_RESOLUTION|>--- conflicted
+++ resolved
@@ -68,15 +68,9 @@
         self._data_type = np.dtype(data_type).type
         self._channel_buffer_size = channel_buffer_size
         if sample_rate is None:
-<<<<<<< HEAD
-            if self._sample_timing == SampleTiming.CONSTANT:
-                raise ValueError('"sample_rate" ScalarConstraint must be provided if '
-                                 'sample timing is SampleTiming.CONSTANT.')
-=======
             if self._sample_timing != SampleTiming.RANDOM:
                 raise ValueError('"sample_rate" ScalarConstraint must be provided if '
                                  '"sample_timing" is not SampleTiming.RANDOM')
->>>>>>> 0893691e
             self._sample_rate = ScalarConstraint(default=1, bounds=(1, 1), increment=0)
         else:
             self._sample_rate = sample_rate
