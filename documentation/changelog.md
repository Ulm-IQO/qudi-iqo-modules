# Changelog {#changelog}

## Pre-release

Changes/New features:

<<<<<<< HEAD
* bug fix to how the flags are set for AWG70k
=======
* Cleanup/Improvement/Debug of POI manager (logic and GUI)
* New POI manager tool _POI selector_ which allows adding of new POIs by clicking inside the scan 
image
* Added an optional POI nametag to the POI manager. If you give this property a string value, all 
new POIs will be named after this tag together with a consecutive integer index.
* 
>>>>>>> 919c7fa4

Config changes:

* 

## Release 0.10
Released on 14 Mar 2019
Available at https://github.com/Ulm-IQO/qudi/releases/tag/v0.10

Changes/New features:

* Added support for Opal Kelly XEM6310-LX45 devices to HardwareSwitchFpga hardware module.
* Newport CONEX-AGP piezo stage motor module.
* Sequence Generator checks the step constraint and adds and idle block if necessary.
* Save_logic now expands environment variables in the configured data path (e.g. $HOME under Unix or $HOMEPATH under Windows)
* Added command line argument --logdir to specify the path to the logging directory
* Added the keyword "labels" to the "measurement_information" dict container in predefined methods.
This can be used to specify the axis labels for the measurement (excluding units)
* All modules use new connector style where feasible.
* Bug fix for POI manager was losing active POI when moving crosshair in confocal
* Added a how-to-get-started guide to the documentation
* Bug fixes and improvements for the scientific SpinBox introduced in v0.9 
* POI manager keeps POIs as StatusVar across restarts and fixes to distance measurement
* Various stability improvements and minor bug fixes
* Update conda environment to more recent versions of packages
* Fix installation procedure for the conda environment in windows by using powershell in the cmd and catch with that potential exceptions (e.g. if conda environment is not present).
* Added .ico image to make a desktop shortcut on Windows with explanation in the documentation
* Added a how-to-participate guide to the documentation
* Added installation options guide to the documentation
* A lot of smaller fixes to the spectrometer (WinSpec) -> this also modifies the connectors in the default config
* Added fitting to the spectrometer
* Microwave interface passes trigger timing to microwave source, needs hardware module adjustments for not-in-tree modules
* Bug fixes and support for SMD12 laser controller
* For SMIQs added config options to additionally limit frequency and power. Added constraint for SMQ06B model.
* Added live OMDR functionality to only calculate the average signal over a limited amount of scanned lines
* New hardware file for Microwave source - Anritsu MG3691C with SCPI commands has been added.
* **Config Change:** Hardware file for mw_source_anritsu70GHz.py with class MicrowaveAnritsu70GHz was changed to file mw_source_anritsu_MG369x.py with class MicrowaveAnritsuMG369x to make it universal. Also hardware constraints are set per model.
* Lock-In functionality was added to the ODMR counter and implemented for the NI-Card. All other hardware and interfuse with ODMRCounterInterface were updated.
* New hardware file for Microwave source - WindFreak Technologies SynthHDPro 54MHz-13GHz source
* New hardware file for AWG - Keysight M3202A 1GS/s 4-channel PXIe AWG
* Add separate conda environments for windows 7 32bit, windows 7 64bit, and windows 10 64bit. 
* Extend the windows installation procedure of the conda environment for qudi. The conda environments is selected automatically for the correct windows version and the appropriate environment file is taken.
* Rewrite the documentation for required python packages for Qudi and mention instead the installation procedure, how to create manually a python environment for qudi.
* Correct the low level implementation for the PulseBlasterESR-PRO.
* Implement the pulser interface for PulseBlasterESR-PRO devices.
* Implement the switch interface for PulseBlasterESR-PRO devices.
* Add possibility to set instruction delays in the config for PulseBlasterESR-PRO sequence generation.
* Add a copy-paste config option to the docstrings of all current qudi hardware modules.
* **Pulsed 3.0:**\
    _A truckload of changes regarding all pulsed measurement related modules_
    * analyze_sequence now returns all the necessary values to work with sequences.
    * It is now possible to select no or analogue laser channels. In this case, the relevant block element gets marked as laser.
    * Adding the possibility to reliably add flags to sequence steps and making them selectable in the GUI.
    * Bug fix for waveform generation larger than ~2 GSamples
    * Added chirp function to available analog shapes in pulsed measurements
    * Tab order in pulsed measurement GUI is now more useful
    * Added delta plot of alternating sequence in the pulsed analysis window (including errorbars)
    * Bug fix for pulsed extraction window where zooming caused InfiteLines to disappear and a 
    switch in lines caused negative width
    * Bug fix for pulsed measurements with large photon count numbers (`numpy.int32` vs. 
    `numpy.int64`)
    * Pulsed related logic modules have been moved to `<main_dir>/logic/pulsed`
    * Graphical editors for `PulseBlock`, `PulseBlockEnsemble` and `PulseSequence` instance 
    generation are now implemented according to the _Qt_ model/view concept. Several delegates and 
    custom widgets needed by the editors can be found in `<main_dir>/gui/pulsed`. The editors 
    (_QTableView_) and corresponding models (_QAbstractTableModel_) can be found in 
    `pulse_editors.py`.
    * Several GUI tweaks and clean-ups for all tabs of `PulsedMeasurementGui`
    * Removal of several "logic components" from GUI module
    * `SequenceGeneratorLogic` is now fully responsible for controlling the pulse generator hardware.
    `PulsedMeasurementLogic` also has access to the pulse generator but only to start/stop it.
    `samples_write_methods.py` became obsolete and will be removed once all hardware modules 
    implement waveform/sequence generation on their own.
    * The purpose of `PulsedMasterLogic` is now mainly to decouple function calls to 
    `SequenceGeneratorLogic` and `PulsedMeasurementLogic` via signals. Due to the very diverse 
    usage of the pulsed modules in a combination of custom scripts together with the GUI this is 
    a crucial feature to ensure safe threading.
    * Pulser hardware interface has been changed. The pulser hardware module is now fully 
    responsible for waveform and sequence generation on the device. The `SequenceGeneratorLogic` 
    now only calculates the analog and digital samples and hands them over to the hardware module 
    to be written to the device. This makes it more flexible since no in-depth knowledge about the 
    hardware specific memory/file management is needed in the logic making the interface more 
    generic. Makes it easier to create new pulse generator modules as long as the hardware can be 
    abstracted to a waveform/sequence terminology.
    * Adapted pulse generator modules to new pulser interface.
    * Adapted FPGA hardware file to run with new interface.
    * All groups of settings in pulsed logic modules are now represented as dictionaries improving 
    flexibility as well as minimizing necessary code changes when adding new features.
    * Most parameter sets in `PulsedMeasurementLogic` and `SequenceGeneratorLogic` are now 
    properties of the respective module. `PulsedMasterLogic` also provides an interface to all those 
    properties.
    * Dynamic import of pulse analysis and pulse extraction methods now realized through helper 
    class instances held by `PulsedMeasurementLogic`. For detailed information about adding 
    methods, please see `how_to_add_analysis_methods.md` and `how_to_add_extraction_methods.md`
    * Dynamic import of predefined methods now realized through helper class instance held by 
    `SequenceGeneratorLogic`. For detailed information about adding methods, please see 
    `how_to_add_predefined_methods.md`
    * Dynamic import of sampling function definitions (analog waveform shapes) handled by class 
    `SamplingFunctions` and will be refreshed upon activation of `SequenceGeneratorLogic`. For 
    detailed information about adding functions, please see `how_to_add_sampling_functions.md`
    * Alternative plot data will now always be saved if available
    * Automatic setting of parameters in pulsed analysis tab (invoke settings) will only be possible
    for ensembles/sequences generated by predefined methods (instances must have fully populated 
    `measurement_information` dictionary) NOT for ensembles/sequences created or edited by the table
    editors.
    * Each `PulseBlockEnsemble` and `PulseSequence` instance will have a dictionary attribute called
    `sampling_information` which will be populated during waveform/sequence creation. It provides 
    information about the "real life" realization of the waveform/sequence like the actual length of
    each `PulseBlockElement` in integer time bins or the times at which transitions of digital 
    channels occur. It will also contain the set of pulse genrator settings used during sampling 
    (e.g. sample_rate, activation_config etc.).
    When the respective pulser assets (waveforms and sequences) get deleted from the device, this 
    dictionary will be emptied to indicate that the asset has not yet been sampled.
    This will only work if you delete waveforms/sequences on the device via qudi commands or upon a 
    restart of qudi. Hardware assets directly deleted by hand can lead to faulty behaviour of the 
    pulsed measurement modules.
    * Pulse analysis and extraction methods now have read-only access to the entire 
    `PulsedMeasurementLogic` allowing to implement more sophisticated methods that need in-depth 
    information about the running waveform.
    * Predefined methods now have read-only access to the entire `SequenceGeneratorLogic`
    * Pulsed object instances (blocks, ensembles, sequences) are serialized to a directory that can 
    be changed via ConfigOption. Each instance is a separate file so it is easier to manage a large 
    number of instances. In the future these instances need to be saved as StatusVars
    * New dialog box for pulse generator hardware settings. Previously the settings were located 
    directly in a tab of the PulsedMainGUI. Also added voltage settings for digital and analog 
    channels that were missing in the GUI before. 
    * Lots of smaller changes to improve programming flexibility and robustness against users
	* Added a new ungated extraction method ('ungated_gated_conv_deriv') which uses the keys in the 
	  sampling information to convert an ungated timetrace into a gated timetrace which is then 
	  anaylzed with the ungated method 'gated_conv_deriv'. The conversion is based on the rising
	  and falling bins in the laser channel which indicate the positions of the laser pulses in 
	  the ungated trace. For fine-tuning additional delays (for example from AOMs) can be taken 
	  into account. This method speeds up laser extractions from ungated timetraced by a lot.
	* Improved pulsed measurement textfile and plot layout for saved data
    * Added buttons to delete all saved PulseBlock/PulseBlockEnsemble/PulseSequence objects at once.
    * Introduced separate fit tools for each of the two plots in the pulsed analysis tab
    * Automatically clears fit data when changing the alternative plot type or starting a new 
      measurement.

Config changes:
* **All** pulsed related logic module paths need to be changed because they have been moved in the logic
subfolder "pulsed". As an example instead of
    ```
    module.Class: 'pulsed_master_logic.PulsedMasterLogic'
    ```
    it should be now
    ```
    module.Class: 'pulsed.pulsed_master_logic.PulsedMasterLogic'
    ```
* `PulseExtractionLogic` and `PulseAnalysisLogic` are no qudi logic modules anymore and must be 
removed from the config. Also remember to remove them from the "connect" section of all other 
modules (probably just `PulsedMeasurementLogic`).

* The connection to `SaveLogic` has been removed from `PulsedMeasurementGui` and thus needs to be 
removed from the "connect" section in the config. So the GUI entry in the config should look 
somewhat like:
    ```
    pulsedmeasurement:
        module.Class: 'pulsed.pulsed_maingui.PulsedMeasurementGui'
        connect:
            pulsedmasterlogic: 'pulsedmasterlogic'
    ```
    
* The connectors and ConfigOptions for `SequenceGeneratorLogic` have changed. The new config should 
look somewhat like:
    ```
    sequencegeneratorlogic:
        module.Class: 'pulsed.sequence_generator_logic.SequenceGeneratorLogic'
        assets_storage_path: 'C:/Users/username/saved_pulsed_assets'  # optional
        additional_predefined_methods_path: 'C:\\Custom_dir'  # optional
        additional_sampling_functions_path: 'C:\\Custom_dir'  # optional
        connect:
            pulsegenerator: 'mydummypulser'
    ```
    Essentially "additional_predefined_methods_path" and "additional_sampling_functions_path" only 
    need to be specified when you want to import sampling functions or predefined methods from an 
    additional directory other than the default directories situated in qudi.logic.pulsed.
    "assets_storage_path" is the directory where the object instances for blocks, ensembles and 
    sequences are saved to. If not specified this directory will default to a subfolder in the home 
    directory.

* The connectors and ConfigOptions for `PulsedMeasurementLogic` have changed. The new config should 
look somewhat like:
    ```
    pulsedmeasurementlogic:
        module.Class: 'pulsed.pulsed_measurement_logic.PulsedMeasurementLogic'
        raw_data_save_type: 'text'  # optional
        additional_extraction_path: 'C:\\Custom_dir'  # optional
        additional_analysis_path: 'C:\\Custom_dir'  # optional
        connect:
            fastcounter: 'mydummyfastcounter'
            pulsegenerator: 'mydummypulser'
            fitlogic: 'fitlogic'
            savelogic: 'savelogic'
            microwave: 'microwave_dummy'
    ```
    Essentially "additional_extraction_path" and "additional_analysis_path" only need to be 
    specified when you want to import sampling functions or predefined methods from an additional 
    directory other than the default directories situated in qudi.logic.pulsed.
* The fitting has been added to the spectrometer logic module. You need to connect the FitLogic to 
the SpectrometerLogic module like:
    ```
    spectrumlogic: 
    module.Class: 'spectrum.SpectrumLogic' 
    connect: 
        spectrometer: 'myspectrometer' 
        savelogic: 'savelogic' 
        odmrlogic: 'odmrlogic' 
        fitlogic: 'fitlogic'
    ```

* Tektronix 7000 series is now in file `tektronix_awg7k.py` and class `AWG7k`.
 Use that instead of `tektronix_awg7122c.py` and change the configuration like this:
    ```
    pulser_awg7000:
        module.Class: 'awg.tektronix_awg7k.AWG7k'
        awg_visa_address: 'TCPIP::10.42.0.211::INSTR'
        awg_ip_address: '10.42.0.211'
        timeout: 60

   ```
   
## Release 0.9
Released on 6 Mar 2018
Available at https://github.com/Ulm-IQO/qudi/releases/tag/v0.9

Changes/New features:

* Huge amount of small and medium sized bug fixes and usability/stability improvements
* Replaced scientific SpinBoxes with a new implementation that is more powerful and does not use pyqtgraph
* Fixed Python crash upon closing qudi which was related to saving images with matplotlib (Windows)
* Added hardware module to control _Coherent OBIS_ lasers
* Manager GUI now properly reflects the state of each module
* Full multichannel support for slow counting / confocal / ODMR
* Moved to fysom v2.1.4
* Module base classes now nest fysom state machine in `module_state` instead of subclassing it. The current state is accessible via `module_state.current` or `module_state()`
* Changed the sampling algorithm for waveforms. Formerly each `PulseBlockElement` was sampled to match the specified length as closely as possible. Now the ideal time on which a transition between elements should occur is matched to a global quantized timeline. The sampled waveform length will now not deviate more than one timebin from the ideal length. However ideally identical elements can slightly vary (1 bin) in length throughout the entire waveform. This should lead in general to better results since the overall definition of the waveform is more closely matched to a quantized timeline
* Commonly used parameters in pulsed measurements are now shared for all predefined methods (less input widgets / clean UI). Each `generate_*` method still needs all parameters but input widgets are reused by name. Available names are:
  ```
  ['mw_channel', 
   'gate_count_channel', 
   'sync_trig_channel', 
   'mw_amp', 
   'mw_freq', 
   'channel_amp', 
   'delay_length', 
   'wait_time', 
   'laser_length', 
   'rabi_period']
  ```
* Generalized APT motor stages class (multi-axis support via config)
* Simple digital channel based switch on/off capability added to `hardware/ni_card.py`
* _National Instruments X series_ card hardware module renamed from `ni_card.py` to `national_instruments_x_series.py`
* `qudikernel.py` moved to core
* Listening address and port of qudi can now be changed in config (default: localhost)
* Analog signal input (for PDMR measurements) now supported for slow counter/confocal/ODMR (see config changes)
* Use of rpyc became optional (does not need to be installed if no remote module capability is needed)
* Mayor cleanup/overhaul of the `microwave_interface.py` and adaption of all affected modules (hardware/logic)



Config changes:
 * New remote server declaration (old one working but deprecated):
  ```
  [global]
  module_server:
      address: ''
      port: 12345
      certfile: 'filename.cert'
      keyfile: 'filename.key'
  ```

 * New full example config for `national_instruments_x_series.py`:
 ```
 mynicard:
     module.Class: 'national_instruments_x_series.NationalInstrumentsXSeries'
     clock_channel: '/Dev1/Ctr0'
     scanner_clock_channel: '/Dev1/Ctr2'
     photon_sources:
         - '/Dev1/PFI8'
         - '/Dev1/PFI9'
     counter_channels:
         - '/Dev1/Ctr1'
     counter_ai_channels:  # optional
         - '/Dev1/AI1'
     scanner_counter_channels:
         - '/Dev1/Ctr3'
     scanner_ai_channels:  # optional
         - '/Dev1/AI0'
     scanner_ao_channels:
         - '/Dev1/AO0'
         - '/Dev1/AO1'
         - '/Dev1/AO2'
         - '/Dev1/AO3'
     scanner_position_ranges:
         - [0e-6, 200e-6]
         - [0e-6, 200e-6]
         - [-100e-6, 100e-6]
         - [-10, 10]
     scanner_voltage_ranges:
         - [-10, 10]
         - [-10, 10]
         - [-10, 10]
         - [-10, 10]
     default_samples_number: 10
     default_clock_frequency: 100
     default_scanner_clock_frequency: 100
     gate_in_channel: '/Dev1/PFI9'
     counting_edge_rising: True
     odmr_trigger_channel: '/Dev1/PFI15'
 ```

## Release 0.8

Released on 2 Mar 2017.
Available at https://github.com/Ulm-IQO/qudi/releases/tag/v0.8

Caution: fits need to be configured in the respective settings dialog and
may not include printed results or may be just broken.
If you find a defective fit, consider fixing it and submitting a pull request.

Changes/New features:

 * The Qudi paper was published: http://doi.org/10.1016/j.softx.2017.02.001
 * Move everything to Qt5 only (no more Qt4 support) and pyqtgraph 0.10.0
 * Re-usable/configurable fit GUI components
 * Scienific notation input for PID GUI
 * Support for [Extensions](@ref extensions) (out-of-tree modules) 
 * Removed the fysom event parameter (usually called e) from on_activae and on_deactivate functions
 * Swabian Instruments TimeTagger / PulseStreamer hardware modules
 * Much faster savelogic
 * Remove 'Out' connectors, connection is now by module name only
 * Pulse analysis supports multiple methods
 * Predefined pulse sequences can now be imported from a custom path 
 (in addition to /logic/predefined_methods)
 * Module loading and unloading now definitely happens in the correct order
 * Locked modules are only deactivated after prompting the user

Config changes:
 * New optional parameter "additional_methods_dir" for SequenceGeneratorLogic
 * No more 'Out' connectors:

 Old style, produces lots of warnings:
 
 logic:
    counter:
        module.Class: 'counter_logic.CounterLogic'
        connect:
            counter1: 'mynicard.counter'
            savelogic: 'savelogic.savelogic'
    save:
        module.Class: 'save_logic.SaveLogic'
        win_data_directory: 'C:/Data'
        unix_data_directory: 'Data/'

 New style:
 
 logic:
    counter:
        module.Class: 'counter_logic.CounterLogic'
        connect:
            counter1: 'mynicard'
            savelogic: 'save'
    save:
        module.Class: 'save_logic.SaveLogic'
        win_data_directory: 'C:/Data'
        unix_data_directory: 'Data/'


## Release 0.7

Released on 01 Feb 2017.
Available at https://github.com/Ulm-IQO/qudi/releases/tag/v0.7 .

Changes/New features:

 * Overhaul of most used hardware modules, including
   * Error codes and failed hardware calls are caught and passed up to the logic
   * Updates of methods documentation in hardware modules and corresponding interfaces
 * Logic modules are now listening to the hardware return values and react accordingly
 * Introduction of update signals in most logic and GUI modules to ensure coherency of logic and GUI module information. So upon changing something in the GUI this module will emit an update signal which is connected to the logic module. The same works vice-versa if a script or something is changing values in logic modules.
 * Stability improvements to pulsed measurement analysis toolchain (pulse_extraction_logic and pulse_analysis_logic)
 * Changed SpinBoxes in pulsed_maingui BlockEditor, EnsembleOrganizer and SequenceOrganizer to scientific SpinBoxes enabling scientific number format and unit prefix input
 * Pulsed measurement data is saved properly now. Scientific number format was introduced to avoid problems with too few digits
 * Better pulsed_master_logic structure that allows now also for direct waveform/sequence generation on pulse generator devices (without writing files)
 * Heaps of changes/improvements regarding fitting in qudi. Big parts of fit_logic have been rewritten. It may be necessary to adapt custom scripts using fits
 * Confocal is now consequently using SI units (config change needed)
 * Confocal can now work from different count sources which are selectable (multichannel support) (config change needed)
 * Voltage range for NI card channels can be set independently for each channel (config change needed)

Config changes:

In order to update to the latest version of qudi one has to apply minor changes to the config file.

Change configuration settings for the ni_card module:

 * Replace "scanner_ao_channels" with "scanner_x_ao", "scanner_y_ao" and "scanner_z_ao".
   
     Example:
     
     scanner_x_ao: '/Dev1/AO0'  
     
     scanner_y_ao: '/Dev1/AO1'
     
     scanner_z_ao: '/Dev1/AO2'
     
     scanner_a_ao: '/Dev1/AO3'
     
   If you do not need the 4th axis, just leave it out.
   
 * You can either specify a voltage range for all axes:
 
   voltage_range:
   
    \- -10
    
    \- 10
    
 * or you have to specify one for each axis:
   
   x_voltage_range:
   
    \- -10
   
    \- 10
   
   y_voltage_range:
   
    \- -10
   
    \- 10
   
   z_voltage_range:
   
    \- 0
   
    \- 10
   
   a_voltage_range:
   
    \- -5
   
    \- 5

 * Change all distances in ni_card to meters; you can use exponential notation. For example:
   
   x_range:
   
    \- -100e-6
    
    \- 100e-6


The hardware file for Tektronix AWG70k series has been changed to use the pyvisa package for more robust and easy communication with the device:

 * The settings "awg_IP_address" and "awg_port" are not used anymore and have to be replaced with "awg_visa_address" and "awg_ip_address". For example:
```
   awg_visa_address: 'TCPIP0::AWG70K-38293801::inst0::INSTR'
   awg_ip_address: '192.168.1.3'
```

The Visa address can be obtained for example by the "Agilent connection expert" application.

## Release 0.6

Released on 25 Nov 2016.
Available at https://github.com/Ulm-IQO/qudi/releases/tag/v0.6 .

Changes/New features:

 * Lots and lots of work leading to working and stable pulsed measurement modules, including
   * Editor for fast analog and digital waveforms and AWG channel configuration
   * Synthesize and upload waveforms to AWGs while respecting AWG limits and channels
   * Pulse extraction from fast counter time trace and flourescence signal extraction
   * Display of results for common measurements
   * Works with Jupyter notebooks
 * Some new documentation
 * Preliminary GUI to show/edit configuration files
 * Massive improvements to fit stability
 * Most interfaces now use abstract base classes
 * Confocal can show last scanned line and move Z while scanning XY
 * Continuous integration support
 * Nuclear spin operations experiment module
 * Spinboxes with scientific notation support
 * Use QtPy to support multiple Qt versions
 * Configuration files now use the YAML file format
 * Cooperative inheritance for modules
 * Logging now based on standard Python logger
 * HighFinesse WSU 30 wave meter support
 * New and consistent colors for plots throughout Qudi
 * PyQt5 compatibility
 * Many fixes to QO and Pi3 FPGA fast counter modules
 * Matplotlib inline plots and completion suport for Jupyter kernel
 * Jupyter kernel for Qudi (including install script)
 * Move project repository from SVN to git and to GitHub
 * New dark color scheme for GUI (modified qdark)
 * Lots of new predefined fitting methods
 * Fit logic can now load fitting methods from python files in a subfolder
 * Reusable fit settings GUI methods
 * Tektronix AWG 70000, 7112 and 5002 support
 * Gated counter logic and GUI modules
 * Magnetic field alignment module for vector magnet and solid state magnet on a 4-axis stage
 * Thorlabs APTmotor support
 * Scan history (Forward/backward) in Confocal
 * Qudi module state save/restore functionality (app_status folder)
 * Automatic loading of configured modules on a remote system
 * UI fixes
 * TSYS_01 temperature sensor support
 * Raspberry Pi PWM support for PID
 * Software PID logic and GUI
 * Fastcomtec 7887 and MCS6 support
 * Picoharp300 support
 * Python script to list qudi modules

## Release 0.5

Released on 30 Dec 2015.
Available at https://qosvn.physik.uni-ulm.de/svn/qudi/tags/release-0.5

Notes about this release are probably missing due to holidays.

 * Two photon counters supported in NI card counter and counter logic

## Release 0.4

Released on 30.10.2015.
Available at https://qosvn.physik.uni-ulm.de/svn/qudi/tags/release-0.4

New features:

 * Tilted scanning
 * ODMR remembers settings
 * ODMR can save raw data
 * Working and tested support for Radiant Dyes flip mirrors
 * support for taking spectra from spectrometer via WinSpec32
 * POI positions are now actually updated when the tracked POI moves
 * remote module support is more robust now
 * fixed a crash when changing confocal color bar while scanning
 * winspec32 spectrometer support
 * configurable settling time at start of optimization scans
 * option for surface-subtraction in the depth optimization scan
 * ALPHA Task interface
 * PRE-ALPHA for pulsed experiments

## Release 0.3

Released on 31.07.2015. Available at https://qosvn.physik.uni-ulm.de/svn/qudi/tags/release-0.3

New features:

 * Manager now includes log and iPython console
 * Manager can load and save the configuration
 * Manager can show active threads and remotely shared modules
 * QuDi remembers which configuration file is loaded
 * QuDi can restart to load new configuration
 * SmiQ R&S 06ATE works for ODMR
 * Dockwidgets in ODMR
 * Laser scanning with a remote wavemeter is now tested and confirmed working
 * Zoom with mouse in Confocal

Additionally, lots of bugs were fixed.

## Release 0.2

Release-0.2 is available since 07.07.2015.
It can be found using: https://qosvn.physik.uni-ulm.de/svn/qudi/tags/release-0.2

New features:

 * New Log style
 * (Manager shows module state)
 * Continues scan xy/depth (loop scan)
 * Rotate confocal images (rotates only the image, not the cursor!!!)
 * POI Manager GUI: restore default widget location (size might not be as default)
 * Cursor and arrow keys: right/left(x-direction) up/down(y-direction) Bild up/Bild down(z-direction); big step size with shift;step size can be changes in the settings
 * Clock time sample shift POI Manager
 * Centiles of colorbars is now working during a scan
 * All save files should now have the same time in the lable
 * duration of periodic optimiser changeable working during period
 * improved explanation in the data file of the Confocal scans
 * Added tooltips to Confocal and Optimiser settings

## Release 0.1

Release-0.1 is the first release of the QuDi software project.
It can be found via SVN Checkout using this URL: https://qosvn.physik.uni-ulm.de/svn/qudi/tags/release-0.1
It is possible to do basic measurements and the following modules are working:

 * Counter
 * Confocal scanning
 * Laser scanning
 * POI managing
 * ODMR

The basics of all these modules are working but there is plenty room for improvement.
At this stage the GUI is still under active development and so users should expect some interface items to change in future releases.
<|MERGE_RESOLUTION|>--- conflicted
+++ resolved
@@ -4,16 +4,13 @@
 
 Changes/New features:
 
-<<<<<<< HEAD
-* bug fix to how the flags are set for AWG70k
-=======
 * Cleanup/Improvement/Debug of POI manager (logic and GUI)
 * New POI manager tool _POI selector_ which allows adding of new POIs by clicking inside the scan 
 image
 * Added an optional POI nametag to the POI manager. If you give this property a string value, all 
 new POIs will be named after this tag together with a consecutive integer index.
+* bug fix to how the flags are set for AWG70k
 * 
->>>>>>> 919c7fa4
 
 Config changes:
 
