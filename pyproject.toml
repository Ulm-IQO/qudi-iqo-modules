--- conflicted
+++ resolved
@@ -6,23 +6,6 @@
 ]
 build-backend = "setuptools.build_meta"
 
-<<<<<<< HEAD
-[tool.ruff]
-line-length = 120
-
-[tool.ruff.format]
-quote-style = "preserve"
-skip-magic-trailing-comma = true
-
-[tool.ruff.lint]
-ignore = [
-    "ERA001",  # Commented-out code
-    "SLF001",  # Private member accessed
-    "N803",  # Argument name should be lowercase
-    "N806",  # Variable in function should be lowercase
-    "C901",  # Init method too complex
-]
-=======
 [project]
 name = "qudi-iqo-modules"
 dynamic = ["version"]
@@ -96,4 +79,19 @@
 
 [project.optional-dependencies]
 dev-test = ["pytest", "pytest-qt", "coverage"]
->>>>>>> a7ee53dc
+
+[tool.ruff]
+line-length = 120
+
+[tool.ruff.format]
+quote-style = "preserve"
+skip-magic-trailing-comma = true
+
+[tool.ruff.lint]
+ignore = [
+    "ERA001",  # Commented-out code
+    "SLF001",  # Private member accessed
+    "N803",  # Argument name should be lowercase
+    "N806",  # Variable in function should be lowercase
+    "C901",  # Init method too complex
+]