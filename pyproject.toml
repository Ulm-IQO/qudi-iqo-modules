[build-system]
<<<<<<< HEAD
requires = ["setuptools>=42", "wheel"]
build-backend = "setuptools.build_meta"

[project]
name = "qudi-iqo-modules"
description = "IQO measurement modules collection for qudi"
version = "0.5.2.dev0"
readme = "README.md"
keywords = [
    'qudi',
    'diamond',
    'quantum',
    'confocal',
    'experiment',
    'lab',
    'laboratory',
    'instrumentation',
    'instrument',
    'modular',
    'measurement',
]
license = { text = "LGPLv3" }
classifiers = [
    'Development Status :: 5 - Production/Stable',

    'Environment :: Win32 (MS Windows)',
    'Environment :: X11 Applications',
    'Environment :: MacOS X',

    'Intended Audience :: Science/Research',
    'Intended Audience :: End Users/Desktop',

    'License :: OSI Approved :: GNU Lesser General Public License v3 (LGPLv3)',

    'Natural Language :: English',

    'Operating System :: Microsoft :: Windows :: Windows 8',
    'Operating System :: Microsoft :: Windows :: Windows 8.1',
    'Operating System :: Microsoft :: Windows :: Windows 10',
    'Operating System :: MacOS :: MacOS X',
    'Operating System :: Unix',
    'Operating System :: POSIX :: Linux',

    'Programming Language :: Python :: 3.8',
    'Programming Language :: Python :: 3.9',
    'Programming Language :: Python :: 3.10',

    'Topic :: Scientific/Engineering',
    'Topic :: Software Development :: User Interfaces',
]
dependencies = [
    'qudi-core>=1.5.0',
    'entrypoints>=0.4',
    'fysom>=2.1.6',
    'lmfit>=1.0.3',
    'lxml>=4.9.1',
    'matplotlib>=3.6.0',
    'nidaqmx>=0.5.7',
    'numpy>=1.23.3',
    'pyqtgraph>=0.13.1',
    'PySide2',              # get fixed version from core
    'PyVisa>=1.12.0',
    'scipy>=1.9.1',
    'zaber_motion>=2.14.6',
]



[tool.setuptools.packages.find]
where = ["src"]

[tool.setuptools.package-dir]
"" = "src"

[tool.setuptools.package-data]
"qudi" = ["default.cfg"]
"qudi.gui" = ["*.ui", "*/*.ui"]



[project.optional-dependencies]
dev-docs = [
    "Sphinx==7.2.6",
    "numpydoc==1.6.0",
    "sphinx-rtd-dark-mode==1.3.0",
    "sphinx-rtd-theme==2.0.0",
]

dev-lint-format = ["ruff==0.2.1"]

dev-test = ["pytest==8.0.1", "pytest-qt", "coverage"]

# "sphinx-book-theme==1.1.1"
# nbsphinx = "^0.8.8"
# "pydata_sphinx_theme==0.15.2"
=======
requires = [
    "setuptools>=61.0",
    "setuptools-scm>=8.0",
    "wheel"
]
build-backend = "setuptools.build_meta"

[project]
name = "qudi-iqo-modules"
dynamic = ["version"]
description = "IQO measurement modules collection for qudi"
readme = "README.md"
keywords = [
    "qudi",
    "diamond",
    "quantum",
    "confocal",
    "experiment",
    "lab",
    "laboratory",
    "instrumentation",
    "instrument",
    "modular",
    "measurement",
]
classifiers = [
    "Development Status :: 5 - Production/Stable",

    "Environment :: Win32 (MS Windows)",
    "Environment :: X11 Applications",
    "Environment :: MacOS X",

    "Intended Audience :: Science/Research",
    "Intended Audience :: End Users/Desktop",

    "License :: OSI Approved :: GNU Lesser General Public License v3 (LGPLv3)",

    "Natural Language :: English",

    "Operating System :: Microsoft :: Windows :: Windows 8",
    "Operating System :: Microsoft :: Windows :: Windows 8.1",
    "Operating System :: Microsoft :: Windows :: Windows 10",
    "Operating System :: Microsoft :: Windows :: Windows 11",
    "Operating System :: MacOS :: MacOS X",
    "Operating System :: Unix",
    "Operating System :: POSIX :: Linux",

    "Programming Language :: Python :: 3.8",
    "Programming Language :: Python :: 3.9",
    "Programming Language :: Python :: 3.10",

    "Topic :: Scientific/Engineering",
]
requires-python = ">=3.8, <3.11"
dependencies = [
    "qudi-core>=1.5.1",
    "entrypoints>=0.4",
    "fysom>=2.1.6",
    "lmfit>=1.0.3",
    "lxml>=4.9.1",
    "matplotlib>=3.6.0",
    "nidaqmx>=0.5.7",
    "numpy>=1.23.3,<2.0",
    "pyqtgraph>=0.13.1",
    "PySide2",  # get fixed version from core
    "PyVisa>=1.12.0",
    "scipy>=1.9.1",
    "zaber_motion>=2.14.6",
]

[project.urls]
Homepage = "https://github.com/Ulm-IQO/qudi-iqo-modules"
Repository = "https://github.com/Ulm-IQO/qudi-iqo-modules.git"
"Bug Tracker" = "https://github.com/Ulm-IQO/qudi-iqo-modules/issues"
Changelog = "https://github.com/Ulm-IQO/qudi-iqo-modules/blob/main/docs/changelog.md"

[tool.setuptools.dynamic]
version = {file = "VERSION"}

[project.optional-dependencies]
dev-test = ["pytest", "pytest-qt", "coverage"]
>>>>>>> 42502975
<|MERGE_RESOLUTION|>--- conflicted
+++ resolved
@@ -1,101 +1,4 @@
 [build-system]
-<<<<<<< HEAD
-requires = ["setuptools>=42", "wheel"]
-build-backend = "setuptools.build_meta"
-
-[project]
-name = "qudi-iqo-modules"
-description = "IQO measurement modules collection for qudi"
-version = "0.5.2.dev0"
-readme = "README.md"
-keywords = [
-    'qudi',
-    'diamond',
-    'quantum',
-    'confocal',
-    'experiment',
-    'lab',
-    'laboratory',
-    'instrumentation',
-    'instrument',
-    'modular',
-    'measurement',
-]
-license = { text = "LGPLv3" }
-classifiers = [
-    'Development Status :: 5 - Production/Stable',
-
-    'Environment :: Win32 (MS Windows)',
-    'Environment :: X11 Applications',
-    'Environment :: MacOS X',
-
-    'Intended Audience :: Science/Research',
-    'Intended Audience :: End Users/Desktop',
-
-    'License :: OSI Approved :: GNU Lesser General Public License v3 (LGPLv3)',
-
-    'Natural Language :: English',
-
-    'Operating System :: Microsoft :: Windows :: Windows 8',
-    'Operating System :: Microsoft :: Windows :: Windows 8.1',
-    'Operating System :: Microsoft :: Windows :: Windows 10',
-    'Operating System :: MacOS :: MacOS X',
-    'Operating System :: Unix',
-    'Operating System :: POSIX :: Linux',
-
-    'Programming Language :: Python :: 3.8',
-    'Programming Language :: Python :: 3.9',
-    'Programming Language :: Python :: 3.10',
-
-    'Topic :: Scientific/Engineering',
-    'Topic :: Software Development :: User Interfaces',
-]
-dependencies = [
-    'qudi-core>=1.5.0',
-    'entrypoints>=0.4',
-    'fysom>=2.1.6',
-    'lmfit>=1.0.3',
-    'lxml>=4.9.1',
-    'matplotlib>=3.6.0',
-    'nidaqmx>=0.5.7',
-    'numpy>=1.23.3',
-    'pyqtgraph>=0.13.1',
-    'PySide2',              # get fixed version from core
-    'PyVisa>=1.12.0',
-    'scipy>=1.9.1',
-    'zaber_motion>=2.14.6',
-]
-
-
-
-[tool.setuptools.packages.find]
-where = ["src"]
-
-[tool.setuptools.package-dir]
-"" = "src"
-
-[tool.setuptools.package-data]
-"qudi" = ["default.cfg"]
-"qudi.gui" = ["*.ui", "*/*.ui"]
-
-
-
-[project.optional-dependencies]
-dev-docs = [
-    "Sphinx==7.2.6",
-    "numpydoc==1.6.0",
-    "sphinx-rtd-dark-mode==1.3.0",
-    "sphinx-rtd-theme==2.0.0",
-]
-
-dev-lint-format = ["ruff==0.2.1"]
-
-dev-test = ["pytest==8.0.1", "pytest-qt", "coverage"]
-
-# "sphinx-book-theme==1.1.1"
-# nbsphinx = "^0.8.8"
-# "pydata_sphinx_theme==0.15.2"
-=======
 requires = [
     "setuptools>=61.0",
     "setuptools-scm>=8.0",
@@ -176,5 +79,4 @@
 version = {file = "VERSION"}
 
 [project.optional-dependencies]
-dev-test = ["pytest", "pytest-qt", "coverage"]
->>>>>>> 42502975
+dev-test = ["pytest", "pytest-qt", "coverage"]