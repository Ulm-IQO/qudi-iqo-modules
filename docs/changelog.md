# Changelog

## Pre-Release

### Breaking Changes

### Bugfixes
- "NFiniteSamplingInput supporting both trigger polarities via ConfigOption
- Remove hardcoded limits of the setpoint in the PID gui.

### New Features
- Re-introduced tilt correction (from old core) to the scanning probe toolchain.
- Improved support for Stanford Research Systems signal generators
<<<<<<< HEAD
- Add new hardware module for the PID laser control functionality of HighFinesse wavemeters.
=======
- Expanded documentation of the microwave interface
>>>>>>> d76699de

### Other
- Remove the (non-functional) wavemeter dummy based on the already removed wavemeter interface.

## Version 0.5.1

**⚠ DEPRECATION WARNING**
This is the last release before major changes in the interfaces of the scanning probe toolchain (see PR #97).
No action is required if you're using our `ni_scanning_probe_interfuse` hardware. If you integrated new hardware
into the scanning probe toolchain, you will be required to adapt to the new interface beyond this version.


### Breaking Changes
- Major rework of `qudi.interface.data_instream_interface.DataInStreamInterface`. Time series 
toolchain and NI x-series hardware module have been adapted but custom modules relying on this 
interface will break.  
Configuration for time series toolchain needs changes as well. See `default.cfg` or module 
docstrings.

### Bugfixes
- Basic data saving in `TimeSeriesReaderLogic` works now.
- Fix missing meta info `generation_method_parameters` that occurred for generated sequences with granularity mismatch.
- Ni Finite Sampling Input module now returns digital input channel values in "clicks/counts" per second and not "clicks/counts" per clock cycle
- Fix wrong asset name, non-invokable settings for AWG Tek 70k in sequence mode.
- Fix disfunctional `mw_source_smbv`
- Fix Keysight AWG sample rate only set-able with too coarse 10 MHz precision
- Fix various Poimanager crashes 

### New Features
- Added remote streamer support to `TimeSeriesReaderLogic`.
- New `qudi.interface.data_instream_interface.SampleTiming` Enum added to `DataInStreamInterface` 
constraints to allow non-uniform sampling mode.
- Pulsed and odmr now add fit parameters to saved meta data.
- New hardware module added that implements the HighFinesse wavemeter as a data instream device, replacing the old (non-functional) wavemeter toolchain.
- Add option to save waveforms and sequence information for debugging to pulser dummy
- Introduce plugins to the pulsed toolchain that allow more control over `generation_parameters` and can influence all loaded `pulse_objects`.

### Other
- Bumped `qudi-core` package minimum version requirement to v1.5.0
- Got rid of deprecated `qudi.core.interface` module usage
- Support for Python 3.10
- This version 0.5.1 fixes a requirement issue found while pushing release 0.5.0 to test-pypi 

## Version 0.4.0
### Breaking Changes
- `QDPlotLogic` has changed its public method signatures 
- `OkFpgaPulser` now has a mandatory config option pointing towards a directory with the bitfiles necessary.

### Bugfixes
- Resolved some issues with QDPlot GUI layouts and improved overall QDPlot GUI code quality
- catching null bytes in Keysight M3202A module
- 2D gaussian fit arguments changed to be compatible with the datafitting toolchain.
### New Features
- First stable version of new scanning toolchain (aka omniscan):
    - New `blocking` argument for scanner moves executed via `ScanningProbeInterface`
    - Multiple bugfixes for the new scanning toolchain with NICard. 
    - The NiScanningProbeInterfuse now polls data in chunks and independent of logic calls, as it should be.
    - More meta data of scans in saved data
- Support for Zaber (linear) motorized stages (in `qudi.hardware.motor.zaber_motion`)
- Overhaul of QDPlot toolchain (GUI and logic) to improve stability and consistency as well as 
adding minor GUI features.
- Added mixin `qudi.interface.mixins.process_control_switch.ProcessControlSwitchMixin` to provide 
optional default implementation satisfying the `SwitchInterface` for process control hardware 
modules implementing any of the interfaces contained in `qudi.interface.process_control_interface`
- Overhaul of PID toolchain: added units support, normalization option, gui reset feature,
dependency option for `process_control_dummy` to simulate PID control
- support for Thorlabs power meters using the TLPM driver
- pulsed toolchain: generation parameters of sequence saved as meta data

### Other
- Bumped `qudi-core` package minimum version requirement to v1.2.0<|MERGE_RESOLUTION|>--- conflicted
+++ resolved
@@ -11,11 +11,8 @@
 ### New Features
 - Re-introduced tilt correction (from old core) to the scanning probe toolchain.
 - Improved support for Stanford Research Systems signal generators
-<<<<<<< HEAD
+- Expanded documentation of the microwave interface
 - Add new hardware module for the PID laser control functionality of HighFinesse wavemeters.
-=======
-- Expanded documentation of the microwave interface
->>>>>>> d76699de
 
 ### Other
 - Remove the (non-functional) wavemeter dummy based on the already removed wavemeter interface.
