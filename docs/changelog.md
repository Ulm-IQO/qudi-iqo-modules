--- conflicted
+++ resolved
@@ -17,11 +17,7 @@
 ### New Features
 - New `qudi.interface.data_instream_interface.SampleTiming` Enum added to `DataInStreamInterface` 
 constraints to allow non-uniform sampling mode.
-<<<<<<< HEAD
 - New hardware module added that implements the HighFinesse wavemeter as a data instream device, replacing the old (non-functional) wavemeter toolchain.
-=======
-- New `qudi.interface.scanning_probe_interface.ScanSettings` dataclass added
->>>>>>> e8e63f29
 
 ### Other
 - Bumped `qudi-core` package minimum version requirement to v1.4.0
