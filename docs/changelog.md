# Changelog

## Pre-Release

### Breaking Changes

- Dropped `Python 3.8` support

### Bugfixes
- Fixed code suggestions for `Connector` objects

### New Features
- changed to a better valid `PredefinedGenerator` class discovery method for the pulsed tool chain
<<<<<<< HEAD
- Added workflows for verifying that new versions of dependencies do not break qudi
=======
- Added Spectrum Instrumentation AD converter as fast counter hardware file
>>>>>>> c5a218d3

### Other

## Version 0.6.0

**⚠ DEPRECATION WARNING**
In future releases, `python 3.8` support will be dropped to be able to upgrade to `numpy > 1.24` package versions.

### Breaking Changes
- Refactoring of data classes in `qudi.interface.scanning_probe_interface`. Will break custom modules
  implementing this interface.
- Add back scan data and back scan settings getter and setter methods
  to `qudi.interface.scanning_probe_interface`.
- Moved ConfigOption ScannerGui.optimizer_plot_dimensions to qudi.logic.scanning_optimize_logic.optimizer_sequence_dimensions and optimizer sequence creation is solely handled by logic

### Bugfixes
- Fix a crash of pulsed gui on reload of pulsed logic, e.g. sequence_generator_logic
- Fix failure of saving plots in `QDPlotLogic` when fiting is used.
- Improve handling of errors during start of a scan in the scanning probe toolchain.
- Now correct microwave phases in predefined method generate_hahnecho_exp()
- "NFiniteSamplingInput supporting both trigger polarities via ConfigOption
- Old ODMR fits are now removed when starting a new measurement
- Remove hardcoded limits of the setpoint in the PID gui.
- Fixed missing `plot_index` when calling `QDPlotLogic._remove_plot` in `QDPlotLogic._set_plot_count`
- Fixed `QDPlotterGui` example config
- Fixed psu-dependent bugs for laser_quantum_laser
- Laser logic does not automatically start query loop, gui will still start it on startup
- Optimization sequences other than [2D, 1D] are now working
- Fixed `t1_sequencing` predefined method's `counting_length` for gated mode
- `QDPlotterGui` will continue to show fit results if new plot was added
- Added `PulseSequence.generation_method_parameters` variable to correctly save `generation_method_parameters` of a `PulseSequence` and save these parameters in the output file
- Fixed `ScanningOptimizeLogic` crashing on first start when using scanner with less than the default 3 axes configured
- Fixed Keysight M8195A AWG sequence mode
- Fixed setting of digital channel amplitude of Keysight M819X AWG
- Fixed potential `scanning_optimize_logic` deadlock when starting the optimizer
- Fixed loading of most recent target when starting scanning GUI
- added `waiting_element` to `generate_t1_sequencing` method
- Fixed example config typo in `tektronix_awg70k.py`
- Fixed issue when using same pfi channel on two different ni cards for NI instreamer
- Fixed POI manager auto-find
- Fixed overwriting of file in scanner GUI when using custom nametag
- Fix failure of saving plots in `QDPlotLogic` when fiting is used
- Fixed StatusVar initialization in POI manager
- Fixed checker for optimizer plot dimensions in scanning toolchain
- Disconnect GUI widgets on deactivation of laser `LaserGui`
- Fix failure of saving plots in `QDPlotLogic` when fiting is used.


### New Features
- New `qudi.interface.scanning_probe_interface.ScanSettings` dataclass added.
- Checkers and clipping methods added to `qudi.interface.scanning_probe_interface.Constraints`
- Data classes of the scanning probe interface now have an improved hierarchy
  (e.g. `ScanData` contains `ScanSettings`).
- Improved scanning probe dummy: new image generator class, more realistic forward and backward scan simulation.
- Major refactoring of scanning probe toolchain, including scanning probe logic, optimizer logic and gui modules.
  Implementation of configurable backward scans.
- Add widgets to configure back scan resolution and frequency from scanning GUI.
- Add config option to save backward scan data to scanning data logic.
- Get current sweeps and runtime of fastcomtec fastcounter MCS6 when pulling the data trace.
- Re-introduced tilt correction (from old core) to the scanning probe toolchain.
- Improved support for Stanford Research Systems signal generators
- Expanded documentation of the microwave interface
- Add new hardware module for the PID laser control functionality of HighFinesse wavemeters.
- Added option to specify custom save file name in scanning GUI (PR #148)
- Add support for digital output to NI X-series finite sampling io
- Added fastcounter hardware file support for Adlink PCIe 9834
- Save and restore window position of various module GUIs
- Added DMC output mode for Keysight M8195A AWG
- Updated workflows to follow new 'pyproject.toml' release workflow
- Altered tektronix_awg70k hardware file to allow the use of the newer, B-series of Tektronix AWGs
- Added ruff configuration to `pyproject.toml` to standardize formatting
- Added Windfreak synthHD documentation
- Added cursor position in `Scan2DWidget` of the scanning toolchain
- Added scanning settings to scanning toolchain
- Updated Documentation in `basic_predefined_methods`

### Other
- Remove the (non-functional) wavemeter dummy based on the already removed wavemeter interface.
- Removed `setup.py` and moved fully to `pyproject.toml` instead.
- Updated .gitignore to better exclude unwanted files
- Fix typos in repo management documentation
- Added documentation on testing of `test.pypi.org` release
- Added some integration tests that run automatically via Github Actions on PRs and commits to main.

## Version 0.5.1

**⚠ DEPRECATION WARNING**
This is the last release before major changes in the interfaces of the scanning probe toolchain (see PR #97).
No action is required if you're using our `ni_scanning_probe_interfuse` hardware. If you integrated new hardware
into the scanning probe toolchain, you will be required to adapt to the new interface beyond this version.


### Breaking Changes
- Major rework of `qudi.interface.data_instream_interface.DataInStreamInterface`. Time series
toolchain and NI x-series hardware module have been adapted but custom modules relying on this
interface will break.
Configuration for time series toolchain needs changes as well. See `default.cfg` or module
docstrings.

### Bugfixes
- Disconnect GUI widgets on deactivation of laser `LaserGui`
- Fix failure of saving plots in `QDPlotLogic` when fiting is used.
- Basic data saving in `TimeSeriesReaderLogic` works now.
- Fix missing meta info `generation_method_parameters` that occurred for generated sequences with granularity mismatch.
- Ni Finite Sampling Input module now returns digital input channel values in "clicks/counts" per second and not "clicks/counts" per clock cycle
- Fix wrong asset name, non-invokable settings for AWG Tek 70k in sequence mode.
- Fix disfunctional `mw_source_smbv`
- Fix Keysight AWG sample rate only set-able with too coarse 10 MHz precision
- Fix various Poimanager crashes

### New Features
- Added remote streamer support to `TimeSeriesReaderLogic`.
- New `qudi.interface.data_instream_interface.SampleTiming` Enum added to `DataInStreamInterface`
constraints to allow non-uniform sampling mode.
- Pulsed and odmr now add fit parameters to saved meta data.
- New hardware module added that implements the HighFinesse wavemeter as a data instream device, replacing the old (non-functional) wavemeter toolchain.
- Add option to save waveforms and sequence information for debugging to pulser dummy
- Introduce plugins to the pulsed toolchain that allow more control over `generation_parameters` and can influence all loaded `pulse_objects`.

### Other
- Bumped `qudi-core` package minimum version requirement to v1.5.0
- Got rid of deprecated `qudi.core.interface` module usage
- Support for Python 3.10
- This version 0.5.1 fixes a requirement issue found while pushing release 0.5.0 to test-pypi

## Version 0.4.0
### Breaking Changes
- `QDPlotLogic` has changed its public method signatures
- `OkFpgaPulser` now has a mandatory config option pointing towards a directory with the bitfiles necessary.

### Bugfixes
- Resolved some issues with QDPlot GUI layouts and improved overall QDPlot GUI code quality
- catching null bytes in Keysight M3202A module
- 2D gaussian fit arguments changed to be compatible with the datafitting toolchain.
### New Features
- First stable version of new scanning toolchain (aka omniscan):
    - New `blocking` argument for scanner moves executed via `ScanningProbeInterface`
    - Multiple bugfixes for the new scanning toolchain with NICard.
    - The NiScanningProbeInterfuse now polls data in chunks and independent of logic calls, as it should be.
    - More meta data of scans in saved data
- Support for Zaber (linear) motorized stages (in `qudi.hardware.motor.zaber_motion`)
- Overhaul of QDPlot toolchain (GUI and logic) to improve stability and consistency as well as
adding minor GUI features.
- Added mixin `qudi.interface.mixins.process_control_switch.ProcessControlSwitchMixin` to provide
optional default implementation satisfying the `SwitchInterface` for process control hardware
modules implementing any of the interfaces contained in `qudi.interface.process_control_interface`
- Overhaul of PID toolchain: added units support, normalization option, gui reset feature,
dependency option for `process_control_dummy` to simulate PID control
- support for Thorlabs power meters using the TLPM driver
- pulsed toolchain: generation parameters of sequence saved as meta data

### Other
- Bumped `qudi-core` package minimum version requirement to v1.2.0<|MERGE_RESOLUTION|>--- conflicted
+++ resolved
@@ -11,11 +11,8 @@
 
 ### New Features
 - changed to a better valid `PredefinedGenerator` class discovery method for the pulsed tool chain
-<<<<<<< HEAD
+- Added Spectrum Instrumentation AD converter as fast counter hardware file
 - Added workflows for verifying that new versions of dependencies do not break qudi
-=======
-- Added Spectrum Instrumentation AD converter as fast counter hardware file
->>>>>>> c5a218d3
 
 ### Other
 
