# Changelog


## Pre-Release

### Breaking Changes
- Refactoring of data classes in `qudi.interface.scanning_probe_interface`. Will break custom modules
  implementing this interface.
- Add back scan data and back scan settings getter and setter methods
  to `qudi.interface.scanning_probe_interface`.
- Moved ConfigOption ScannerGui.optimizer_plot_dimensions to qudi.logic.scanning_optimize_logic.optimizer_sequence_dimensions and optimizer sequence creation is solely handled by logic

### Bugfixes
- Fix a crash of pulsed gui on reload of pulsed logic, e.g. sequence_generator_logic
- Fix failure of saving plots in `QDPlotLogic` when fiting is used.
- Improve handling of errors during start of a scan in the scanning probe toolchain.
- Now correct microwave phases in predefined method generate_hahnecho_exp()
- "NFiniteSamplingInput supporting both trigger polarities via ConfigOption
- Old ODMR fits are now removed when starting a new measurement
- Remove hardcoded limits of the setpoint in the PID gui.
- Fixed missing `plot_index` when calling `QDPlotLogic._remove_plot` in `QDPlotLogic._set_plot_count`
- Fixed `QDPlotterGui` example config
- Fixed psu-dependent bugs for laser_quantum_laser
- Laser logic does not automatically start query loop, gui will still start it on startup
- Optimization sequences other than [2D, 1D] are now working
- Fixed `t1_sequencing` predefined method's `counting_length` for gated mode
- `QDPlotterGui` will continue to show fit results if new plot was added
- Added `PulseSequence.generation_method_parameters` variable to correctly save `generation_method_parameters` of a `PulseSequence` and save these parameters in the output file
- Fixed `ScanningOptimizeLogic` crashing on first start when using scanner with less than the default 3 axes configured
- Fixed Keysight M8195A AWG sequence mode
- Fixed setting of digital channel amplitude of Keysight M819X AWG

### New Features
- New `qudi.interface.scanning_probe_interface.ScanSettings` dataclass added.
- Checkers and clipping methods added to `qudi.interface.scanning_probe_interface.Constraints`
- Data classes of the scanning probe interface now have an improved hierarchy
  (e.g. `ScanData` contains `ScanSettings`).
- Improved scanning probe dummy: new image generator class, more realistic forward and backward scan simulation.
- Major refactoring of scanning probe toolchain, including scanning probe logic, optimizer logic and gui modules.
  Implementation of configurable backward scans.
- Add widgets to configure back scan resolution and frequency from scanning GUI.
- Add config option to save backward scan data to scanning data logic.
- Get current sweeps and runtime of fastcomtec fastcounter MCS6 when pulling the data trace.
- Re-introduced tilt correction (from old core) to the scanning probe toolchain.
- Improved support for Stanford Research Systems signal generators
- Expanded documentation of the microwave interface
- Add new hardware module for the PID laser control functionality of HighFinesse wavemeters.
- Added option to specify custom save file name in scanning GUI (PR #148)
- Add support for digital output to NI X-series finite sampling io
- Added fastcounter hardware file support for Adlink PCIe 9834
- Save and restore window position of various module GUIs
- Added DMC output mode for Keysight M8195A AWG
- Updated workflows to follow new 'pyproject.toml' release workflow
<<<<<<< HEAD
- Altered tektronix_awg70k hardware file to allow the use of the newer, B-series of Tektronix AWGs
=======

>>>>>>> 5be0ac64

### Other
- Remove the (non-functional) wavemeter dummy based on the already removed wavemeter interface.

## Version 0.5.1

**⚠ DEPRECATION WARNING**
This is the last release before major changes in the interfaces of the scanning probe toolchain (see PR #97).
No action is required if you're using our `ni_scanning_probe_interfuse` hardware. If you integrated new hardware
into the scanning probe toolchain, you will be required to adapt to the new interface beyond this version.


### Breaking Changes
- Major rework of `qudi.interface.data_instream_interface.DataInStreamInterface`. Time series
toolchain and NI x-series hardware module have been adapted but custom modules relying on this
interface will break.
Configuration for time series toolchain needs changes as well. See `default.cfg` or module
docstrings.

### Bugfixes
- Disconnect GUI widgets on deactivation of laser `LaserGui`
- Fix failure of saving plots in `QDPlotLogic` when fiting is used.
- Basic data saving in `TimeSeriesReaderLogic` works now.
- Fix missing meta info `generation_method_parameters` that occurred for generated sequences with granularity mismatch.
- Ni Finite Sampling Input module now returns digital input channel values in "clicks/counts" per second and not "clicks/counts" per clock cycle
- Fix wrong asset name, non-invokable settings for AWG Tek 70k in sequence mode.
- Fix disfunctional `mw_source_smbv`
- Fix Keysight AWG sample rate only set-able with too coarse 10 MHz precision
- Fix various Poimanager crashes

### New Features
- Added remote streamer support to `TimeSeriesReaderLogic`.
- New `qudi.interface.data_instream_interface.SampleTiming` Enum added to `DataInStreamInterface`
constraints to allow non-uniform sampling mode.
- Pulsed and odmr now add fit parameters to saved meta data.
- New hardware module added that implements the HighFinesse wavemeter as a data instream device, replacing the old (non-functional) wavemeter toolchain.
- Add option to save waveforms and sequence information for debugging to pulser dummy
- Introduce plugins to the pulsed toolchain that allow more control over `generation_parameters` and can influence all loaded `pulse_objects`.

### Other
- Bumped `qudi-core` package minimum version requirement to v1.5.0
- Got rid of deprecated `qudi.core.interface` module usage
- Support for Python 3.10
- This version 0.5.1 fixes a requirement issue found while pushing release 0.5.0 to test-pypi

## Version 0.4.0
### Breaking Changes
- `QDPlotLogic` has changed its public method signatures
- `OkFpgaPulser` now has a mandatory config option pointing towards a directory with the bitfiles necessary.

### Bugfixes
- Resolved some issues with QDPlot GUI layouts and improved overall QDPlot GUI code quality
- catching null bytes in Keysight M3202A module
- 2D gaussian fit arguments changed to be compatible with the datafitting toolchain.
### New Features
- First stable version of new scanning toolchain (aka omniscan):
    - New `blocking` argument for scanner moves executed via `ScanningProbeInterface`
    - Multiple bugfixes for the new scanning toolchain with NICard.
    - The NiScanningProbeInterfuse now polls data in chunks and independent of logic calls, as it should be.
    - More meta data of scans in saved data
- Support for Zaber (linear) motorized stages (in `qudi.hardware.motor.zaber_motion`)
- Overhaul of QDPlot toolchain (GUI and logic) to improve stability and consistency as well as
adding minor GUI features.
- Added mixin `qudi.interface.mixins.process_control_switch.ProcessControlSwitchMixin` to provide
optional default implementation satisfying the `SwitchInterface` for process control hardware
modules implementing any of the interfaces contained in `qudi.interface.process_control_interface`
- Overhaul of PID toolchain: added units support, normalization option, gui reset feature,
dependency option for `process_control_dummy` to simulate PID control
- support for Thorlabs power meters using the TLPM driver
- pulsed toolchain: generation parameters of sequence saved as meta data

### Other
- Bumped `qudi-core` package minimum version requirement to v1.2.0<|MERGE_RESOLUTION|>--- conflicted
+++ resolved
@@ -51,11 +51,7 @@
 - Save and restore window position of various module GUIs
 - Added DMC output mode for Keysight M8195A AWG
 - Updated workflows to follow new 'pyproject.toml' release workflow
-<<<<<<< HEAD
 - Altered tektronix_awg70k hardware file to allow the use of the newer, B-series of Tektronix AWGs
-=======
-
->>>>>>> 5be0ac64
 
 ### Other
 - Remove the (non-functional) wavemeter dummy based on the already removed wavemeter interface.
