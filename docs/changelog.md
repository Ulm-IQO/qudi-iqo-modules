# Changelog

## Pre-Release

### Breaking Changes

- Dropped `Python 3.8` support
- Changed path order so `qudi-iqo-modules` always is first in resolution order and thus overwrites e.g. `qudi-core` definitions

### Bugfixes
- Fixed code suggestions for `Connector` objects
<<<<<<< HEAD
- Fixed ``laser_logic`` to work with remote laser hardware
=======
- Fixed Keysight AWG's from breaking when setting the external reference clock through the configuration file
>>>>>>> 54b1a6c6

### New Features
- changed to a better valid `PredefinedGenerator` class discovery method for the pulsed tool chain
- Added Spectrum Instrumentation AD converter as fast counter hardware file
- Added workflows for verifying that new versions of dependencies do not break qudi
- Added improved Gaussian fit methods to the Repo, replacing `qudi-core`'s Gaussian fit methods

### Other
- Fixed testing workflow by removing deprecated `python 3.8`
- Configured Github Action bot as author for the testing branch commits
- Workflows automatically fetch all possible python versions from the `pyproject.toml` for testing, tests that only use a singular Python version now use the latest possible Python version
- Tests now use `QudiKernel` instead of a custom remote server

## Version 0.6.0

**⚠ DEPRECATION WARNING**
In future releases, `python 3.8` support will be dropped to be able to upgrade to `numpy > 1.24` package versions.

### Breaking Changes
- Refactoring of data classes in `qudi.interface.scanning_probe_interface`. Will break custom modules
  implementing this interface.
- Add back scan data and back scan settings getter and setter methods
  to `qudi.interface.scanning_probe_interface`.
- Moved ConfigOption ScannerGui.optimizer_plot_dimensions to qudi.logic.scanning_optimize_logic.optimizer_sequence_dimensions and optimizer sequence creation is solely handled by logic

### Bugfixes
- Fix a crash of pulsed gui on reload of pulsed logic, e.g. sequence_generator_logic
- Fix failure of saving plots in `QDPlotLogic` when fiting is used.
- Improve handling of errors during start of a scan in the scanning probe toolchain.
- Now correct microwave phases in predefined method generate_hahnecho_exp()
- "NFiniteSamplingInput supporting both trigger polarities via ConfigOption
- Old ODMR fits are now removed when starting a new measurement
- Remove hardcoded limits of the setpoint in the PID gui.
- Fixed missing `plot_index` when calling `QDPlotLogic._remove_plot` in `QDPlotLogic._set_plot_count`
- Fixed `QDPlotterGui` example config
- Fixed psu-dependent bugs for laser_quantum_laser
- Laser logic does not automatically start query loop, gui will still start it on startup
- Optimization sequences other than [2D, 1D] are now working
- Fixed `t1_sequencing` predefined method's `counting_length` for gated mode
- `QDPlotterGui` will continue to show fit results if new plot was added
- Added `PulseSequence.generation_method_parameters` variable to correctly save `generation_method_parameters` of a `PulseSequence` and save these parameters in the output file
- Fixed `ScanningOptimizeLogic` crashing on first start when using scanner with less than the default 3 axes configured
- Fixed Keysight M8195A AWG sequence mode
- Fixed setting of digital channel amplitude of Keysight M819X AWG
- Fixed potential `scanning_optimize_logic` deadlock when starting the optimizer
- Fixed loading of most recent target when starting scanning GUI
- added `waiting_element` to `generate_t1_sequencing` method
- Fixed example config typo in `tektronix_awg70k.py`
- Fixed issue when using same pfi channel on two different ni cards for NI instreamer
- Fixed POI manager auto-find
- Fixed overwriting of file in scanner GUI when using custom nametag
- Fix failure of saving plots in `QDPlotLogic` when fiting is used
- Fixed StatusVar initialization in POI manager
- Fixed checker for optimizer plot dimensions in scanning toolchain
- Disconnect GUI widgets on deactivation of laser `LaserGui`
- Fix failure of saving plots in `QDPlotLogic` when fiting is used.


### New Features
- New `qudi.interface.scanning_probe_interface.ScanSettings` dataclass added.
- Checkers and clipping methods added to `qudi.interface.scanning_probe_interface.Constraints`
- Data classes of the scanning probe interface now have an improved hierarchy
  (e.g. `ScanData` contains `ScanSettings`).
- Improved scanning probe dummy: new image generator class, more realistic forward and backward scan simulation.
- Major refactoring of scanning probe toolchain, including scanning probe logic, optimizer logic and gui modules.
  Implementation of configurable backward scans.
- Add widgets to configure back scan resolution and frequency from scanning GUI.
- Add config option to save backward scan data to scanning data logic.
- Get current sweeps and runtime of fastcomtec fastcounter MCS6 when pulling the data trace.
- Re-introduced tilt correction (from old core) to the scanning probe toolchain.
- Improved support for Stanford Research Systems signal generators
- Expanded documentation of the microwave interface
- Add new hardware module for the PID laser control functionality of HighFinesse wavemeters.
- Added option to specify custom save file name in scanning GUI (PR #148)
- Add support for digital output to NI X-series finite sampling io
- Added fastcounter hardware file support for Adlink PCIe 9834
- Save and restore window position of various module GUIs
- Added DMC output mode for Keysight M8195A AWG
- Updated workflows to follow new 'pyproject.toml' release workflow
- Altered tektronix_awg70k hardware file to allow the use of the newer, B-series of Tektronix AWGs
- Added ruff configuration to `pyproject.toml` to standardize formatting
- Added Windfreak synthHD documentation
- Added cursor position in `Scan2DWidget` of the scanning toolchain
- Added scanning settings to scanning toolchain
- Updated Documentation in `basic_predefined_methods`

### Other
- Remove the (non-functional) wavemeter dummy based on the already removed wavemeter interface.
- Removed `setup.py` and moved fully to `pyproject.toml` instead.
- Updated .gitignore to better exclude unwanted files
- Fix typos in repo management documentation
- Added documentation on testing of `test.pypi.org` release
- Added some integration tests that run automatically via Github Actions on PRs and commits to main.

## Version 0.5.1

**⚠ DEPRECATION WARNING**
This is the last release before major changes in the interfaces of the scanning probe toolchain (see PR #97).
No action is required if you're using our `ni_scanning_probe_interfuse` hardware. If you integrated new hardware
into the scanning probe toolchain, you will be required to adapt to the new interface beyond this version.


### Breaking Changes
- Major rework of `qudi.interface.data_instream_interface.DataInStreamInterface`. Time series
toolchain and NI x-series hardware module have been adapted but custom modules relying on this
interface will break.
Configuration for time series toolchain needs changes as well. See `default.cfg` or module
docstrings.

### Bugfixes
- Disconnect GUI widgets on deactivation of laser `LaserGui`
- Fix failure of saving plots in `QDPlotLogic` when fiting is used.
- Basic data saving in `TimeSeriesReaderLogic` works now.
- Fix missing meta info `generation_method_parameters` that occurred for generated sequences with granularity mismatch.
- Ni Finite Sampling Input module now returns digital input channel values in "clicks/counts" per second and not "clicks/counts" per clock cycle
- Fix wrong asset name, non-invokable settings for AWG Tek 70k in sequence mode.
- Fix disfunctional `mw_source_smbv`
- Fix Keysight AWG sample rate only set-able with too coarse 10 MHz precision
- Fix various Poimanager crashes

### New Features
- Added remote streamer support to `TimeSeriesReaderLogic`.
- New `qudi.interface.data_instream_interface.SampleTiming` Enum added to `DataInStreamInterface`
constraints to allow non-uniform sampling mode.
- Pulsed and odmr now add fit parameters to saved meta data.
- New hardware module added that implements the HighFinesse wavemeter as a data instream device, replacing the old (non-functional) wavemeter toolchain.
- Add option to save waveforms and sequence information for debugging to pulser dummy
- Introduce plugins to the pulsed toolchain that allow more control over `generation_parameters` and can influence all loaded `pulse_objects`.

### Other
- Bumped `qudi-core` package minimum version requirement to v1.5.0
- Got rid of deprecated `qudi.core.interface` module usage
- Support for Python 3.10
- This version 0.5.1 fixes a requirement issue found while pushing release 0.5.0 to test-pypi

## Version 0.4.0
### Breaking Changes
- `QDPlotLogic` has changed its public method signatures
- `OkFpgaPulser` now has a mandatory config option pointing towards a directory with the bitfiles necessary.

### Bugfixes
- Resolved some issues with QDPlot GUI layouts and improved overall QDPlot GUI code quality
- catching null bytes in Keysight M3202A module
- 2D gaussian fit arguments changed to be compatible with the datafitting toolchain.
### New Features
- First stable version of new scanning toolchain (aka omniscan):
    - New `blocking` argument for scanner moves executed via `ScanningProbeInterface`
    - Multiple bugfixes for the new scanning toolchain with NICard.
    - The NiScanningProbeInterfuse now polls data in chunks and independent of logic calls, as it should be.
    - More meta data of scans in saved data
- Support for Zaber (linear) motorized stages (in `qudi.hardware.motor.zaber_motion`)
- Overhaul of QDPlot toolchain (GUI and logic) to improve stability and consistency as well as
adding minor GUI features.
- Added mixin `qudi.interface.mixins.process_control_switch.ProcessControlSwitchMixin` to provide
optional default implementation satisfying the `SwitchInterface` for process control hardware
modules implementing any of the interfaces contained in `qudi.interface.process_control_interface`
- Overhaul of PID toolchain: added units support, normalization option, gui reset feature,
dependency option for `process_control_dummy` to simulate PID control
- support for Thorlabs power meters using the TLPM driver
- pulsed toolchain: generation parameters of sequence saved as meta data

### Other
- Bumped `qudi-core` package minimum version requirement to v1.2.0<|MERGE_RESOLUTION|>--- conflicted
+++ resolved
@@ -9,11 +9,8 @@
 
 ### Bugfixes
 - Fixed code suggestions for `Connector` objects
-<<<<<<< HEAD
+- Fixed Keysight AWG's from breaking when setting the external reference clock through the configuration file
 - Fixed ``laser_logic`` to work with remote laser hardware
-=======
-- Fixed Keysight AWG's from breaking when setting the external reference clock through the configuration file
->>>>>>> 54b1a6c6
 
 ### New Features
 - changed to a better valid `PredefinedGenerator` class discovery method for the pulsed tool chain
