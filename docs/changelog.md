# Changelog

## Pre-Release

### Breaking Changes

- Dropped `Python 3.8` support

### Bugfixes
- Fixed code suggestions for `Connector` objects

### New Features
<<<<<<< HEAD
- Added Spectrum Instrumentation AD converter as fast counter hardware file
=======
- changed to a better valid `PredefinedGenerator` class discovery method for the pulsed tool chain
>>>>>>> f1a99c05

### Other

## Version 0.6.0

**⚠ DEPRECATION WARNING**
In future releases, `python 3.8` support will be dropped to be able to upgrade to `numpy > 1.24` package versions.

### Breaking Changes
- Refactoring of data classes in `qudi.interface.scanning_probe_interface`. Will break custom modules
  implementing this interface.
- Add back scan data and back scan settings getter and setter methods
  to `qudi.interface.scanning_probe_interface`.
- Moved ConfigOption ScannerGui.optimizer_plot_dimensions to qudi.logic.scanning_optimize_logic.optimizer_sequence_dimensions and optimizer sequence creation is solely handled by logic

### Bugfixes
- Fix a crash of pulsed gui on reload of pulsed logic, e.g. sequence_generator_logic
- Fix failure of saving plots in `QDPlotLogic` when fiting is used.
- Improve handling of errors during start of a scan in the scanning probe toolchain.
- Now correct microwave phases in predefined method generate_hahnecho_exp()
- "NFiniteSamplingInput supporting both trigger polarities via ConfigOption
- Old ODMR fits are now removed when starting a new measurement
- Remove hardcoded limits of the setpoint in the PID gui.
- Fixed missing `plot_index` when calling `QDPlotLogic._remove_plot` in `QDPlotLogic._set_plot_count`
- Fixed `QDPlotterGui` example config
- Fixed psu-dependent bugs for laser_quantum_laser
- Laser logic does not automatically start query loop, gui will still start it on startup
- Optimization sequences other than [2D, 1D] are now working
- Fixed `t1_sequencing` predefined method's `counting_length` for gated mode
- `QDPlotterGui` will continue to show fit results if new plot was added
- Added `PulseSequence.generation_method_parameters` variable to correctly save `generation_method_parameters` of a `PulseSequence` and save these parameters in the output file
- Fixed `ScanningOptimizeLogic` crashing on first start when using scanner with less than the default 3 axes configured
- Fixed Keysight M8195A AWG sequence mode
- Fixed setting of digital channel amplitude of Keysight M819X AWG
- Fixed potential `scanning_optimize_logic` deadlock when starting the optimizer
- Fixed loading of most recent target when starting scanning GUI
- added `waiting_element` to `generate_t1_sequencing` method
- Fixed example config typo in `tektronix_awg70k.py`
- Fixed issue when using same pfi channel on two different ni cards for NI instreamer
- Fixed POI manager auto-find
- Fixed overwriting of file in scanner GUI when using custom nametag
- Fix failure of saving plots in `QDPlotLogic` when fiting is used
- Fixed StatusVar initialization in POI manager
- Fixed checker for optimizer plot dimensions in scanning toolchain
- Disconnect GUI widgets on deactivation of laser `LaserGui`
- Fix failure of saving plots in `QDPlotLogic` when fiting is used.


### New Features
- New `qudi.interface.scanning_probe_interface.ScanSettings` dataclass added.
- Checkers and clipping methods added to `qudi.interface.scanning_probe_interface.Constraints`
- Data classes of the scanning probe interface now have an improved hierarchy
  (e.g. `ScanData` contains `ScanSettings`).
- Improved scanning probe dummy: new image generator class, more realistic forward and backward scan simulation.
- Major refactoring of scanning probe toolchain, including scanning probe logic, optimizer logic and gui modules.
  Implementation of configurable backward scans.
- Add widgets to configure back scan resolution and frequency from scanning GUI.
- Add config option to save backward scan data to scanning data logic.
- Get current sweeps and runtime of fastcomtec fastcounter MCS6 when pulling the data trace.
- Re-introduced tilt correction (from old core) to the scanning probe toolchain.
- Improved support for Stanford Research Systems signal generators
- Expanded documentation of the microwave interface
- Add new hardware module for the PID laser control functionality of HighFinesse wavemeters.
- Added option to specify custom save file name in scanning GUI (PR #148)
- Add support for digital output to NI X-series finite sampling io
- Added fastcounter hardware file support for Adlink PCIe 9834
- Save and restore window position of various module GUIs
- Added DMC output mode for Keysight M8195A AWG
- Updated workflows to follow new 'pyproject.toml' release workflow
- Altered tektronix_awg70k hardware file to allow the use of the newer, B-series of Tektronix AWGs
- Added ruff configuration to `pyproject.toml` to standardize formatting
- Added Windfreak synthHD documentation
- Added cursor position in `Scan2DWidget` of the scanning toolchain
- Added scanning settings to scanning toolchain
- Updated Documentation in `basic_predefined_methods`

### Other
- Remove the (non-functional) wavemeter dummy based on the already removed wavemeter interface.
- Removed `setup.py` and moved fully to `pyproject.toml` instead.
- Updated .gitignore to better exclude unwanted files
- Fix typos in repo management documentation
- Added documentation on testing of `test.pypi.org` release
- Added some integration tests that run automatically via Github Actions on PRs and commits to main.

## Version 0.5.1

**⚠ DEPRECATION WARNING**
This is the last release before major changes in the interfaces of the scanning probe toolchain (see PR #97).
No action is required if you're using our `ni_scanning_probe_interfuse` hardware. If you integrated new hardware
into the scanning probe toolchain, you will be required to adapt to the new interface beyond this version.


### Breaking Changes
- Major rework of `qudi.interface.data_instream_interface.DataInStreamInterface`. Time series
toolchain and NI x-series hardware module have been adapted but custom modules relying on this
interface will break.
Configuration for time series toolchain needs changes as well. See `default.cfg` or module
docstrings.

### Bugfixes
- Disconnect GUI widgets on deactivation of laser `LaserGui`
- Fix failure of saving plots in `QDPlotLogic` when fiting is used.
- Basic data saving in `TimeSeriesReaderLogic` works now.
- Fix missing meta info `generation_method_parameters` that occurred for generated sequences with granularity mismatch.
- Ni Finite Sampling Input module now returns digital input channel values in "clicks/counts" per second and not "clicks/counts" per clock cycle
- Fix wrong asset name, non-invokable settings for AWG Tek 70k in sequence mode.
- Fix disfunctional `mw_source_smbv`
- Fix Keysight AWG sample rate only set-able with too coarse 10 MHz precision
- Fix various Poimanager crashes

### New Features
- Added remote streamer support to `TimeSeriesReaderLogic`.
- New `qudi.interface.data_instream_interface.SampleTiming` Enum added to `DataInStreamInterface`
constraints to allow non-uniform sampling mode.
- Pulsed and odmr now add fit parameters to saved meta data.
- New hardware module added that implements the HighFinesse wavemeter as a data instream device, replacing the old (non-functional) wavemeter toolchain.
- Add option to save waveforms and sequence information for debugging to pulser dummy
- Introduce plugins to the pulsed toolchain that allow more control over `generation_parameters` and can influence all loaded `pulse_objects`.

### Other
- Bumped `qudi-core` package minimum version requirement to v1.5.0
- Got rid of deprecated `qudi.core.interface` module usage
- Support for Python 3.10
- This version 0.5.1 fixes a requirement issue found while pushing release 0.5.0 to test-pypi

## Version 0.4.0
### Breaking Changes
- `QDPlotLogic` has changed its public method signatures
- `OkFpgaPulser` now has a mandatory config option pointing towards a directory with the bitfiles necessary.

### Bugfixes
- Resolved some issues with QDPlot GUI layouts and improved overall QDPlot GUI code quality
- catching null bytes in Keysight M3202A module
- 2D gaussian fit arguments changed to be compatible with the datafitting toolchain.
### New Features
- First stable version of new scanning toolchain (aka omniscan):
    - New `blocking` argument for scanner moves executed via `ScanningProbeInterface`
    - Multiple bugfixes for the new scanning toolchain with NICard.
    - The NiScanningProbeInterfuse now polls data in chunks and independent of logic calls, as it should be.
    - More meta data of scans in saved data
- Support for Zaber (linear) motorized stages (in `qudi.hardware.motor.zaber_motion`)
- Overhaul of QDPlot toolchain (GUI and logic) to improve stability and consistency as well as
adding minor GUI features.
- Added mixin `qudi.interface.mixins.process_control_switch.ProcessControlSwitchMixin` to provide
optional default implementation satisfying the `SwitchInterface` for process control hardware
modules implementing any of the interfaces contained in `qudi.interface.process_control_interface`
- Overhaul of PID toolchain: added units support, normalization option, gui reset feature,
dependency option for `process_control_dummy` to simulate PID control
- support for Thorlabs power meters using the TLPM driver
- pulsed toolchain: generation parameters of sequence saved as meta data

### Other
- Bumped `qudi-core` package minimum version requirement to v1.2.0<|MERGE_RESOLUTION|>--- conflicted
+++ resolved
@@ -10,11 +10,8 @@
 - Fixed code suggestions for `Connector` objects
 
 ### New Features
-<<<<<<< HEAD
+- changed to a better valid `PredefinedGenerator` class discovery method for the pulsed tool chain
 - Added Spectrum Instrumentation AD converter as fast counter hardware file
-=======
-- changed to a better valid `PredefinedGenerator` class discovery method for the pulsed tool chain
->>>>>>> f1a99c05
 
 ### Other
 
