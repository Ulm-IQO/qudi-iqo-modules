--- conflicted
+++ resolved
@@ -21,16 +21,13 @@
 - Fixed `QDPlotterGui` example config
 - Fixed psu-dependent bugs for laser_quantum_laser
 - Laser logic does not automatically start query loop, gui will still start it on startup
-<<<<<<< HEAD
-- Fixed Keysight M8195A AWG sequence mode
-- Fixed setting of digital channel amplitude of Keysight M819X AWG
-=======
 - Optimization sequences other than [2D, 1D] are now working
 - Fixed `t1_sequencing` predefined method's `counting_length` for gated mode
 - `QDPlotterGui` will continue to show fit results if new plot was added
 - Added `PulseSequence.generation_method_parameters` variable to correctly save `generation_method_parameters` of a `PulseSequence` and save these parameters in the output file
 - Fixed `ScanningOptimizeLogic` crashing on first start when using scanner with less than the default 3 axes configured
->>>>>>> 7fc2b0b5
+- Fixed Keysight M8195A AWG sequence mode
+- Fixed setting of digital channel amplitude of Keysight M819X AWG
 
 ### New Features
 - New `qudi.interface.scanning_probe_interface.ScanSettings` dataclass added.
@@ -48,14 +45,10 @@
 - Expanded documentation of the microwave interface
 - Add new hardware module for the PID laser control functionality of HighFinesse wavemeters.
 - Added option to specify custom save file name in scanning GUI (PR #148)
-<<<<<<< HEAD
-- Added DMC output mode for Keysight M8195A AWG
-
-=======
 - Add support for digital output to NI X-series finite sampling io
 - Added fastcounter hardware file support for Adlink PCIe 9834
 - Save and restore window position of various module GUIs
->>>>>>> 7fc2b0b5
+- Added DMC output mode for Keysight M8195A AWG
 
 
 ### Other
